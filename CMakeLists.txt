--- conflicted
+++ resolved
@@ -114,15 +114,6 @@
 # CUSTOM TARGETS
 ########################################
 
-<<<<<<< HEAD
- Creates symlinks from the binary directory to the resource directories
-add_custom_target(symlinks ALL
-  COMMAND ${CMAKE_COMMAND} -E create_symlink
-    ${CMAKE_SOURCE_DIR}/isa ${ERA_SIM_BINARY_DIR}/isa
-  COMMAND ${CMAKE_COMMAND} -E create_symlink
-    ${CMAKE_SOURCE_DIR}/themes ${ERA_SIM_BINARY_DIR}/themes
-)
-=======
 # Creates symlinks from the binary directory to the resource directories
 if (UNIX)
   add_custom_target(symlinks ALL
@@ -131,5 +122,4 @@
     COMMAND ${CMAKE_COMMAND} -E create_symlink
       ${CMAKE_SOURCE_DIR}/themes ${ERA_SIM_BINARY_DIR}/themes
   )
-endif(UNIX)
->>>>>>> c3f32558
+endif(UNIX)