--- conflicted
+++ resolved
@@ -79,7 +79,6 @@
   }
   nlohmann::json json0{};
   instance0.serializeJSON(json0, ',', 64);
-<<<<<<< HEAD
   Memory instance1{memorySize, 8};
   instance1.deserializeJSON(json0);
   ASSERT_EQ(instance0, instance1);
@@ -94,13 +93,6 @@
   Memory instance4{json2};
   //instance4.deserializeJSON(json2);
   ASSERT_EQ(instance3, instance4);
-=======
-  Memory instance1{json0};
-  ASSERT_EQ(instance0, instance1);
-  nlohmann::json json1{};
-  instance0.serializeJSON(json1, ';', 1);
-  Memory instance2{json1};
-  ASSERT_EQ(instance0, instance2);
 }
 
 TEST(memory, protection) {
@@ -151,5 +143,4 @@
     memory.put(i, FF, false);
     ASSERT_EQ(memory.get(i), FF);
   }
->>>>>>> 0af317e3
 }