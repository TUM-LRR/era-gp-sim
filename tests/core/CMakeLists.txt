--- conflicted
+++ resolved
@@ -5,13 +5,10 @@
 set(TEST_CORE_SOURCES
   memory-value-test.cpp
   task-scheduler-test.cpp
-<<<<<<< HEAD
-  project-test.cpp
-=======
   conversion-test.cpp
   register-set-test.cpp
   memory-test.cpp
->>>>>>> a05cd1fa
+  project-test.cpp
   # queue-test.cpp # Sorry, they did fail sometimes. :(
 )
 
