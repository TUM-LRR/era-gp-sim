/* C++ Assembler Interpreter
 * Copyright (C) 2016 Chair of Computer Architecture
 * at Technical University of Munich
 *
 * This program is free software: you can redistribute it and/or modify
 * it under the terms of the GNU General Public License as published by
 * the Free Software Foundation, either version 3 of the License, or
 * (at your option) any later version.
 *
 * This program is distributed in the hope that it will be useful,
 * but WITHOUT ANY WARRANTY; without even the implied warranty of
 * MERCHANTABILITY or FITNESS FOR A PARTICULAR PURPOSE.  See the
 * GNU General Public License for more details.
 *
 * You should have received a copy of the GNU General Public License
 * along with this program. If not, see <http://www.gnu.org/licenses/>.
 */

#include "parser/intermediate-representator.hpp"
#include "gtest/gtest.h"
#include "parser/intermediate-instruction.hpp"

TEST(IntermediateRepresentator, insertSimple) {
  IntermediateRepresentator ir;
  ir.insertCommand(IntermediateInstruction(LineInterval(0, 1),
                                           {"label1", "label2", "label3"},
                                           "mov",
                                           {"eax"},
                                           {"eax"}));
}

TEST(IntermediateRepresentator, transformSimple) {
  CompileState state;
  IntermediateRepresentator ir;
  ir.insertCommand(IntermediateInstruction(LineInterval(0, 1),
                                           {"label1", "label2", "label3"},
                                           "mov",
                                           {"eax"},
                                           {"eax"}));
  ir.insertCommand(IntermediateInstruction(
      LineInterval(2, 5), {"label4"}, "add", {"eax"}, {"ebx"}));
<<<<<<< HEAD
  FinalRepresentation fr = ir.transform(state);
  ASSERT_EQ(fr.commandList.size(), 2);
=======
  // Test disabled for now.
  // FinalRepresentation fr = ir.transform(state);
  // ASSERT_EQ(fr.size(), 2);
>>>>>>> d3b80643
}<|MERGE_RESOLUTION|>--- conflicted
+++ resolved
@@ -39,12 +39,7 @@
                                            {"eax"}));
   ir.insertCommand(IntermediateInstruction(
       LineInterval(2, 5), {"label4"}, "add", {"eax"}, {"ebx"}));
-<<<<<<< HEAD
-  FinalRepresentation fr = ir.transform(state);
-  ASSERT_EQ(fr.commandList.size(), 2);
-=======
   // Test disabled for now.
   // FinalRepresentation fr = ir.transform(state);
-  // ASSERT_EQ(fr.size(), 2);
->>>>>>> d3b80643
+  // ASSERT_EQ(fr.commandList.size(), 2);
 }