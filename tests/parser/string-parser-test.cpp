--- conflicted
+++ resolved
@@ -21,6 +21,7 @@
 #include "gtest/gtest.h"
 #include "parser/compile-error-annotator.hpp"
 #include "parser/compile-error-list.hpp"
+#include "common/translateable.hpp"
 #define DEFINE_ANNOTATOR      \
   CompileErrorList errorList; \
   CompileErrorAnnotator annotator(errorList, CodePosition(0), CodePosition(0));
@@ -33,13 +34,8 @@
   std::vector<CharTypeOut> output;
   bool result = StringParser::parseString(provided, annotator, output);
   if (succeed) {
-<<<<<<< HEAD
     for (const auto& error : annotator.errorList().errors()) {
-      std::cout << error.message() << std::endl;
-=======
-    for (const auto& i : state.errorList) {
-      std::cout << i.message().getBaseString() << std::endl;
->>>>>>> 94adfdd8
+      std::cout << error.message().getBaseString() << std::endl;
     }
     ASSERT_EQ(expected,
               std::basic_string<CharTypeOut>(output.begin(), output.end()));
@@ -209,7 +205,7 @@
   U"occaecat cupidatat non proident, sunt in culpa qui officia deserunt "     \
   U"mollit anim id est laborum."
 
-// Note: this is NO CYRILLIC TRANSLATION. It is just the above text, translated
+// Note: this is NO CYRILLIC TRANSLATION. It is just the above text, transcribed
 // to cyrillic script (should sound the same as the latin version, but I'm not
 // sure), at least if the converter worked.
 #define SAMPLE_CYRILLIC_8                                                                                                                \
