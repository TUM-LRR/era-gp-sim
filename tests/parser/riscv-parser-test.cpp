/* C++ Assembler Interpreter
 * Copyright (C) 2016 Chair of Computer Architecture
 * at Technical University of Munich
 *
 * This program is free software: you can redistribute it and/or modify
 * it under the terms of the GNU General Public License as published by
 * the Free Software Foundation, either version 3 of the License, or
 * (at your option) any later version.
 *
 * This program is distributed in the hope that it will be useful,
 * but WITHOUT ANY WARRANTY; without even the implied warranty of
 * MERCHANTABILITY or FITNESS FOR A PARTICULAR PURPOSE.  See the
 * GNU General Public License for more details.
 *
 * You should have received a copy of the GNU General Public License
 * along with this program. If not, see <http://www.gnu.org/licenses/>.
 */

#include "parser/riscv-parser.hpp"

#include "arch/common/architecture-formula.hpp"
#include "arch/common/architecture.hpp"
#include "core/memory-access.hpp"
#include "core/project-module.hpp"
#include "gtest/gtest.h"
#include "parser/syntax-information.hpp"

// This is just for internal testing during development
//#define PARSER_TEST_PRINT
#ifdef PARSER_TEST_PRINT
#include <iostream>

static void printIfDefined(std::string str) {
  std::cout << str << '\n';
}

#else

static void printIfDefined(std::string str) {
}

#endif

// Tests will be refined, once arch classes are ready.

class RiscParserTest : public ::testing::Test {
 public:
  ArchitectureFormula formula;
  Architecture arch;
  ProjectModule projectModule;
  MemoryAccess memoryAccess;
  RiscvParser parser;

  RiscParserTest()
  : formula{ArchitectureFormula{"riscv", {"rv32i"}}}
  , arch{Architecture::Brew(formula)}
  , projectModule{formula, 4096, "riscv"}
  , memoryAccess(projectModule.getMemoryAccess())
  , parser{arch, memoryAccess} {
  }
};


TEST_F(RiscParserTest, EmptyString) {
  FinalRepresentation res;
  res = parser.parse("", ParserMode::COMPILE);
  EXPECT_EQ(res.errorList.size(), 0);
  EXPECT_EQ(res.commandList.size(), 0);
}

TEST_F(RiscParserTest, EmptyMultilineString) {
  FinalRepresentation res;
  res = parser.parse("\n\n", ParserMode::COMPILE);
  EXPECT_EQ(res.errorList.size(), 0);
  EXPECT_EQ(res.commandList.size(), 0);
}

TEST_F(RiscParserTest, SingleInstruction) {
  FinalRepresentation res;
  res = parser.parse("ADD x13, x4,x0", ParserMode::COMPILE);
  EXPECT_EQ(res.errorList.size(), 0);
  EXPECT_EQ(res.commandList.size(), 1);
}

TEST_F(RiscParserTest, SingleDirective) {
  FinalRepresentation res;
  res = parser.parse(".section data", ParserMode::COMPILE);
  EXPECT_EQ(res.errorList.size(), 0);
  EXPECT_EQ(res.commandList.size(), 0);
}

TEST_F(RiscParserTest, SingleBadDirective) {
  FinalRepresentation res;
  res = parser.parse(".idontexist lala, la", ParserMode::COMPILE);
  EXPECT_EQ(res.errorList.size(), 1);
  EXPECT_EQ(res.commandList.size(), 0);
}

TEST_F(RiscParserTest, MultipleDirectives) {
  FinalRepresentation res;
  res = parser.parse(
      ".equ ZAHL, 10\n"
      ".macro add1, x=0\n"
      "addi x0, x0, \\x\n"
      "addi x0, x0, \\x\n"
      "addi x0, x0, \\x\n"
      ".endm\n"
      ".macro add2, x=0\n"
      "addi x0, x0, \\x\n"
      "addi x0, x0, \\x\n"
      "addi x0, x0, \\x\n"
      "addi x0, x0, \\x\n"
      ".endm\n"
      ".macro add2, x, y\n"
      "addi x0, x0, \\x\n"
      "addi x0, x0, \\y\n"
      "addi x0, x0, \\x\n"
      "addi x0, x0, \\y\n"
      "addi x0, x0, \\x\n"
      ".endm\n"
      ".macro add3\n"
      "add2 3,4\n"
      ".endm\n"
      "add1\n"
      "add1\n"
      "add2 5 + 7 << 2\n"
      "add2 ZAHL, 3*9\n"
      "add3\n",
      ParserMode::COMPILE);
  EXPECT_EQ(res.errorList.size(), 0);
  EXPECT_EQ(res.commandList.size(), 3 + 3 + 4 + 5 + 5);
}

TEST_F(RiscParserTest, WrongMacros) {
  FinalRepresentation res;
  res = parser.parse(
      ".equ ZAHL, 10\n"
      ".macro add1, x=0\n"
      "addi x0, x0, \\x\n"
      "addi x0, x0, \\x\n"
      "addi x0, x0, \\x\n"
      ".endm\n"
      ".macro add1, x\n"
      "addi x0, x0, \\x\n"
      "addi x0, x0, \\x\n"
      "addi x0, x0, \\x\n"
      ".endm\n"
      ".macro add2, x=0\n"
      "addi x0, x0, \\x\n"
      "addi x0, x0, \\x\n"
      "addi x0, x0, \\x\n"
      "addi x0, x0, \\x\n"
      ".endm\n"
      ".macro add2, x, y=0\n"
      "addi x0, x0, \\x\n"
      "addi x0, x0, \\y\n"
      "addi x0, x0, \\x\n"
      "addi x0, x0, \\y\n"
      "addi x0, x0, \\x\n"
      ".endm\n"
      ".macro add3, x=0, y\n"
      "addi x0, x0, \\x\n"
      "addi x0, x0, \\y\n"
      "addi x0, x0, \\x\n"
      "addi x0, x0, \\y\n"
      "addi x0, x0, \\x\n"
      ".endm\n"
      ".macro add4, x=0\n"
      "addi x0, x0, \\x0\n"
      ".endm\n"
      ".macro add5\n"
      "addi x0, x0, 5\n"
      "add6\n"
      ".endm\n"
      ".macro add6\n"
      "add5\n"
      ".endm\n"
      "add4\n"
      "add5\n",
      ParserMode::COMPILE);
  EXPECT_GE(res.errorList.size(), 5);
<<<<<<< HEAD
  EXPECT_EQ(res.commandList.size(), 2);
=======
  EXPECT_LE(res.commandList.size(), 3);
>>>>>>> 34d0f88c
}


TEST_F(RiscParserTest, WrongMacroUnclosed) {
  FinalRepresentation res;
  res = parser.parse(
      ".macro add1, x=0\n"
      "addi x0, x0, \\x\n"
      "addi x0, x0, \\x\n"
      "addi x0, x0, \\x\n",
      ParserMode::COMPILE);
  EXPECT_GE(res.errorList.size(), 1);
  EXPECT_EQ(res.commandList.size(), 0);
}

TEST_F(RiscParserTest, MemoryDirectives) {
  FinalRepresentation res;
  res = parser.parse(
      ".section data\n"
      ".byte 200\n"
      ".half 1251\n"
      "label:.word  0xffffffff\n"
      ".dword 0xfffffffff\n"
      ".resb 2\n"
      ".resh 3\n"
      ".resw 4\n"
      ".resd 1\n",
      ParserMode::COMPILE);
  EXPECT_EQ(res.errorList.size(), 0);
  EXPECT_EQ(res.commandList.size(), 0);
}

TEST_F(RiscParserTest, WrongSection) {
  FinalRepresentation res;
  res = parser.parse(
      ".section data\n"
      "add x0, x0, x0\n",
      ParserMode::COMPILE);
  EXPECT_GE(res.errorList.size(), 1);
  EXPECT_EQ(res.commandList.size(), 1);
}

TEST_F(RiscParserTest, MultipleInstructions) {
  FinalRepresentation res;
  res = parser.parse(
      ".equ ZAHL, 13\n"
      "ADDI x13, x4, ZAHL ;kommentar\n"
      " label  : SUB x5, x5, x0\n"
      "LUI x5, 123;kommentar\n"
      "addition123:\n"
      "\n"
      "ADD x0, x0, x0; kommentar",
      ParserMode::COMPILE);
  EXPECT_EQ(res.errorList.size(), 0);
  EXPECT_EQ(res.commandList.size(), 4);
}

TEST_F(RiscParserTest, MalformedInstructions) {
  FinalRepresentation res;
  res = parser.parse("label ADD x13, x4,7\nadd x13 x4 ,7, 9\nble  ",
                     ParserMode::COMPILE);
<<<<<<< HEAD
  EXPECT_EQ(res.errorList.size(), 3);
=======
  EXPECT_EQ(res.errorList.size(), 5);
>>>>>>> 34d0f88c
  EXPECT_EQ(res.commandList.size(), 3);
}

TEST_F(RiscParserTest, BadCharacters) {
  FinalRepresentation res;
  res = parser.parse("ðŸ…±ðŸ…»ðŸ…¾ðŸ†‡ðŸ†‡ x13, x4,7", ParserMode::COMPILE);
  EXPECT_EQ(res.errorList.size(), 1);
  EXPECT_EQ(res.commandList.size(), 0);
}

TEST_F(RiscParserTest, MixedErrors) {
  FinalRepresentation res;
  res = parser.parse(
      "ADD x13, x4, x0 ;kommentar\n"
      " label  : SUB x5, x5, x0\n"
      ";kommentar\n"
      "sub  ;oops missing argument\n"
      "dfklgdjflj\n"
      "addition123:\n"
      "\n"
      "_addition456: ADD x0, x0, x0; kommentar",
      ParserMode::COMPILE);
<<<<<<< HEAD
  EXPECT_EQ(res.errorList.size(), 2);
=======
  EXPECT_EQ(res.errorList.size(), 4);
>>>>>>> 34d0f88c
  EXPECT_EQ(res.commandList.size(), 5);
}

TEST_F(RiscParserTest, SyntaxInformation) {
  const SyntaxInformation info{parser.getSyntaxInformation()};

  // Loop through registers
  for (std::string syntax :
       info.getSyntaxRegex(SyntaxInformation::Token::Register)) {
    printIfDefined(syntax);
  }
  printIfDefined("");
  // Loop through instructions
  for (std::string syntax :
       info.getSyntaxRegex(SyntaxInformation::Token::Instruction)) {
    printIfDefined(syntax);
  }
  printIfDefined("");
  // Loop through comments
  for (std::string syntax :
       info.getSyntaxRegex(SyntaxInformation::Token::Comment)) {
    printIfDefined(syntax);
  }
  printIfDefined("");
  // Loop through labels
  for (std::string syntax :
       info.getSyntaxRegex(SyntaxInformation::Token::Label)) {
    printIfDefined(syntax);
  }
  printIfDefined("");
  // Loop through immediates
  for (std::string syntax :
       info.getSyntaxRegex(SyntaxInformation::Token::Immediate)) {
    printIfDefined(syntax);
  }
  printIfDefined("");
}<|MERGE_RESOLUTION|>--- conflicted
+++ resolved
@@ -179,11 +179,7 @@
       "add5\n",
       ParserMode::COMPILE);
   EXPECT_GE(res.errorList.size(), 5);
-<<<<<<< HEAD
-  EXPECT_EQ(res.commandList.size(), 2);
-=======
   EXPECT_LE(res.commandList.size(), 3);
->>>>>>> 34d0f88c
 }
 
 
@@ -245,11 +241,7 @@
   FinalRepresentation res;
   res = parser.parse("label ADD x13, x4,7\nadd x13 x4 ,7, 9\nble  ",
                      ParserMode::COMPILE);
-<<<<<<< HEAD
-  EXPECT_EQ(res.errorList.size(), 3);
-=======
   EXPECT_EQ(res.errorList.size(), 5);
->>>>>>> 34d0f88c
   EXPECT_EQ(res.commandList.size(), 3);
 }
 
@@ -272,11 +264,7 @@
       "\n"
       "_addition456: ADD x0, x0, x0; kommentar",
       ParserMode::COMPILE);
-<<<<<<< HEAD
-  EXPECT_EQ(res.errorList.size(), 2);
-=======
   EXPECT_EQ(res.errorList.size(), 4);
->>>>>>> 34d0f88c
   EXPECT_EQ(res.commandList.size(), 5);
 }
 
