--- conflicted
+++ resolved
@@ -50,10 +50,5 @@
   FinalRepresentation fr;
   ii.execute(fr, st, state);
   ASSERT_EQ(state.errorList.size(), 0);
-<<<<<<< HEAD
   ASSERT_EQ(fr.commandList.size(), 1);
-}
-=======
-  ASSERT_EQ(fr.size(), 1);
-}*/
->>>>>>> d3b80643
+}*/