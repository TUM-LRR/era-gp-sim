/* C++ Assembler Interpreter
 * Copyright (C) 2016 Chair of Computer Architecture
 * at Technical University of Munich
 *
 * This program is free software: you can redistribute it and/or modify
 * it under the terms of the GNU General Public License as published by
 * the Free Software Foundation, either version 3 of the License, or
 * (at your option) any later version.
 *
 * This program is distributed in the hope that it will be useful,
 * but WITHOUT ANY WARRANTY; without even the implied warranty of
 * MERCHANTABILITY or FITNESS FOR A PARTICULAR PURPOSE.  See the
 * GNU General Public License for more details.
 *
 * You should have received a copy of the GNU General Public License
 * along with this program.  If not, see <http://www.gnu.org/licenses/>.*/

<<<<<<< HEAD

#include "gtest/gtest.h"

#include <cstdint>
#include <iostream>
#include <iostream>
#include <iterator>
#include <memory>
#include <vector>

#include "arch/common/abstract-syntax-tree-node.hpp"
#include "arch/common/immediate-node.hpp"
#include "arch/common/immediate-node.hpp"
#include "arch/common/instruction-key.hpp"
#include "arch/common/instruction-set.hpp"
=======

#include "gtest/gtest.h"

#include "tests/arch/riscv/base-fixture.hpp"
>>>>>>> be2b92aa

using namespace riscv;

// Test plan:
// Test all formats.
// For each format, create an instruction.
// Assemble it and compare it to hand-assembled values.
// Then change the arguments slightly and ensure changes propagate.

struct InstructionFormatsFixture : public riscv::BaseFixture {
  InstructionFormatsFixture();
};

// R-Format, for register-register instructions (like `add`)
// TEST(InstructionFormats, RFormat) {
//   auto
// }

// TEST(InstructionFormats, RFormat) {
//   using Operands = AddInstructionNode<uint32_t>::Operands;
//   auto addInfo = instructionSet.getInstruction("add");
//   AddInstructionNode<uint32_t> addInstr(addInfo, Operands::REGISTERS);
//
//   AbstractSyntaxTreeNode::Node r1(new RegisterNode("1"));
//   AbstractSyntaxTreeNode::Node r2(new RegisterNode("2"));
//   AbstractSyntaxTreeNode::Node rd(new RegisterNode("3"));
//   addInstr.addChild(std::move(rd));
//   addInstr.addChild(std::move(r2));
//   addInstr.addChild(std::move(r1));
//
//   std::cout << addInstr.assemble() << std::endl;
// }
//
// TEST(InstructionFormats, IFormat) {
//   using Operands = AddInstructionNode<uint32_t>::Operands;
//   auto addInfo = instructionSet.getInstruction("sub");
//   AddInstructionNode<uint32_t> addInstr(addInfo, Operands::IMMEDIATES);
//
//   MemoryValue val(4 * 8);
//   val.put(22, true);
//   val.put(23, true);
//   AbstractSyntaxTreeNode::Node imm(new ImmediateNode(val));
//   AbstractSyntaxTreeNode::Node r2(new RegisterNode("2"));
//   AbstractSyntaxTreeNode::Node rd(new RegisterNode("3"));
//   addInstr.addChild(std::move(rd));
//   addInstr.addChild(std::move(r2));
//   addInstr.addChild(std::move(imm));
//
//   std::cout << addInstr.assemble() << std::endl;
// }
//
// TEST(InstructionFormats, SBFormat) {
//   using Operands = AddInstructionNode<uint32_t>::Operands;
//   auto beqInfo = instructionSet.getInstruction("beq");
//   AddInstructionNode<uint32_t> beqInstr(beqInfo, Operands::IMMEDIATES);
//
//   MemoryValue val(4 * 8);
//   val.put(22, true);
//   val.put(23, true);
//   AbstractSyntaxTreeNode::Node imm(new ImmediateNode(val));
//   AbstractSyntaxTreeNode::Node r2(new RegisterNode("2"));
//   AbstractSyntaxTreeNode::Node r1(new RegisterNode("3"));
//   beqInstr.addChild(std::move(r1));
//   beqInstr.addChild(std::move(r2));
//   beqInstr.addChild(std::move(imm));
//
//   std::cout << beqInstr.assemble() << std::endl;
// }
//
// TEST(InstructionFormats, UFormat) {
//   using Operands = AddInstructionNode<uint32_t>::Operands;
//   auto uInfo = instructionSet.getInstruction("uinst");
//   AddInstructionNode<uint32_t> uInst(uInfo, Operands::IMMEDIATES);
//
//   MemoryValue val(4 * 8);
//   val.put(22, true);
//   val.put(23, true);
//   AbstractSyntaxTreeNode::Node imm(new ImmediateNode(val));
//   AbstractSyntaxTreeNode::Node rd(new RegisterNode("3"));
//   uInst.addChild(std::move(rd));
//   uInst.addChild(std::move(imm));
//
//   std::cout << uInst.assemble() << std::endl;
// }<|MERGE_RESOLUTION|>--- conflicted
+++ resolved
@@ -15,28 +15,9 @@
  * You should have received a copy of the GNU General Public License
  * along with this program.  If not, see <http://www.gnu.org/licenses/>.*/
 
-<<<<<<< HEAD
-
-#include "gtest/gtest.h"
-
-#include <cstdint>
-#include <iostream>
-#include <iostream>
-#include <iterator>
-#include <memory>
-#include <vector>
-
-#include "arch/common/abstract-syntax-tree-node.hpp"
-#include "arch/common/immediate-node.hpp"
-#include "arch/common/immediate-node.hpp"
-#include "arch/common/instruction-key.hpp"
-#include "arch/common/instruction-set.hpp"
-=======
-
 #include "gtest/gtest.h"
 
 #include "tests/arch/riscv/base-fixture.hpp"
->>>>>>> be2b92aa
 
 using namespace riscv;
 
