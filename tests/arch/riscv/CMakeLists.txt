--- conflicted
+++ resolved
@@ -15,11 +15,8 @@
   register-test.cpp
   assemble-test.cpp
   simulator-instructions-test.cpp
-<<<<<<< HEAD
-=======
   pseudo-instruction-test.cpp
   context-information-test.cpp
->>>>>>> e05a314f
 )
 
 ########################################
