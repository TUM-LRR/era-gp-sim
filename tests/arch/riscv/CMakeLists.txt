########################################
# SOURCES
########################################

set(TEST_ARCH_RISCV_SOURCES
  arch-riscv-integer-instructions-test.cpp
  # load-store-instructions-test.cpp TODO Reimplement them using "real" memory access
  lui-auipc-instructions-test.cpp
  rv64-only-instructions-test.cpp
<<<<<<< HEAD
  common.cpp
=======
>>>>>>> 36f26223
  arithmetic-test-utils.cpp
  mul-div-instruction-tests.cpp
  # formats-test.cpp TODO
  arch-riscv-jump-instruction-tests.cpp
  arch-riscv-branch-instruction-tests.cpp
)

########################################
# TARGET
########################################

add_executable(era-sim-arch-riscv-tests ${TEST_ARCH_RISCV_SOURCES})

target_link_libraries(era-sim-arch-riscv-tests era-sim-arch-common era-sim-arch-riscv era-sim-core era-sim-common)
target_link_libraries(era-sim-arch-riscv-tests ${GTEST_BOTH_LIBRARIES} pthread)
target_link_libraries(era-sim-arch-riscv-tests gtest gtest_main)

add_test(era-sim-arch-riscv-tests era-sim-arch-riscv-tests)<|MERGE_RESOLUTION|>--- conflicted
+++ resolved
@@ -7,10 +7,6 @@
   # load-store-instructions-test.cpp TODO Reimplement them using "real" memory access
   lui-auipc-instructions-test.cpp
   rv64-only-instructions-test.cpp
-<<<<<<< HEAD
-  common.cpp
-=======
->>>>>>> 36f26223
   arithmetic-test-utils.cpp
   mul-div-instruction-tests.cpp
   # formats-test.cpp TODO
