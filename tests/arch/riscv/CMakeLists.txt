--- conflicted
+++ resolved
@@ -3,7 +3,6 @@
 ########################################
 
 set(TEST_ARCH_RISCV_SOURCES
-<<<<<<< HEAD
     arch-riscv-integer-instructions-test.cpp
     load-store-instructions-test.cpp
     lui-auipc-instructions-test.cpp
@@ -12,12 +11,8 @@
     arithmetic-test-utils.cpp
     mul-div-instruction-tests.cpp
         formats-test.cpp
-=======
-	arch-riscv-integer-instructions-test.cpp
-	arch-riscv-tests.cpp
-  arch-riscv-jump-instruction-tests.cpp
+   arch-riscv-jump-instruction-tests.cpp
   arch-riscv-branch-instruction-tests.cpp
->>>>>>> a5806463
 )
 
 ########################################
