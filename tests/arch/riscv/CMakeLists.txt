--- conflicted
+++ resolved
@@ -3,17 +3,12 @@
 ########################################
 
 set(TEST_ARCH_RISCV_SOURCES
-<<<<<<< HEAD
-	#arch-riscv-tests.cpp These must be adapted, at the moment they do not compile
-	arch-riscv-integer-instructions-test.cpp
-=======
     arch-riscv-integer-instructions-test.cpp
     load-store-instructions-test.cpp
     lui-auipc-instructions-test.cpp
     dummies.cpp
     arithmetic-test-utils.cpp
     #formats-test.cpp The tests fail atm
->>>>>>> 668424db
 )
 
 ########################################
