--- conflicted
+++ resolved
@@ -15,53 +15,10 @@
  * You should have received a copy of the GNU General Public License
  * along with this program.  If not, see <http://www.gnu.org/licenses/>.*/
 
-<<<<<<< HEAD
-#include "arch/riscv/integer-instructions.hpp"
-#include "arch/riscv/load-store-instructions.hpp"
-
-=======
->>>>>>> master
 #include <gtest/gtest.h>
 #include <memory>
 #include <vector>
 
-<<<<<<< HEAD
-TEST(InstructionTest, AddInstruction) {
-  AddInstructionNode addiNode{true};
-  AddInstructionNode addNode{false};
-
-  // Basic testing
-  ASSERT_EQ(NodeType::INSTRUCTION, addiNode.getType());
-  ASSERT_EQ(NodeType::INSTRUCTION, addNode.getType());
-
-  ASSERT_EQ("ADDI", addiNode.getIdentifier());
-  ASSERT_EQ("ADD", addNode.getIdentifier());
-
-  // Validate the empty syntax trees -> should return false
-  ASSERT_FALSE(addiNode.validate());
-  ASSERT_FALSE(addNode.validate());
-
-  // Create some registers
-  auto r1 = std::make_unique<RegisterNode>("zero");
-  auto r2 = std::make_unique<RegisterNode>("x1");
-  auto r3 = std::make_unique<RegisterNode>("x10");
-  auto r4 = std::make_unique<RegisterNode>("x3");
-  auto r5 = std::make_unique<RegisterNode>("t0");
-  auto r6 = std::make_unique<RegisterNode>("x0");
-
-  // Add the registers
-  addiNode.addChild(std::move(r1));
-  addiNode.addChild(std::move(r2));
-  addiNode.addChild(std::move(r3));
-
-  addNode.addChild(std::move(r4));
-  addNode.addChild(std::move(r5));
-  addNode.addChild(std::move(r6));
-
-  // Validate again
-  ASSERT_FALSE(addiNode.validate());
-  ASSERT_TRUE(addNode.validate());
-=======
 #include "arch/riscv/instruction-node.hpp"
 #include "arch/riscv/integer-instructions.hpp"
 #include "arch/riscv/load-store-instructions.hpp"
@@ -110,7 +67,6 @@
   // Validate again
   ASSERT_FALSE(addiNode->validate());
   ASSERT_TRUE(addNode->validate());
->>>>>>> master
 }
 
 TEST(InstructionTest, LoadInstruction) {
@@ -121,11 +77,7 @@
 
   // Basic testing
   for (auto node : nodes) {
-<<<<<<< HEAD
-    ASSERT_EQ(NodeType::INSTRUCTION, node->getType());
-=======
     ASSERT_EQ(Type::INSTRUCTION, node->getType());
->>>>>>> master
     ASSERT_FALSE(node->validate());
   }
 
@@ -139,21 +91,6 @@
 }
 
 TEST(InstructionTest, StoreInstruction) {
-<<<<<<< HEAD
-  StoreInstructionNode sw{StoreType::WORD}, sh{StoreType::HALF_WORD},
-      sb{StoreType::BYTE};
-  std::vector<StoreInstructionNode *> nodes{&sw, &sh, &sb};
-
-  // Basic testing
-  for (auto node : nodes) {
-    ASSERT_EQ(NodeType::INSTRUCTION, node->getType());
-    ASSERT_FALSE(node->validate());
-  }
-
-  ASSERT_EQ("SW", sw.getIdentifier());
-  ASSERT_EQ("SH", sh.getIdentifier());
-  ASSERT_EQ("SB", sb.getIdentifier());
-=======
   InstructionNodeFactory instructionFactory;
 
   auto sw = instructionFactory.createInstructionNode("SW");
@@ -172,16 +109,12 @@
   ASSERT_EQ("SW", sw->getIdentifier());
   ASSERT_EQ("SH", sh->getIdentifier());
   ASSERT_EQ("SB", sb->getIdentifier());
->>>>>>> master
 
   // TODO Make tests for immediate values
 }
 
-<<<<<<< HEAD
-=======
 /* TODO Test more commands */
 
->>>>>>> master
 int main(int argc, char **argv) {
   testing::InitGoogleTest(&argc, argv);
   return RUN_ALL_TESTS();
