/* C++ Assembler Interpreter
 * Copyright (C) 2016 Chair of Computer Architecture
 * at Technical University of Munich
 *
 * This program is free software: you can redistribute it and/or modify
 * it under the terms of the GNU General Public License as published by
 * the Free Software Foundation, either version 3 of the License, or
 * (at your option) any later version.
 *
 * This program is distributed in the hope that it will be useful,
 * but WITHOUT ANY WARRANTY; without even the implied warranty of
 * MERCHANTABILITY or FITNESS FOR A PARTICULAR PURPOSE.  See the
 * GNU General Public License for more details.
 *
 * You should have received a copy of the GNU General Public License
 * along with this program.  If not, see <http://www.gnu.org/licenses/>.*/

#include <cassert>
#include <cstdint>
#include <unordered_map>

#include "gtest/gtest.h"

#include "arch/common/architecture-formula.hpp"
#include "arch/common/immediate-node.hpp"
#include "arch/common/register-node.hpp"
#include "arch/riscv/immediate-node-factory.hpp"
#include "arch/riscv/instruction-node-factory.hpp"
#include "arch/riscv/instruction-node.hpp"
#include "core/conversions.hpp"

using namespace riscv;

namespace {
template <typename IntType>
MemoryValue convertToMem(IntType t) {
  return convert<IntType>(t, InstructionNode::RISCV_BITS_PER_BYTE,
                          InstructionNode::RISCV_ENDIANNESS);
}

class FakeRegister {
 public:
  FakeRegister() : FakeRegister(0) {}
  FakeRegister(uint64_t value) : _value(convertToMem<uint64_t>(value)) {}
  FakeRegister(MemoryValue& v) : _value(v) {}

  void set(uint64_t newValue) { _value = convertToMem<uint64_t>(newValue); }
  void set(MemoryValue& v) { _value = v; }

  MemoryValue get() { return _value; }

 private:
  MemoryValue _value;
};

MemoryValue to32BitMemoryValue(uint32_t value) {
  return convertToMem<uint32_t>(value);
}

MemoryValue to64BitMemoryValue(uint64_t value) {
  return convertToMem<uint64_t>(value);
}

class FakeRegisterNode : public RegisterNode {
 public:
  explicit FakeRegisterNode(std::string& regId)
      : RegisterNode(regId), _id(regId) {}

  MemoryValue getValue(DummyMemoryAccess& access) const override {
    return access.getRegisterValue(_id);
  }

  MemoryValue assemble() const override { return MemoryValue{}; }

  const std::string& getIdentifier() const override { return _id; }

 private:
  std::string& _id;
};

class DummyMemoryAccessImpl : public DummyMemoryAccess {
 public:
  void addRegister(std::string token, FakeRegister& reg) {
    _register.emplace(token, reg);
  }

  MemoryValue getRegisterValue(std::string& token) override {
    return _register.at(token).get();
  }
  void setRegisterValue(std::string& token, MemoryValue value) override {
    FakeRegister& desiredRegister = _register.at(token);
    desiredRegister.set(value);
  }

 private:
  std::unordered_map<std::string, FakeRegister&> _register;
};

InstructionNodeFactory setUpFactory(
    ArchitectureFormula::InitializerList modules =
        ArchitectureFormula::InitializerList()) {
  auto formula = ArchitectureFormula("riscv", modules);
  auto riscv = Architecture::Brew(formula);
  return InstructionNodeFactory(riscv.getInstructions(), riscv);
}

void testIntegerInstructionValidation(DummyMemoryAccess& memAccess,
                                      InstructionNodeFactory& instrF,
                                      ImmediateNodeFactory& immF,
                                      std::string instructionToken,
                                      bool isImmediateInstr) {
  std::string registerId = "not relevant";
  // add 0-3 random Nodes
  auto instructionNode = instrF.createInstructionNode(instructionToken);
  ASSERT_DEATH(instructionNode->getValue(memAccess), "");
  instructionNode->addChild(std::move(immF.createImmediateNode(MemoryValue())));
  ASSERT_DEATH(instructionNode->getValue(memAccess), "");
  instructionNode->addChild(std::move(immF.createImmediateNode(MemoryValue())));
  ASSERT_DEATH(instructionNode->getValue(memAccess), "");
  instructionNode->addChild(std::move(immF.createImmediateNode(MemoryValue())));
  ASSERT_DEATH(instructionNode->getValue(memAccess), "");

  // test opposite operand configuration
  auto instructionNode2 = instrF.createInstructionNode(instructionToken);
  instructionNode2->addChild(
      std::move(std::make_unique<FakeRegisterNode>(registerId)));
  instructionNode2->addChild(
      std::move(std::make_unique<FakeRegisterNode>(registerId)));
  if (isImmediateInstr) {
    // Immediate Instraction has now 3 Register Operands
    instructionNode2->addChild(
        std::move(std::make_unique<FakeRegisterNode>(registerId)));
  } else {
    // Register Instraction has now 2 Register & 1 Immediate Operand
    instructionNode2->addChild(
        std::move(immF.createImmediateNode(convertToMem<uint64_t>(0))));
  }
  ASSERT_FALSE(instructionNode2->validate().isSuccess());
  ASSERT_DEATH(instructionNode2->getValue(memAccess), "");

  // test valid children, but with one more operand
  auto instructionNode3 = instrF.createInstructionNode(instructionToken);
  instructionNode3->addChild(
      std::move(std::make_unique<FakeRegisterNode>(registerId)));
  instructionNode3->addChild(
      std::move(std::make_unique<FakeRegisterNode>(registerId)));
  if (isImmediateInstr) {
    instructionNode3->addChild(
        std::move(immF.createImmediateNode(convertToMem<uint64_t>(0))));
  } else {
    instructionNode3->addChild(
        std::move(std::make_unique<FakeRegisterNode>(registerId)));
  }
  ASSERT_TRUE(instructionNode3->validate().isSuccess());
  // add one more random node
  instructionNode3->addChild(
      std::move(immF.createImmediateNode(convertToMem<uint64_t>(0))));
  ASSERT_FALSE(instructionNode3->validate().isSuccess());
  ASSERT_DEATH(instructionNode3->getValue(memAccess), "");
}

void test12BitImmediateBounds(InstructionNodeFactory& instrF,
                              std::string instructionToken,
                              ImmediateNodeFactory& immF) {
  constexpr uint64_t boundary = 0xFFF;
  std::string registerId = "not relevant";
  auto node = instrF.createInstructionNode(instructionToken);
  node->addChild(std::move(std::make_unique<FakeRegisterNode>(registerId)));
  node->addChild(std::move(std::make_unique<FakeRegisterNode>(registerId)));
  auto immediateNodeIn =
      immF.createImmediateNode(convertToMem<uint64_t>(boundary));
  node->addChild(std::move(immediateNodeIn));
<<<<<<< HEAD
  ASSERT_TRUE(node->validate());


=======
  ASSERT_TRUE(node->validate().isSuccess());
>>>>>>> c7e74794
  auto node2 = instrF.createInstructionNode(instructionToken);
  node2->addChild(std::move(std::make_unique<FakeRegisterNode>(registerId)));
  node2->addChild(std::move(std::make_unique<FakeRegisterNode>(registerId)));
  auto immediateNodeOut =
      immF.createImmediateNode(convertToMem<uint64_t>(boundary + 1));
<<<<<<< HEAD
  node2->addChild(std::move(immediateNodeOut));
  //TODO enable when IntegerInstructionNode::validate() is fixed
  //ASSERT_FALSE(node2->validate());
=======
  node->addChild(std::move(immediateNodeOut));
  ASSERT_FALSE(node->validate().isSuccess());
>>>>>>> c7e74794
}
}
/**
  * This macro performs a register-register test for the given instruction,
 * operands.
  * Apart from the parameters, this macro needs certain exactly named
 * declarations of certain types to compile. This is done to keep the macro
 * argument list short.
 * dest: std::string token, that defines the name of the destination register
 * op1: std::string token, that defines the name of the first operand register
 * op2: std::string token, that defines the name of the second operand register
 * memoryAccess DummyMemoryAccess, where the required registers are added
 * instructionFactory InstructionFactory where nodes with the given
 * instruction-token can be created
 *
 * \param contextNbr running number for variable naming
 * \param memoryValueConverter function that returns a MemoryValue for a given
 * operand-value
 * \param instruction instruction to test (as string literal)
 * \param operand1 first operand value (as literal)
 * \param operand2 second operand value (as literal)
 * \param result expected result of the operation (as literal)
  */
#define TEST_RR(contextNbr, memoryValueConverter, instruction, operand1,       \
                operand2, result)                                              \
  /* Put operand values into register */                                       \
  memoryAccess.setRegisterValue(op1, memoryValueConverter(operand1));          \
  memoryAccess.setRegisterValue(op2, memoryValueConverter(operand2));          \
  auto cmd_##contextNbr =                                                      \
      instructionFactory.createInstructionNode(instruction);                   \
  ASSERT_FALSE(cmd_##contextNbr->validate().isSuccess());                                  \
  /*Assemble instruction with destination & operands*/                         \
  cmd_##contextNbr->addChild(std::make_unique<FakeRegisterNode>(dest));        \
  ASSERT_FALSE(cmd_##contextNbr->validate().isSuccess());                                  \
  cmd_##contextNbr->addChild(std::make_unique<FakeRegisterNode>(op1));         \
  ASSERT_FALSE(cmd_##contextNbr->validate().isSuccess());                                  \
  cmd_##contextNbr->addChild(std::make_unique<FakeRegisterNode>(op2));         \
  ASSERT_TRUE(cmd_##contextNbr->validate().isSuccess());                                   \
  /* Save values of operand registers to determine change*/                    \
  MemoryValue preOp1_##contextNbr = memoryAccess.getRegisterValue(op1);        \
  MemoryValue preOp2_##contextNbr = memoryAccess.getRegisterValue(op2);        \
  /* Perform instruction*/                                                     \
  MemoryValue returnValue_##contextNbr =                                       \
      cmd_##contextNbr->getValue(memoryAccess);                                \
  ASSERT_EQ(memoryValueConverter(0), returnValue_##contextNbr);                \
  /* Check that operand registers stayed the same*/                            \
  ASSERT_EQ(preOp1_##contextNbr, memoryAccess.getRegisterValue(op1));          \
  ASSERT_EQ(preOp2_##contextNbr, memoryAccess.getRegisterValue(op2));          \
  /* Read result from destination register*/                                   \
  MemoryValue actualResult_##contextNbr = memoryAccess.getRegisterValue(dest); \
  ASSERT_EQ(memoryValueConverter(result), actualResult_##contextNbr);

/**
  * This macro performs a register-immediate test for the given instruction,
 * operands
  * Apart from the parameters, this macro needs certain exactly named
 * declarations of certain types to compile. This is done to keep the macro
 * argument list short
 * dest: std::string token, that defines the name of the destination register
 * reg: std::string token, that defines the name of the operand register
 * memoryAccess DummyMemoryAccess, where the required registers are added
 * instructionFactory InstructionFactory where nodes with the given
 * instruction-token can be created
 * immediateFactory ImmediateFactory, where Immediate-Nodes can be created
 *
 * \param contextNbr running number for variable naming
 * \param memoryValueConverter function that returns a MemoryValue for a given
 * operand-value
 * \param instruction instruction to test (as string literal)
 * \param operand1 first operand value (as literal)
 * \param operand2 second operand value (as literal)
 * \param result expected result of the operation (as literal)
  */
#define TEST_RI(contextNbr, memoryValueConverter, instruction, operand1,       \
                operand2, result)                                              \
  memoryAccess.setRegisterValue(reg, memoryValueConverter(operand1));          \
  /* Assemble instruction node with destination, operand & immediate node*/    \
  auto cmd_##contextNbr =                                                      \
      instructionFactory.createInstructionNode(instruction);                   \
  ASSERT_FALSE(cmd_##contextNbr->validate().isSuccess())                                   \
      << "empty instruction node validation failed";                           \
  cmd_##contextNbr->addChild(std::make_unique<FakeRegisterNode>(dest));        \
  ASSERT_FALSE(cmd_##contextNbr->validate().isSuccess())                                   \
      << "instruction node + destination register node validation failed";     \
  cmd_##contextNbr->addChild(std::make_unique<FakeRegisterNode>(reg));         \
  ASSERT_FALSE(cmd_##contextNbr->validate().isSuccess())                                   \
      << "instruction node + 2 register nodes validation failed";              \
  cmd_##contextNbr->addChild(                                                  \
      immediateFactory.createImmediateNode(memoryValueConverter(operand2)));   \
  ASSERT_TRUE(cmd_##contextNbr->validate().isSuccess())                                    \
      << "instruction node + 2 register + immediate node validation failed";   \
  /* Save value of operand register to determine change */                     \
  MemoryValue preRegisterOp_##contextNbr = memoryAccess.getRegisterValue(reg); \
  /* Perform instruction*/                                                     \
  MemoryValue returnValue_##contextNbr =                                       \
      cmd_##contextNbr->getValue(memoryAccess);                                \
  ASSERT_EQ(memoryValueConverter(0), returnValue_##contextNbr);                \
  /* Check that register operand stayed the same*/                             \
  ASSERT_EQ(preRegisterOp_##contextNbr, memoryAccess.getRegisterValue(reg));   \
  /* Read result from destination register */                                  \
  MemoryValue result_##contextNbr = memoryAccess.getRegisterValue(dest);       \
  ASSERT_EQ(memoryValueConverter(result), result_##contextNbr);

TEST(IntegerInstructionTest, ADDInstruction_testAdd32) {
  // No real risc-v register names are used as Memory/RegisterAccess is faked
  FakeRegister destination, operand1, operand2;
  std::string dest("d0"), op1("r1"), op2("r2");
  DummyMemoryAccessImpl memoryAccess;
  memoryAccess.addRegister(dest, destination);
  memoryAccess.addRegister(op1, operand1);
  memoryAccess.addRegister(op2, operand2);
  auto instructionFactory = setUpFactory({"rv32i"});

  TEST_RR(0, to32BitMemoryValue, "add", 41, 1, 42);
  TEST_RR(1, to32BitMemoryValue, "add", 1, 41, 42);
  // test 32bit (unsigned) boundary: (2^32 -1) + 1 = 4294967295 + 1 = 0
  TEST_RR(2, to32BitMemoryValue, "add", 0xFFFFFFFFU, 1, 0);
  TEST_RR(3, to32BitMemoryValue, "add", 1, 0xFFFFFFFFU, 0);
}

TEST(IntegerInstructionTest, ADDInstruction_testAdd64) {
  // No real risc-v register names are used as Memory/RegisterAccess is faked
  FakeRegister destination, operand1, operand2;
  std::string dest("d0"), op1("r1"), op2("r2");
  DummyMemoryAccessImpl memoryAccess;
  memoryAccess.addRegister(dest, destination);
  memoryAccess.addRegister(op1, operand1);
  memoryAccess.addRegister(op2, operand2);
  auto instructionFactory = setUpFactory({"rv32i", "rv64i"});

  TEST_RR(0, to64BitMemoryValue, "add", 41, 1, 42);
  TEST_RR(1, to64BitMemoryValue, "add", 1, 41, 42);
  // test 64bit (unsigned) boundary: (2^64 -1) +1 = 18446744073709551615 + 1 = 0
  TEST_RR(2, to64BitMemoryValue, "add", 0xFFFFFFFFFFFFFFFFULL, 1, 0);
  TEST_RR(3, to64BitMemoryValue, "add", 1, 0xFFFFFFFFFFFFFFFFULL, 0);
}

TEST(IntegerInstructionTest, ADDInstruction_testAddi32) {
  // No real risc-v register names are used as Memory/RegisterAccess is faked
  FakeRegister destination, operand;
  std::string dest("d0"), reg("r1");
  DummyMemoryAccessImpl memoryAccess;
  memoryAccess.addRegister(dest, destination);
  memoryAccess.addRegister(reg, operand);
  auto immediateFactory = ImmediateNodeFactory();
  auto instructionFactory = setUpFactory({"rv32i"});

  TEST_RI(0, to32BitMemoryValue, "addi", 41, 1, 42);
  TEST_RI(1, to32BitMemoryValue, "addi", 1, 41, 42);
  // test 32bit (unsigned) boundary: (2^32 -1) + 1 = 4294967295 + 1 = 0
  TEST_RI(2, to32BitMemoryValue, "addi", 0xFFFFFFFFU, 1, 0);
  // test immediate boundary
  test12BitImmediateBounds(instructionFactory, "addi", immediateFactory);
}
TEST(IntegerInstructionTest, ADDInstruction_testAddi64) {
  // No real risc-v register names are used as Memory/RegisterAccess is faked
  FakeRegister destination, operand;
  std::string dest("d0"), reg("r1");
  DummyMemoryAccessImpl memoryAccess;
  memoryAccess.addRegister(dest, destination);
  memoryAccess.addRegister(reg, operand);
  auto immediateFactory = ImmediateNodeFactory();
  auto instructionFactory = setUpFactory({"rv32i", "rv64i"});

  TEST_RI(0, to64BitMemoryValue, "addi", 41, 1, 42);
  TEST_RI(1, to64BitMemoryValue, "addi", 1, 41, 42);
  // test 64bit (unsigned) boundary: (2^64 -1) +1 = 18446744073709551615 + 1 = 0
  TEST_RI(2, to64BitMemoryValue, "addi", 0xFFFFFFFFFFFFFFFFULL, 1, 0);
  // test immediate boundary
  test12BitImmediateBounds(instructionFactory, "addi", immediateFactory);
}

TEST(IntegerInstructionTest, ADDInstruction_testValidation) {
  auto instructionFactory = setUpFactory({"rv32i"});
  auto immediateFactory = ImmediateNodeFactory();
  auto memAccess = DummyMemoryAccessImpl();
  testIntegerInstructionValidation(memAccess, instructionFactory,
                                   immediateFactory, "add", false);
  testIntegerInstructionValidation(memAccess, instructionFactory,
                                   immediateFactory, "addi", true);
}

TEST(IntegerInstructionTest, SUBInstruction_testSub32) {
  // No real risc-v register names are used as Memory/RegisterAccess is faked
  FakeRegister destination, operand1, operand2;
  std::string dest("d0"), op1("r1"), op2("r2");
  DummyMemoryAccessImpl memoryAccess;
  memoryAccess.addRegister(dest, destination);
  memoryAccess.addRegister(op1, operand1);
  memoryAccess.addRegister(op2, operand2);
  auto instructionFactory = setUpFactory({"rv32i"});

  TEST_RR(0, to32BitMemoryValue, "sub", 43, 1, 42);
  // test 32bit (unsigned) boundary: 0 - 1 = (2^32 -1)= 4294967295
  TEST_RR(1, to32BitMemoryValue, "sub", 0, 1, 0xFFFFFFFFU);
}

TEST(IntegerInstructionTest, SUBInstruction_testSub64) {
  // No real risc-v register names are used as Memory/RegisterAccess is faked
  FakeRegister destination, operand1, operand2;
  std::string dest("d0"), op1("r1"), op2("r2");
  DummyMemoryAccessImpl memoryAccess;
  memoryAccess.addRegister(dest, destination);
  memoryAccess.addRegister(op1, operand1);
  memoryAccess.addRegister(op2, operand2);
  auto instructionFactory = setUpFactory({"rv32i", "rv64i"});

  TEST_RR(0, to64BitMemoryValue, "sub", 43, 1, 42);
  // test 64bit (unsigned) boundary: 0-1 = (2^64 -1) = 18446744073709551615
  TEST_RR(1, to64BitMemoryValue, "sub", 0, 1, 0xFFFFFFFFFFFFFFFFULL);
}

TEST(IntegerInstructionTest, SUBInstruction_testValidation) {
  auto instructionFactory = setUpFactory({"rv32i"});
  auto immediateFactory = ImmediateNodeFactory();
  auto memAccess = DummyMemoryAccessImpl();
  testIntegerInstructionValidation(memAccess, instructionFactory,
                                   immediateFactory, "sub", false);
}

TEST(IntegerInstructionTest, ANDInstruction_testAnd32) {
  // No real risc-v register names are used as Memory/RegisterAccess is faked
  FakeRegister destination, operand1, operand2;
  std::string dest("d0"), op1("r1"), op2("r2");
  DummyMemoryAccessImpl memoryAccess;
  memoryAccess.addRegister(dest, destination);
  memoryAccess.addRegister(op1, operand1);
  memoryAccess.addRegister(op2, operand2);
  auto instructionFactory = setUpFactory({"rv32i"});

  TEST_RR(0, to32BitMemoryValue, "and", 0b110110, 0b100100, 0b100100);
  TEST_RR(1, to32BitMemoryValue, "and", 0b100100, 0b110110, 0b100100);
  TEST_RR(2, to32BitMemoryValue, "and", 0b101010, 0b010101, 0b000000);
  TEST_RR(3, to32BitMemoryValue, "and", 0b010101, 0b101010, 0b000000);
}

TEST(IntegerInstructionTest, ANDInstruction_testAnd64) {
  // No real risc-v register names are used as Memory/RegisterAccess is faked
  FakeRegister destination, operand1, operand2;
  std::string dest("d0"), op1("r1"), op2("r2");
  DummyMemoryAccessImpl memoryAccess;
  memoryAccess.addRegister(dest, destination);
  memoryAccess.addRegister(op1, operand1);
  memoryAccess.addRegister(op2, operand2);
  auto instructionFactory = setUpFactory({"rv32i", "rv64i"});

  TEST_RR(0, to64BitMemoryValue, "and", 0b110110L << 32, 0b100100L << 32,
          0b100100L << 32);
  TEST_RR(1, to64BitMemoryValue, "and", 0b100100L << 32, 0b110110L << 32,
          0b100100L << 32);
  TEST_RR(2, to64BitMemoryValue, "and", 0b101010L << 32, 0b010101L << 32, 0);
  TEST_RR(3, to64BitMemoryValue, "and", 0b010101L << 32, 0b101010L << 32, 0);
}

TEST(IntegerInstructionTest, ANDInstruction_testAndi32) {
  // No real risc-v register names are used as Memory/RegisterAccess is faked
  FakeRegister destination, operand;
  std::string dest("d0"), reg("r1");
  DummyMemoryAccessImpl memoryAccess;
  memoryAccess.addRegister(dest, destination);
  memoryAccess.addRegister(reg, operand);
  auto immediateFactory = ImmediateNodeFactory();
  auto instructionFactory = setUpFactory({"rv32i"});

  TEST_RI(0, to32BitMemoryValue, "andi", 0b110110, 0b100100, 0b100100);
  TEST_RI(1, to32BitMemoryValue, "andi", 0b100100, 0b110110, 0b100100);
  TEST_RI(2, to32BitMemoryValue, "andi", 0b101010, 0b010101, 0);
  TEST_RI(3, to32BitMemoryValue, "andi", 0b010101, 0b101010, 0);

  // test immediate boundary
  test12BitImmediateBounds(instructionFactory, "andi", immediateFactory);
}

TEST(IntegerInstructionTest, ANDInstruction_testAndi64) {
  // No real risc-v register names are used as Memory/RegisterAccess is faked
  FakeRegister destination, operand;
  std::string dest("d0"), reg("r1");
  DummyMemoryAccessImpl memoryAccess;
  memoryAccess.addRegister(dest, destination);
  memoryAccess.addRegister(reg, operand);
  auto immediateFactory = ImmediateNodeFactory();
  auto instructionFactory = setUpFactory({"rv32i", "rv64i"});
  // it is difficult to test 64bit version, because immediate values cannot be
  // greater than 20bit
  // therefore no upper 32bit testing can be done, except for testing against 0
  TEST_RI(0, to64BitMemoryValue, "andi", 0b110110L << 32, 0b100100, 0);
  TEST_RI(1, to64BitMemoryValue, "andi", 0b100100L, 0b110110L, 0b100100L);

  // test immediate boundary
  test12BitImmediateBounds(instructionFactory, "andi", immediateFactory);
}

TEST(IntegerInstructionTest, ANDInstruction_testValidation) {
  auto instructionFactory = setUpFactory({"rv32i"});
  auto immediateFactory = ImmediateNodeFactory();
  auto memAccess = DummyMemoryAccessImpl();
  testIntegerInstructionValidation(memAccess, instructionFactory,
                                   immediateFactory, "and", false);
  testIntegerInstructionValidation(memAccess, instructionFactory,
                                   immediateFactory, "andi", true);
}

TEST(IntegerInstructionTest, ORInstruction_testOr32) {
  // No real risc-v register names are used as Memory/RegisterAccess is faked
  FakeRegister destination, operand1, operand2;
  std::string dest("d0"), op1("r1"), op2("r2");
  DummyMemoryAccessImpl memoryAccess;
  memoryAccess.addRegister(dest, destination);
  memoryAccess.addRegister(op1, operand1);
  memoryAccess.addRegister(op2, operand2);
  auto instructionFactory = setUpFactory({"rv32i"});

  TEST_RR(0, to32BitMemoryValue, "or", 0b110110, 0b100100, 0b110110);
  TEST_RR(1, to32BitMemoryValue, "or", 0b100100, 0b110110, 0b110110);
  TEST_RR(2, to32BitMemoryValue, "or", 0b101010, 0b010101, 0b111111);
  TEST_RR(3, to32BitMemoryValue, "or", 0b010101, 0b101010, 0b111111);
}

TEST(IntegerInstructionTest, ORINstruction_testOr64) {
  // No real risc-v register names are used as Memory/RegisterAccess is faked
  FakeRegister destination, operand1, operand2;
  std::string dest("d0"), op1("r1"), op2("r2");
  DummyMemoryAccessImpl memoryAccess;
  memoryAccess.addRegister(dest, destination);
  memoryAccess.addRegister(op1, operand1);
  memoryAccess.addRegister(op2, operand2);
  auto instructionFactory = setUpFactory({"rv32i", "rv64i"});

  TEST_RR(0, to64BitMemoryValue, "or", 0b110110L << 32, 0b100100L << 32,
          0b110110L << 32);
  TEST_RR(1, to64BitMemoryValue, "or", 0b100100L << 32, 0b110110L << 32,
          0b110110L << 32);
  TEST_RR(2, to64BitMemoryValue, "or", 0b101010L << 32, 0b010101L << 32,
          0b111111L << 32);
  TEST_RR(3, to64BitMemoryValue, "or", 0b010101L << 32, 0b101010L << 32,
          0b111111L << 32);
}

TEST(IntegerInstructionTest, ORInstruction_testOri32) {
  // No real risc-v register names are used as Memory/RegisterAccess is faked
  FakeRegister destination, operand;
  std::string dest("d0"), reg("r1");
  DummyMemoryAccessImpl memoryAccess;
  memoryAccess.addRegister(dest, destination);
  memoryAccess.addRegister(reg, operand);
  auto immediateFactory = ImmediateNodeFactory();
  auto instructionFactory = setUpFactory({"rv32i"});

  TEST_RI(0, to32BitMemoryValue, "ori", 0b110110, 0b100100, 0b110110);
  TEST_RI(1, to32BitMemoryValue, "ori", 0b100100, 0b110110, 0b110110);
  TEST_RI(2, to32BitMemoryValue, "ori", 0b101010, 0b010101, 0b111111);
  TEST_RI(3, to32BitMemoryValue, "ori", 0b010101, 0b101010, 0b111111);
  // test immediate boundary
  test12BitImmediateBounds(instructionFactory, "ori", immediateFactory);
}
TEST(IntegerInstructionTest, ORInstruction_testOri64) {
  // No real risc-v register names are used as Memory/RegisterAccess is faked
  FakeRegister destination, operand;
  std::string dest("d0"), reg("r1");
  DummyMemoryAccessImpl memoryAccess;
  memoryAccess.addRegister(dest, destination);
  memoryAccess.addRegister(reg, operand);
  auto immediateFactory = ImmediateNodeFactory();
  auto instructionFactory = setUpFactory({"rv32i", "rv64i"});

  TEST_RI(0, to64BitMemoryValue, "ori", (0b1010110L << 32), 0b10,
          ((0b1010110L << 32) + 2));
  // test immediate boundary
  test12BitImmediateBounds(instructionFactory, "ori", immediateFactory);
}

TEST(IntegerInstructionTest, ORInstruction_testValidation) {
  auto instructionFactory = setUpFactory({"rv32i"});
  auto immediateFactory = ImmediateNodeFactory();
  auto memAccess = DummyMemoryAccessImpl();
  testIntegerInstructionValidation(memAccess, instructionFactory,
                                   immediateFactory, "or", false);
  testIntegerInstructionValidation(memAccess, instructionFactory,
                                   immediateFactory, "ori", true);
}

TEST(IntegerInstructionTest, XORInstruction_testXor32) {
  // No real risc-v register names are used as Memory/RegisterAccess is faked
  FakeRegister destination, operand1, operand2;
  std::string dest("d0"), op1("r1"), op2("r2");
  DummyMemoryAccessImpl memoryAccess;
  memoryAccess.addRegister(dest, destination);
  memoryAccess.addRegister(op1, operand1);
  memoryAccess.addRegister(op2, operand2);
  auto instructionFactory = setUpFactory({"rv32i"});

  TEST_RR(0, to32BitMemoryValue, "xor", 0b110110, 0b100100, 0b010010);
  TEST_RR(1, to32BitMemoryValue, "xor", 0b100100, 0b110110, 0b010010);
  TEST_RR(2, to32BitMemoryValue, "xor", 0b101010, 0b010101, 0b111111);
  TEST_RR(3, to32BitMemoryValue, "xor", 0b010101, 0b101010, 0b111111);
}
TEST(IntegerInstructionTest, XORInstruction_testXor64) {
  // No real risc-v register names are used as Memory/RegisterAccess is faked
  FakeRegister destination, operand1, operand2;
  std::string dest("d0"), op1("r1"), op2("r2");
  DummyMemoryAccessImpl memoryAccess;
  memoryAccess.addRegister(dest, destination);
  memoryAccess.addRegister(op1, operand1);
  memoryAccess.addRegister(op2, operand2);
  auto instructionFactory = setUpFactory({"rv32i", "rv64i"});

  TEST_RR(0, to64BitMemoryValue, "xor", 0b110110L << 32, 0b100100L << 32,
          0b010010L << 32);
  TEST_RR(1, to64BitMemoryValue, "xor", 0b100100L << 32, 0b110110L << 32,
          0b010010L << 32);
  TEST_RR(2, to64BitMemoryValue, "xor", 0b101010L << 32, 0b010101L << 32,
          0b111111L << 32);
  TEST_RR(3, to64BitMemoryValue, "xor", 0b010101L << 32, 0b101010L << 32,
          0b111111L << 32);
}

TEST(IntegerInstructionTest, XORInstruction_testXori32) {
  // No real risc-v register names are used as Memory/RegisterAccess is faked
  FakeRegister destination, operand;
  std::string dest("d0"), reg("r1");
  DummyMemoryAccessImpl memoryAccess;
  memoryAccess.addRegister(dest, destination);
  memoryAccess.addRegister(reg, operand);
  auto immediateFactory = ImmediateNodeFactory();
  auto instructionFactory = setUpFactory({"rv32i"});

  TEST_RI(0, to32BitMemoryValue, "xori", 0b110110, 0b100100, 0b010010);
  TEST_RI(1, to32BitMemoryValue, "xori", 0b100100, 0b110110, 0b010010);
  TEST_RI(2, to32BitMemoryValue, "xori", 0b101010, 0b010101, 0b111111);
  TEST_RI(3, to32BitMemoryValue, "xori", 0b010101, 0b101010, 0b111111);
  // test immediate boundary
  test12BitImmediateBounds(instructionFactory, "xori", immediateFactory);
}

TEST(IntegerInstructionTest, XORInstruction_testXori64) {
  // No real risc-v register names are used as Memory/RegisterAccess is faked
  FakeRegister destination, operand;
  std::string dest("d0"), reg("r1");
  DummyMemoryAccessImpl memoryAccess;
  memoryAccess.addRegister(dest, destination);
  memoryAccess.addRegister(reg, operand);
  auto immediateFactory = ImmediateNodeFactory();
  auto instructionFactory = setUpFactory({"rv32i", "rv64i"});

  TEST_RI(0, to64BitMemoryValue, "xori", (0b100000001010110L << 18),
          (0b10L << 18), (0b100000001010100L << 18));
  // test immediate boundary
  test12BitImmediateBounds(instructionFactory, "xori", immediateFactory);
}

TEST(IntegerInstructionTest, XORInstruction_testValidation) {
  auto instructionFactory = setUpFactory({"rv32i"});
  auto immediateFactory = ImmediateNodeFactory();
  auto memAccess = DummyMemoryAccessImpl();
  testIntegerInstructionValidation(memAccess, instructionFactory,
                                   immediateFactory, "xor", false);
  testIntegerInstructionValidation(memAccess, instructionFactory,
                                   immediateFactory, "xori", true);
}

TEST(IntegerInstructionTest, ShiftLeftInstruction_testSll32) {
  // No real risc-v register names are used as Memory/RegisterAccess is faked
  FakeRegister destination, operand1, operand2;
  std::string dest("d0"), op1("r1"), op2("r2");
  DummyMemoryAccessImpl memoryAccess;
  memoryAccess.addRegister(dest, destination);
  memoryAccess.addRegister(op1, operand1);
  memoryAccess.addRegister(op2, operand2);
  auto instructionFactory = setUpFactory({"rv32i"});

  TEST_RR(0, to32BitMemoryValue, "sll", 0b110110, 3, 0b110110000);
  // shifts use only the lower 5bit of the second operand
  TEST_RR(1, to32BitMemoryValue, "sll", 3, 0b110110, 3 << 22);
}

TEST(IntegerInstructionTest, ShiftLeftInstruction_testSll64) {
  // No real risc-v register names are used as Memory/RegisterAccess is faked
  FakeRegister destination, operand1, operand2;
  std::string dest("d0"), op1("r1"), op2("r2");
  DummyMemoryAccessImpl memoryAccess;
  memoryAccess.addRegister(dest, destination);
  memoryAccess.addRegister(op1, operand1);
  memoryAccess.addRegister(op2, operand2);
  auto instructionFactory = setUpFactory({"rv32i", "rv64i"});

  TEST_RR(0, to64BitMemoryValue, "sll", 0b110110L << 32, 3, 0b110110000L << 32);
  // shifts use only the lower 5bit of the second operand
  TEST_RR(1, to64BitMemoryValue, "sll", 3, 0b110110L << 32, 3);
}

TEST(IntegerInstructionTest, ShiftLeftInstruction_testSlli32) {
  // No real risc-v register names are used as Memory/RegisterAccess is faked
  FakeRegister destination, operand;
  std::string dest("d0"), reg("r1");
  DummyMemoryAccessImpl memoryAccess;
  memoryAccess.addRegister(dest, destination);
  memoryAccess.addRegister(reg, operand);
  auto immediateFactory = ImmediateNodeFactory();
  auto instructionFactory = setUpFactory({"rv32i"});

  TEST_RI(0, to32BitMemoryValue, "slli", 0b110110, 3, 0b110110000);
  // shifts use only the lower 5bit of the second operand
  TEST_RI(1, to32BitMemoryValue, "slli", 1, 0b11100001, 2);
  // test immediate boundary
  test12BitImmediateBounds(instructionFactory, "slli", immediateFactory);
}
TEST(IntegerInstructionTest, ShiftLeftInstruction_testSlli64) {
  // No real risc-v register names are used as Memory/RegisterAccess is faked
  FakeRegister destination, operand;
  std::string dest("d0"), reg("r1");
  DummyMemoryAccessImpl memoryAccess;
  memoryAccess.addRegister(dest, destination);
  memoryAccess.addRegister(reg, operand);
  auto immediateFactory = ImmediateNodeFactory();
  auto instructionFactory = setUpFactory({"rv32i", "rv64i"});

  TEST_RI(0, to64BitMemoryValue, "slli", (0b110110L << 32), 3,
          (0b110110000L << 32));
  // shifts use only the lower 5bit of the second operand
  TEST_RI(1, to64BitMemoryValue, "slli", (0b1L << 32), 0b11100001, 0b10L << 32);
  // test immediate boundary
  test12BitImmediateBounds(instructionFactory, "slli", immediateFactory);
}

TEST(IntegerInstructionTest, ShiftLeftInstruction_testValidation) {
  auto instructionFactory = setUpFactory({"rv32i"});
  auto immediateFactory = ImmediateNodeFactory();
  auto memAccess = DummyMemoryAccessImpl();
  testIntegerInstructionValidation(memAccess, instructionFactory,
                                   immediateFactory, "sll", false);
  testIntegerInstructionValidation(memAccess, instructionFactory,
                                   immediateFactory, "slli", true);
}

TEST(IntegerInstructionTest, ShiftRightInstruction_testSrl32) {
  // No real risc-v register names are used as Memory/RegisterAccess is faked
  FakeRegister destination, operand1, operand2;
  std::string dest("d0"), op1("r1"), op2("r2");
  DummyMemoryAccessImpl memoryAccess;
  memoryAccess.addRegister(dest, destination);
  memoryAccess.addRegister(op1, operand1);
  memoryAccess.addRegister(op2, operand2);
  auto instructionFactory = setUpFactory({"rv32i"});

  TEST_RR(0, to32BitMemoryValue, "srl", 0b110110, 3, 0b110);
  // shifts use only the lower 5bit of the second operand
  TEST_RR(1, to32BitMemoryValue, "srl", 3, 0b110110, 0);
}

TEST(IntegerInstructionTest, ShiftRightInstruction_testSrl64) {
  // No real risc-v register names are used as Memory/RegisterAccess is faked
  FakeRegister destination, operand1, operand2;
  std::string dest("d0"), op1("r1"), op2("r2");
  DummyMemoryAccessImpl memoryAccess;
  memoryAccess.addRegister(dest, destination);
  memoryAccess.addRegister(op1, operand1);
  memoryAccess.addRegister(op2, operand2);
  auto instructionFactory = setUpFactory({"rv32i", "rv64i"});

  TEST_RR(0, to64BitMemoryValue, "srl", 0b110110L << 32, 3, 0b110110L << 29);
  // shifts use only the lower 5bit of the second operand
  TEST_RR(1, to64BitMemoryValue, "srl", 3, 0b110110L << 32, 3);
}

TEST(IntegerInstructionTest, ShiftRightInstruction_testSrli32) {
  // No real risc-v register names are used as Memory/RegisterAccess is faked
  FakeRegister destination, operand;
  std::string dest("d0"), reg("r1");
  DummyMemoryAccessImpl memoryAccess;
  memoryAccess.addRegister(dest, destination);
  memoryAccess.addRegister(reg, operand);
  auto immediateFactory = ImmediateNodeFactory();
  auto instructionFactory = setUpFactory({"rv32i"});

  TEST_RI(0, to32BitMemoryValue, "srli", 0b110110, 3, 0b110);
  // shifts use only the lower 5bit of the second operand
  TEST_RI(1, to32BitMemoryValue, "srli", 0b11, 0b11100001, 0b1);
  // test immediate boundary
  test12BitImmediateBounds(instructionFactory, "srli", immediateFactory);
}
TEST(IntegerInstructionTest, ShiftRightInstruction_testSrli64) {
  // No real risc-v register names are used as Memory/RegisterAccess is faked
  FakeRegister destination, operand;
  std::string dest("d0"), reg("r1");
  DummyMemoryAccessImpl memoryAccess;
  memoryAccess.addRegister(dest, destination);
  memoryAccess.addRegister(reg, operand);
  auto immediateFactory = ImmediateNodeFactory();
  auto instructionFactory = setUpFactory({"rv32i", "rv64i"});

  TEST_RI(0, to64BitMemoryValue, "srli", 0b110110L << 32, 3, 0b110110L << 29);
  // shifts use only the lower 5bit of the second operand
  TEST_RI(1, to64BitMemoryValue, "srli", 0b11L << 32, 0b11100001, 0b11L << 31);
  // test immediate boundary
  test12BitImmediateBounds(instructionFactory, "srli", immediateFactory);
}

TEST(IntegerInstructionTest, ShiftRightInstruction_testValidation) {
  auto instructionFactory = setUpFactory({"rv32i"});
  auto immediateFactory = ImmediateNodeFactory();
  auto memAccess = DummyMemoryAccessImpl();
  testIntegerInstructionValidation(memAccess, instructionFactory,
                                   immediateFactory, "srl", false);
  testIntegerInstructionValidation(memAccess, instructionFactory,
                                   immediateFactory, "srli", true);
}

TEST(IntegerInstructionTest, ShiftRightArithmeticInstruction_testSra32) {
  // No real risc-v register names are used as Memory/RegisterAccess is faked
  FakeRegister destination, operand1, operand2;
  std::string dest("d0"), op1("r1"), op2("r2");
  DummyMemoryAccessImpl memoryAccess;
  memoryAccess.addRegister(dest, destination);
  memoryAccess.addRegister(op1, operand1);
  memoryAccess.addRegister(op2, operand2);
  auto instructionFactory = setUpFactory({"rv32i"});

  TEST_RR(0, to32BitMemoryValue, "sra", 0b10000000000000000000000000110110, 3,
          0b11110000000000000000000000000110);
  // shifts use only the lower 5bit of the second operand
  TEST_RR(1, to32BitMemoryValue, "sra", 3, 0b10000000000000000000000000110110,
          0);
}

TEST(IntegerInstructionTest, ShiftRightArithmeticInstruction_testSra64) {
  // No real risc-v register names are used as Memory/RegisterAccess is faked
  FakeRegister destination, operand1, operand2;
  std::string dest("d0"), op1("r1"), op2("r2");
  DummyMemoryAccessImpl memoryAccess;
  memoryAccess.addRegister(dest, destination);
  memoryAccess.addRegister(op1, operand1);
  memoryAccess.addRegister(op2, operand2);
  auto instructionFactory = setUpFactory({"rv32i", "rv64i"});

  TEST_RR(0, to64BitMemoryValue, "sra",
          0b1000000000000000000000000001101100000000000000000000000000000000L,
          3,
          0b1111000000000000000000000000001101100000000000000000000000000000L);
  // shifts use only the lower 5bit of the second operand
  TEST_RR(1, to64BitMemoryValue, "sra", 3,
          0b1000000000000000000000000001101100000000000000000000000000000000L,
          3);
}

TEST(IntegerInstructionTest, ShiftRightInstruction_testSrai32) {
  // No real risc-v register names are used as Memory/RegisterAccess is faked
  FakeRegister destination, operand;
  std::string dest("d0"), reg("r1");
  DummyMemoryAccessImpl memoryAccess;
  memoryAccess.addRegister(dest, destination);
  memoryAccess.addRegister(reg, operand);
  auto immediateFactory = ImmediateNodeFactory();
  auto instructionFactory = setUpFactory({"rv32i"});

  TEST_RI(0, to32BitMemoryValue, "srai", 0b10000000000000000000000000110110, 3,
          0b11110000000000000000000000000110);
  // shifts use only the lower 5bit of the second operand
  TEST_RI(1, to32BitMemoryValue, "srai", 0b10000000000000000000000000110110,
          0b11100001, 0b11000000000000000000000000011011);
  // test immediate boundary
  test12BitImmediateBounds(instructionFactory, "srai", immediateFactory);
}

TEST(IntegerInstructionTest, ShiftRightInstruction_testSrai64) {
  // No real risc-v register names are used as Memory/RegisterAccess is faked
  FakeRegister destination, operand;
  std::string dest("d0"), reg("r1");
  DummyMemoryAccessImpl memoryAccess;
  memoryAccess.addRegister(dest, destination);
  memoryAccess.addRegister(reg, operand);
  auto immediateFactory = ImmediateNodeFactory();
  auto instructionFactory = setUpFactory({"rv32i", "rv64i"});

  TEST_RI(0, to64BitMemoryValue, "srai",
          0b1000000000000000000000000001101100000000000000000000000000000000L,
          3,
          0b1111000000000000000000000000001101100000000000000000000000000000L);
  // shifts use only the lower 5bit of the second operand
  TEST_RI(1, to64BitMemoryValue, "srai", 0b11L << 32, 0b11100001, 0b11L << 31);
  // test immediate boundary
  test12BitImmediateBounds(instructionFactory, "srai", immediateFactory);
}

TEST(IntegerInstructionTest, ShiftRightArithmeticInstruction_testValidation) {
  auto instructionFactory = setUpFactory({"rv32i"});
  auto immediateFactory = ImmediateNodeFactory();
  auto memAccess = DummyMemoryAccessImpl();
  testIntegerInstructionValidation(memAccess, instructionFactory,
                                   immediateFactory, "sra", false);
  testIntegerInstructionValidation(memAccess, instructionFactory,
                                   immediateFactory, "srai", true);
}<|MERGE_RESOLUTION|>--- conflicted
+++ resolved
@@ -18,6 +18,7 @@
 #include <cassert>
 #include <cstdint>
 #include <unordered_map>
+#include <iostream>
 
 #include "gtest/gtest.h"
 
@@ -162,7 +163,7 @@
 void test12BitImmediateBounds(InstructionNodeFactory& instrF,
                               std::string instructionToken,
                               ImmediateNodeFactory& immF) {
-  constexpr uint64_t boundary = 0xFFF;
+  constexpr uint64_t boundary = 0xFFFFF;
   std::string registerId = "not relevant";
   auto node = instrF.createInstructionNode(instructionToken);
   node->addChild(std::move(std::make_unique<FakeRegisterNode>(registerId)));
@@ -170,26 +171,16 @@
   auto immediateNodeIn =
       immF.createImmediateNode(convertToMem<uint64_t>(boundary));
   node->addChild(std::move(immediateNodeIn));
-<<<<<<< HEAD
-  ASSERT_TRUE(node->validate());
-
-
-=======
   ASSERT_TRUE(node->validate().isSuccess());
->>>>>>> c7e74794
   auto node2 = instrF.createInstructionNode(instructionToken);
   node2->addChild(std::move(std::make_unique<FakeRegisterNode>(registerId)));
   node2->addChild(std::move(std::make_unique<FakeRegisterNode>(registerId)));
   auto immediateNodeOut =
       immF.createImmediateNode(convertToMem<uint64_t>(boundary + 1));
-<<<<<<< HEAD
   node2->addChild(std::move(immediateNodeOut));
-  //TODO enable when IntegerInstructionNode::validate() is fixed
-  //ASSERT_FALSE(node2->validate());
-=======
-  node->addChild(std::move(immediateNodeOut));
-  ASSERT_FALSE(node->validate().isSuccess());
->>>>>>> c7e74794
+  // TODO enable when IntegerInstructionNode::validate() is fixed
+  // ASSERT_FALSE(node2->validate().isSuccess());
+  std::cout << "Ignored 1 12bit immediate boundary test" << std::endl;
 }
 }
 /**
@@ -220,14 +211,14 @@
   memoryAccess.setRegisterValue(op2, memoryValueConverter(operand2));          \
   auto cmd_##contextNbr =                                                      \
       instructionFactory.createInstructionNode(instruction);                   \
-  ASSERT_FALSE(cmd_##contextNbr->validate().isSuccess());                                  \
+  ASSERT_FALSE(cmd_##contextNbr->validate().isSuccess());                      \
   /*Assemble instruction with destination & operands*/                         \
   cmd_##contextNbr->addChild(std::make_unique<FakeRegisterNode>(dest));        \
-  ASSERT_FALSE(cmd_##contextNbr->validate().isSuccess());                                  \
+  ASSERT_FALSE(cmd_##contextNbr->validate().isSuccess());                      \
   cmd_##contextNbr->addChild(std::make_unique<FakeRegisterNode>(op1));         \
-  ASSERT_FALSE(cmd_##contextNbr->validate().isSuccess());                                  \
+  ASSERT_FALSE(cmd_##contextNbr->validate().isSuccess());                      \
   cmd_##contextNbr->addChild(std::make_unique<FakeRegisterNode>(op2));         \
-  ASSERT_TRUE(cmd_##contextNbr->validate().isSuccess());                                   \
+  ASSERT_TRUE(cmd_##contextNbr->validate().isSuccess());                       \
   /* Save values of operand registers to determine change*/                    \
   MemoryValue preOp1_##contextNbr = memoryAccess.getRegisterValue(op1);        \
   MemoryValue preOp2_##contextNbr = memoryAccess.getRegisterValue(op2);        \
@@ -269,17 +260,17 @@
   /* Assemble instruction node with destination, operand & immediate node*/    \
   auto cmd_##contextNbr =                                                      \
       instructionFactory.createInstructionNode(instruction);                   \
-  ASSERT_FALSE(cmd_##contextNbr->validate().isSuccess())                                   \
+  ASSERT_FALSE(cmd_##contextNbr->validate().isSuccess())                       \
       << "empty instruction node validation failed";                           \
   cmd_##contextNbr->addChild(std::make_unique<FakeRegisterNode>(dest));        \
-  ASSERT_FALSE(cmd_##contextNbr->validate().isSuccess())                                   \
+  ASSERT_FALSE(cmd_##contextNbr->validate().isSuccess())                       \
       << "instruction node + destination register node validation failed";     \
   cmd_##contextNbr->addChild(std::make_unique<FakeRegisterNode>(reg));         \
-  ASSERT_FALSE(cmd_##contextNbr->validate().isSuccess())                                   \
+  ASSERT_FALSE(cmd_##contextNbr->validate().isSuccess())                       \
       << "instruction node + 2 register nodes validation failed";              \
   cmd_##contextNbr->addChild(                                                  \
       immediateFactory.createImmediateNode(memoryValueConverter(operand2)));   \
-  ASSERT_TRUE(cmd_##contextNbr->validate().isSuccess())                                    \
+  ASSERT_TRUE(cmd_##contextNbr->validate().isSuccess())                        \
       << "instruction node + 2 register + immediate node validation failed";   \
   /* Save value of operand register to determine change */                     \
   MemoryValue preRegisterOp_##contextNbr = memoryAccess.getRegisterValue(reg); \
