/* C++ Assembler Interpreter
 * Copyright (C) 2016 Chair of Computer Architecture
 * at Technical University of Munich
 *
 * This program is free software: you can redistribute it and/or modify
 * it under the terms of the GNU General Public License as published by
 * the Free Software Foundation, either version 3 of the License, or
 * (at your option) any later version.
 *
 * This program is distributed in the hope that it will be useful,
 * but WITHOUT ANY WARRANTY; without even the implied warranty of
 * MERCHANTABILITY or FITNESS FOR A PARTICULAR PURPOSE.  See the
 * GNU General Public License for more details.
 *
 * You should have received a copy of the GNU General Public License
 * along with this program.  If not, see <http://www.gnu.org/licenses/>.*/

#include <cassert>
#include <cstdint>
#include <iostream>
#include <unordered_map>
#include <iostream>

#include "gtest/gtest.h"

#include "arch/common/architecture-formula.hpp"
#include "arch/common/immediate-node.hpp"
#include "arch/common/register-node.hpp"
#include "arch/riscv/immediate-node-factory.hpp"
#include "arch/riscv/instruction-node-factory.hpp"
#include "arch/riscv/instruction-node.hpp"
#include "core/conversions.hpp"

#include "dummies.hpp"
#include "arithmetic-test-utils.hpp"

<<<<<<< HEAD
namespace {
template <typename IntType>
MemoryValue convertToMem(IntType t) {
  return convert<IntType>(t, InstructionNode::RISCV_BITS_PER_BYTE,
                          InstructionNode::RISCV_ENDIANNESS);
}

class FakeRegister {
 public:
  FakeRegister() : FakeRegister(0) {}
  FakeRegister(uint64_t value) : _value(convertToMem<uint64_t>(value)) {}
  FakeRegister(MemoryValue& v) : _value(v) {}

  void set(uint64_t newValue) { _value = convertToMem<uint64_t>(newValue); }
  void set(MemoryValue& v) { _value = v; }

  MemoryValue get() { return _value; }

 private:
  MemoryValue _value;
};

MemoryValue to32BitMemoryValue(uint32_t value) {
  return convertToMem<uint32_t>(value);
}

MemoryValue to64BitMemoryValue(uint64_t value) {
  return convertToMem<uint64_t>(value);
}

class FakeRegisterNode : public RegisterNode {
 public:
  explicit FakeRegisterNode(std::string& regId)
      : RegisterNode(regId), _id(regId) {}

  MemoryValue getValue(DummyMemoryAccess& access) const override {
    return access.getRegisterValue(_id);
  }

  MemoryValue assemble() const override { return MemoryValue{}; }

  const std::string& getIdentifier() const override { return _id; }

 private:
  std::string& _id;
};

class DummyMemoryAccessImpl : public DummyMemoryAccess {
 public:
  void addRegister(std::string token, FakeRegister& reg) {
    _register.emplace(token, reg);
  }

  MemoryValue getRegisterValue(std::string& token) override {
    return _register.at(token).get();
  }
  void setRegisterValue(std::string& token, MemoryValue value) override {
    FakeRegister& desiredRegister = _register.at(token);
    desiredRegister.set(value);
  }

 private:
  std::unordered_map<std::string, FakeRegister&> _register;
};

InstructionNodeFactory setUpFactory(
    ArchitectureFormula::InitializerList modules =
        ArchitectureFormula::InitializerList()) {
  auto formula = ArchitectureFormula("riscv", modules);
  auto riscv = Architecture::Brew(formula);
  return InstructionNodeFactory(riscv.getInstructions(), riscv);
}

void testIntegerInstructionValidation(DummyMemoryAccess& memAccess,
                                      InstructionNodeFactory& instrF,
                                      ImmediateNodeFactory& immF,
                                      std::string instructionToken,
                                      bool isImmediateInstr) {
  std::string registerId = "not relevant";
  // add 0-3 random Nodes
  auto instructionNode = instrF.createInstructionNode(instructionToken);
  ASSERT_DEATH(instructionNode->getValue(memAccess), "");
  instructionNode->addChild(std::move(immF.createImmediateNode(MemoryValue())));
  ASSERT_DEATH(instructionNode->getValue(memAccess), "");
  instructionNode->addChild(std::move(immF.createImmediateNode(MemoryValue())));
  ASSERT_DEATH(instructionNode->getValue(memAccess), "");
  instructionNode->addChild(std::move(immF.createImmediateNode(MemoryValue())));
  ASSERT_DEATH(instructionNode->getValue(memAccess), "");

  // test opposite operand configuration
  auto instructionNode2 = instrF.createInstructionNode(instructionToken);
  instructionNode2->addChild(
      std::move(std::make_unique<FakeRegisterNode>(registerId)));
  instructionNode2->addChild(
      std::move(std::make_unique<FakeRegisterNode>(registerId)));
  if (isImmediateInstr) {
    // Immediate Instraction has now 3 Register Operands
    instructionNode2->addChild(
        std::move(std::make_unique<FakeRegisterNode>(registerId)));
  } else {
    // Register Instraction has now 2 Register & 1 Immediate Operand
    instructionNode2->addChild(
        std::move(immF.createImmediateNode(convertToMem<uint64_t>(0))));
  }
  ASSERT_FALSE(instructionNode2->validate().isSuccess());
  ASSERT_DEATH(instructionNode2->getValue(memAccess), "");

  // test valid children, but with one more operand
  auto instructionNode3 = instrF.createInstructionNode(instructionToken);
  instructionNode3->addChild(
      std::move(std::make_unique<FakeRegisterNode>(registerId)));
  instructionNode3->addChild(
      std::move(std::make_unique<FakeRegisterNode>(registerId)));
  if (isImmediateInstr) {
    instructionNode3->addChild(
        std::move(immF.createImmediateNode(convertToMem<uint64_t>(0))));
  } else {
    instructionNode3->addChild(
        std::move(std::make_unique<FakeRegisterNode>(registerId)));
  }
  ASSERT_TRUE(instructionNode3->validate().isSuccess());
  // add one more random node
  instructionNode3->addChild(
      std::move(immF.createImmediateNode(convertToMem<uint64_t>(0))));
  ASSERT_FALSE(instructionNode3->validate().isSuccess());
  ASSERT_DEATH(instructionNode3->getValue(memAccess), "");
}

void test12BitImmediateBounds(InstructionNodeFactory& instrF,
                              std::string instructionToken,
                              ImmediateNodeFactory& immF) {
  constexpr uint64_t boundary = 0x7FF;//biggest positive integer in 12bit
  constexpr uint64_t negative_boundary = -2048;//smallest negative integer in 12bit
  std::string registerId = "not relevant";
  auto nodeTrue = instrF.createInstructionNode(instructionToken);
  nodeTrue->addChild(std::move(std::make_unique<FakeRegisterNode>(registerId)));
  nodeTrue->addChild(std::move(std::make_unique<FakeRegisterNode>(registerId)));
  auto immediateNodeIn =
      immF.createImmediateNode(convertToMem<uint64_t>(boundary));
  nodeTrue->addChild(std::move(immediateNodeIn));
  ASSERT_TRUE(nodeTrue->validate().isSuccess());

  auto nodeTrueNegative = instrF.createInstructionNode(instructionToken);
  nodeTrueNegative->addChild(std::move(std::make_unique<FakeRegisterNode>(registerId)));
  nodeTrueNegative->addChild(std::move(std::make_unique<FakeRegisterNode>(registerId)));
  auto immediateNodeNegative =
      immF.createImmediateNode(convertToMem<uint64_t>(negative_boundary));
  nodeTrueNegative->addChild(std::move(immediateNodeNegative));
  ASSERT_TRUE(nodeTrueNegative->validate().isSuccess());

  auto nodeFalse = instrF.createInstructionNode(instructionToken);
  nodeFalse->addChild(std::move(std::make_unique<FakeRegisterNode>(registerId)));
  nodeFalse->addChild(std::move(std::make_unique<FakeRegisterNode>(registerId)));
  auto immediateNodeOut =
      immF.createImmediateNode(convertToMem<uint64_t>(boundary + 1));
  nodeFalse->addChild(std::move(immediateNodeOut));
  ASSERT_FALSE(nodeFalse->validate().isSuccess());

  auto nodeFalseNegative = instrF.createInstructionNode(instructionToken);
  nodeFalseNegative->addChild(std::move(std::make_unique<FakeRegisterNode>(registerId)));
  nodeFalseNegative->addChild(std::move(std::make_unique<FakeRegisterNode>(registerId)));
  auto immediateNodeOutNegative =
      immF.createImmediateNode(convertToMem<uint64_t>(negative_boundary-1));
  nodeFalseNegative->addChild(std::move(immediateNodeOutNegative));
  ASSERT_FALSE(nodeFalseNegative->validate().isSuccess());
}
}
/**
  * This macro performs a register-register test for the given instruction,
 * operands.
  * Apart from the parameters, this macro needs certain exactly named
 * declarations of certain types to compile. This is done to keep the macro
 * argument list short.
 * dest: std::string token, that defines the name of the destination register
 * op1: std::string token, that defines the name of the first operand register
 * op2: std::string token, that defines the name of the second operand register
 * memoryAccess DummyMemoryAccess, where the required registers are added
 * instructionFactory InstructionFactory where nodes with the given
 * instruction-token can be created
 *
 * \param contextNbr running number for variable naming
 * \param memoryValueConverter function that returns a MemoryValue for a given
 * operand-value
 * \param instruction instruction to test (as string literal)
 * \param operand1 first operand value (as literal)
 * \param operand2 second operand value (as literal)
 * \param result expected result of the operation (as literal)
  */
#define TEST_RR(contextNbr, memoryValueConverter, instruction, operand1,       \
                operand2, result)                                              \
  /* Put operand values into register */                                       \
  memoryAccess.setRegisterValue(op1, memoryValueConverter(operand1));          \
  memoryAccess.setRegisterValue(op2, memoryValueConverter(operand2));          \
  auto cmd_##contextNbr =                                                      \
      instructionFactory.createInstructionNode(instruction);                   \
  ASSERT_FALSE(cmd_##contextNbr->validate().isSuccess());                      \
  /*Assemble instruction with destination & operands*/                         \
  cmd_##contextNbr->addChild(std::make_unique<FakeRegisterNode>(dest));        \
  ASSERT_FALSE(cmd_##contextNbr->validate().isSuccess());                      \
  cmd_##contextNbr->addChild(std::make_unique<FakeRegisterNode>(op1));         \
  ASSERT_FALSE(cmd_##contextNbr->validate().isSuccess());                      \
  cmd_##contextNbr->addChild(std::make_unique<FakeRegisterNode>(op2));         \
  ASSERT_TRUE(cmd_##contextNbr->validate().isSuccess());                       \
  /* Save values of operand registers to determine change*/                    \
  MemoryValue preOp1_##contextNbr = memoryAccess.getRegisterValue(op1);        \
  MemoryValue preOp2_##contextNbr = memoryAccess.getRegisterValue(op2);        \
  /* Perform instruction*/                                                     \
  MemoryValue returnValue_##contextNbr =                                       \
      cmd_##contextNbr->getValue(memoryAccess);                                \
  ASSERT_EQ(memoryValueConverter(0), returnValue_##contextNbr);                \
  /* Check that operand registers stayed the same*/                            \
  ASSERT_EQ(preOp1_##contextNbr, memoryAccess.getRegisterValue(op1));          \
  ASSERT_EQ(preOp2_##contextNbr, memoryAccess.getRegisterValue(op2));          \
  /* Read result from destination register*/                                   \
  MemoryValue actualResult_##contextNbr = memoryAccess.getRegisterValue(dest); \
  ASSERT_EQ(memoryValueConverter(result), actualResult_##contextNbr);

/**
  * This macro performs a register-immediate test for the given instruction,
 * operands
  * Apart from the parameters, this macro needs certain exactly named
 * declarations of certain types to compile. This is done to keep the macro
 * argument list short
 * dest: std::string token, that defines the name of the destination register
 * reg: std::string token, that defines the name of the operand register
 * memoryAccess DummyMemoryAccess, where the required registers are added
 * instructionFactory InstructionFactory where nodes with the given
 * instruction-token can be created
 * immediateFactory ImmediateFactory, where Immediate-Nodes can be created
 *
 * \param contextNbr running number for variable naming
 * \param memoryValueConverter function that returns a MemoryValue for a given
 * operand-value
 * \param instruction instruction to test (as string literal)
 * \param operand1 first operand value (as literal)
 * \param operand2 second operand value (as literal)
 * \param result expected result of the operation (as literal)
  */
#define TEST_RI(contextNbr, memoryValueConverter, instruction, operand1,       \
                operand2, result)                                              \
  memoryAccess.setRegisterValue(reg, memoryValueConverter(operand1));          \
  /* Assemble instruction node with destination, operand & immediate node*/    \
  auto cmd_##contextNbr =                                                      \
      instructionFactory.createInstructionNode(instruction);                   \
  ASSERT_FALSE(cmd_##contextNbr->validate().isSuccess())                       \
      << "empty instruction node validation failed";                           \
  cmd_##contextNbr->addChild(std::make_unique<FakeRegisterNode>(dest));        \
  ASSERT_FALSE(cmd_##contextNbr->validate().isSuccess())                       \
      << "instruction node + destination register node validation failed";     \
  cmd_##contextNbr->addChild(std::make_unique<FakeRegisterNode>(reg));         \
  ASSERT_FALSE(cmd_##contextNbr->validate().isSuccess())                       \
      << "instruction node + 2 register nodes validation failed";              \
  cmd_##contextNbr->addChild(                                                  \
      immediateFactory.createImmediateNode(memoryValueConverter(operand2)));   \
  ASSERT_TRUE(cmd_##contextNbr->validate().isSuccess())                        \
      << "instruction node + 2 register + immediate node validation failed";   \
  /* Save value of operand register to determine change */                     \
  MemoryValue preRegisterOp_##contextNbr = memoryAccess.getRegisterValue(reg); \
  /* Perform instruction*/                                                     \
  MemoryValue returnValue_##contextNbr =                                       \
      cmd_##contextNbr->getValue(memoryAccess);                                \
  ASSERT_EQ(memoryValueConverter(0), returnValue_##contextNbr);                \
  /* Check that register operand stayed the same*/                             \
  ASSERT_EQ(preRegisterOp_##contextNbr, memoryAccess.getRegisterValue(reg));   \
  /* Read result from destination register */                                  \
  MemoryValue result_##contextNbr = memoryAccess.getRegisterValue(dest);       \
  ASSERT_EQ(memoryValueConverter(result), result_##contextNbr);
=======
using namespace riscv;
>>>>>>> 668424db

TEST(IntegerInstructionTest, ADDInstruction_testAdd32) {
  // No real risc-v register names are used as Memory/RegisterAccess is faked
  FakeRegister destination, operand1, operand2;
  std::string dest("d0"), op1("r1"), op2("r2");
  DummyMemoryAccessImpl memoryAccess;
  memoryAccess.addRegister(dest, destination);
  memoryAccess.addRegister(op1, operand1);
  memoryAccess.addRegister(op2, operand2);
  auto instructionFactory = setUpFactory({"rv32i"});

  TEST_RR(0, to32BitMemoryValue, "add", 41, 1, 42);
  TEST_RR(1, to32BitMemoryValue, "add", 1, 41, 42);
  // test 32bit (unsigned) boundary: (2^32 -1) + 1 = 4294967295 + 1 = 0
  TEST_RR(2, to32BitMemoryValue, "add", 0xFFFFFFFFU, 1, 0);
  TEST_RR(3, to32BitMemoryValue, "add", 1, 0xFFFFFFFFU, 0);
}

TEST(IntegerInstructionTest, ADDInstruction_testAdd64) {
  // No real risc-v register names are used as Memory/RegisterAccess is faked
  FakeRegister destination, operand1, operand2;
  std::string dest("d0"), op1("r1"), op2("r2");
  DummyMemoryAccessImpl memoryAccess;
  memoryAccess.addRegister(dest, destination);
  memoryAccess.addRegister(op1, operand1);
  memoryAccess.addRegister(op2, operand2);
  auto instructionFactory = setUpFactory({"rv32i", "rv64i"});

  TEST_RR(0, to64BitMemoryValue, "add", 41, 1, 42);
  TEST_RR(1, to64BitMemoryValue, "add", 1, 41, 42);
  // test 64bit (unsigned) boundary: (2^64 -1) +1 = 18446744073709551615 + 1 = 0
  TEST_RR(2, to64BitMemoryValue, "add", 0xFFFFFFFFFFFFFFFFULL, 1, 0);
  TEST_RR(3, to64BitMemoryValue, "add", 1, 0xFFFFFFFFFFFFFFFFULL, 0);
}

TEST(IntegerInstructionTest, ADDInstruction_testAddi32) {
  // No real risc-v register names are used as Memory/RegisterAccess is faked
  FakeRegister destination, operand;
  std::string dest("d0"), reg("r1");
  DummyMemoryAccessImpl memoryAccess;
  memoryAccess.addRegister(dest, destination);
  memoryAccess.addRegister(reg, operand);
  auto immediateFactory = ImmediateNodeFactory();
  auto instructionFactory = setUpFactory({"rv32i"});

  TEST_RI(0, to32BitMemoryValue, "addi", 41, 1, 42);
  TEST_RI(1, to32BitMemoryValue, "addi", 1, 41, 42);
  // test 32bit (unsigned) boundary: (2^32 -1) + 1 = 4294967295 + 1 = 0
  TEST_RI(2, to32BitMemoryValue, "addi", 0xFFFFFFFFU, 1, 0);
  // test immediate boundary
  test12BitImmediateBounds(instructionFactory, "addi", immediateFactory);
}
TEST(IntegerInstructionTest, ADDInstruction_testAddi64) {
  // No real risc-v register names are used as Memory/RegisterAccess is faked
  FakeRegister destination, operand;
  std::string dest("d0"), reg("r1");
  DummyMemoryAccessImpl memoryAccess;
  memoryAccess.addRegister(dest, destination);
  memoryAccess.addRegister(reg, operand);
  auto immediateFactory = ImmediateNodeFactory();
  auto instructionFactory = setUpFactory({"rv32i", "rv64i"});

  TEST_RI(0, to64BitMemoryValue, "addi", 41, 1, 42);
  TEST_RI(1, to64BitMemoryValue, "addi", 1, 41, 42);
  // test 64bit (unsigned) boundary: (2^64 -1) +1 = 18446744073709551615 + 1 = 0
  TEST_RI(2, to64BitMemoryValue, "addi", 0xFFFFFFFFFFFFFFFFULL, 1, 0);
  // test immediate boundary
  test12BitImmediateBounds(instructionFactory, "addi", immediateFactory);
}

TEST(IntegerInstructionTest, ADDInstruction_testValidation) {
  auto instructionFactory = setUpFactory({"rv32i"});
  auto immediateFactory = ImmediateNodeFactory();
  auto memAccess = DummyMemoryAccessImpl();
  testIntegerInstructionValidation(memAccess, instructionFactory,
                                   immediateFactory, "add", false);
  testIntegerInstructionValidation(memAccess, instructionFactory,
                                   immediateFactory, "addi", true);
}

TEST(IntegerInstructionTest, SUBInstruction_testSub32) {
  // No real risc-v register names are used as Memory/RegisterAccess is faked
  FakeRegister destination, operand1, operand2;
  std::string dest("d0"), op1("r1"), op2("r2");
  DummyMemoryAccessImpl memoryAccess;
  memoryAccess.addRegister(dest, destination);
  memoryAccess.addRegister(op1, operand1);
  memoryAccess.addRegister(op2, operand2);
  auto instructionFactory = setUpFactory({"rv32i"});

  TEST_RR(0, to32BitMemoryValue, "sub", 43, 1, 42);
  // test 32bit (unsigned) boundary: 0 - 1 = (2^32 -1)= 4294967295
  TEST_RR(1, to32BitMemoryValue, "sub", 0, 1, 0xFFFFFFFFU);
}

TEST(IntegerInstructionTest, SUBInstruction_testSub64) {
  // No real risc-v register names are used as Memory/RegisterAccess is faked
  FakeRegister destination, operand1, operand2;
  std::string dest("d0"), op1("r1"), op2("r2");
  DummyMemoryAccessImpl memoryAccess;
  memoryAccess.addRegister(dest, destination);
  memoryAccess.addRegister(op1, operand1);
  memoryAccess.addRegister(op2, operand2);
  auto instructionFactory = setUpFactory({"rv32i", "rv64i"});

  TEST_RR(0, to64BitMemoryValue, "sub", 43, 1, 42);
  // test 64bit (unsigned) boundary: 0-1 = (2^64 -1) = 18446744073709551615
  TEST_RR(1, to64BitMemoryValue, "sub", 0, 1, 0xFFFFFFFFFFFFFFFFULL);
}

TEST(IntegerInstructionTest, SUBInstruction_testValidation) {
  auto instructionFactory = setUpFactory({"rv32i"});
  auto immediateFactory = ImmediateNodeFactory();
  auto memAccess = DummyMemoryAccessImpl();
  testIntegerInstructionValidation(memAccess, instructionFactory,
                                   immediateFactory, "sub", false);
}

TEST(IntegerInstructionTest, ANDInstruction_testAnd32) {
  // No real risc-v register names are used as Memory/RegisterAccess is faked
  FakeRegister destination, operand1, operand2;
  std::string dest("d0"), op1("r1"), op2("r2");
  DummyMemoryAccessImpl memoryAccess;
  memoryAccess.addRegister(dest, destination);
  memoryAccess.addRegister(op1, operand1);
  memoryAccess.addRegister(op2, operand2);
  auto instructionFactory = setUpFactory({"rv32i"});

  TEST_RR(0, to32BitMemoryValue, "and", 0b110110, 0b100100, 0b100100);
  TEST_RR(1, to32BitMemoryValue, "and", 0b100100, 0b110110, 0b100100);
  TEST_RR(2, to32BitMemoryValue, "and", 0b101010, 0b010101, 0b000000);
  TEST_RR(3, to32BitMemoryValue, "and", 0b010101, 0b101010, 0b000000);
}

TEST(IntegerInstructionTest, ANDInstruction_testAnd64) {
  // No real risc-v register names are used as Memory/RegisterAccess is faked
  FakeRegister destination, operand1, operand2;
  std::string dest("d0"), op1("r1"), op2("r2");
  DummyMemoryAccessImpl memoryAccess;
  memoryAccess.addRegister(dest, destination);
  memoryAccess.addRegister(op1, operand1);
  memoryAccess.addRegister(op2, operand2);
  auto instructionFactory = setUpFactory({"rv32i", "rv64i"});

  TEST_RR(0, to64BitMemoryValue, "and", 0b110110L << 32, 0b100100L << 32,
          0b100100L << 32);
  TEST_RR(1, to64BitMemoryValue, "and", 0b100100L << 32, 0b110110L << 32,
          0b100100L << 32);
  TEST_RR(2, to64BitMemoryValue, "and", 0b101010L << 32, 0b010101L << 32, 0);
  TEST_RR(3, to64BitMemoryValue, "and", 0b010101L << 32, 0b101010L << 32, 0);
}

TEST(IntegerInstructionTest, ANDInstruction_testAndi32) {
  // No real risc-v register names are used as Memory/RegisterAccess is faked
  FakeRegister destination, operand;
  std::string dest("d0"), reg("r1");
  DummyMemoryAccessImpl memoryAccess;
  memoryAccess.addRegister(dest, destination);
  memoryAccess.addRegister(reg, operand);
  auto immediateFactory = ImmediateNodeFactory();
  auto instructionFactory = setUpFactory({"rv32i"});

  TEST_RI(0, to32BitMemoryValue, "andi", 0b110110, 0b100100, 0b100100);
  TEST_RI(1, to32BitMemoryValue, "andi", 0b100100, 0b110110, 0b100100);
  TEST_RI(2, to32BitMemoryValue, "andi", 0b101010, 0b010101, 0);
  TEST_RI(3, to32BitMemoryValue, "andi", 0b010101, 0b101010, 0);

  // test immediate boundary
  test12BitImmediateBounds(instructionFactory, "andi", immediateFactory);
}

TEST(IntegerInstructionTest, ANDInstruction_testAndi64) {
  // No real risc-v register names are used as Memory/RegisterAccess is faked
  FakeRegister destination, operand;
  std::string dest("d0"), reg("r1");
  DummyMemoryAccessImpl memoryAccess;
  memoryAccess.addRegister(dest, destination);
  memoryAccess.addRegister(reg, operand);
  auto immediateFactory = ImmediateNodeFactory();
  auto instructionFactory = setUpFactory({"rv32i", "rv64i"});
  // it is difficult to test 64bit version, because immediate values cannot be
  // greater than 20bit
  // therefore no upper 32bit testing can be done, except for testing against 0
  TEST_RI(0, to64BitMemoryValue, "andi", 0b110110L << 32, 0b100100, 0);
  TEST_RI(1, to64BitMemoryValue, "andi", 0b100100L, 0b110110L, 0b100100L);

  // test immediate boundary
  test12BitImmediateBounds(instructionFactory, "andi", immediateFactory);
}

TEST(IntegerInstructionTest, ANDInstruction_testValidation) {
  auto instructionFactory = setUpFactory({"rv32i"});
  auto immediateFactory = ImmediateNodeFactory();
  auto memAccess = DummyMemoryAccessImpl();
  testIntegerInstructionValidation(memAccess, instructionFactory,
                                   immediateFactory, "and", false);
  testIntegerInstructionValidation(memAccess, instructionFactory,
                                   immediateFactory, "andi", true);
}

TEST(IntegerInstructionTest, ORInstruction_testOr32) {
  // No real risc-v register names are used as Memory/RegisterAccess is faked
  FakeRegister destination, operand1, operand2;
  std::string dest("d0"), op1("r1"), op2("r2");
  DummyMemoryAccessImpl memoryAccess;
  memoryAccess.addRegister(dest, destination);
  memoryAccess.addRegister(op1, operand1);
  memoryAccess.addRegister(op2, operand2);
  auto instructionFactory = setUpFactory({"rv32i"});

  TEST_RR(0, to32BitMemoryValue, "or", 0b110110, 0b100100, 0b110110);
  TEST_RR(1, to32BitMemoryValue, "or", 0b100100, 0b110110, 0b110110);
  TEST_RR(2, to32BitMemoryValue, "or", 0b101010, 0b010101, 0b111111);
  TEST_RR(3, to32BitMemoryValue, "or", 0b010101, 0b101010, 0b111111);
}

TEST(IntegerInstructionTest, ORINstruction_testOr64) {
  // No real risc-v register names are used as Memory/RegisterAccess is faked
  FakeRegister destination, operand1, operand2;
  std::string dest("d0"), op1("r1"), op2("r2");
  DummyMemoryAccessImpl memoryAccess;
  memoryAccess.addRegister(dest, destination);
  memoryAccess.addRegister(op1, operand1);
  memoryAccess.addRegister(op2, operand2);
  auto instructionFactory = setUpFactory({"rv32i", "rv64i"});

  TEST_RR(0, to64BitMemoryValue, "or", 0b110110L << 32, 0b100100L << 32,
          0b110110L << 32);
  TEST_RR(1, to64BitMemoryValue, "or", 0b100100L << 32, 0b110110L << 32,
          0b110110L << 32);
  TEST_RR(2, to64BitMemoryValue, "or", 0b101010L << 32, 0b010101L << 32,
          0b111111L << 32);
  TEST_RR(3, to64BitMemoryValue, "or", 0b010101L << 32, 0b101010L << 32,
          0b111111L << 32);
}

TEST(IntegerInstructionTest, ORInstruction_testOri32) {
  // No real risc-v register names are used as Memory/RegisterAccess is faked
  FakeRegister destination, operand;
  std::string dest("d0"), reg("r1");
  DummyMemoryAccessImpl memoryAccess;
  memoryAccess.addRegister(dest, destination);
  memoryAccess.addRegister(reg, operand);
  auto immediateFactory = ImmediateNodeFactory();
  auto instructionFactory = setUpFactory({"rv32i"});

  TEST_RI(0, to32BitMemoryValue, "ori", 0b110110, 0b100100, 0b110110);
  TEST_RI(1, to32BitMemoryValue, "ori", 0b100100, 0b110110, 0b110110);
  TEST_RI(2, to32BitMemoryValue, "ori", 0b101010, 0b010101, 0b111111);
  TEST_RI(3, to32BitMemoryValue, "ori", 0b010101, 0b101010, 0b111111);
  // test immediate boundary
  test12BitImmediateBounds(instructionFactory, "ori", immediateFactory);
}
TEST(IntegerInstructionTest, ORInstruction_testOri64) {
  // No real risc-v register names are used as Memory/RegisterAccess is faked
  FakeRegister destination, operand;
  std::string dest("d0"), reg("r1");
  DummyMemoryAccessImpl memoryAccess;
  memoryAccess.addRegister(dest, destination);
  memoryAccess.addRegister(reg, operand);
  auto immediateFactory = ImmediateNodeFactory();
  auto instructionFactory = setUpFactory({"rv32i", "rv64i"});

  TEST_RI(0, to64BitMemoryValue, "ori", (0b1010110L << 32), 0b10,
          ((0b1010110L << 32) + 2));
  // test immediate boundary
  test12BitImmediateBounds(instructionFactory, "ori", immediateFactory);
}

TEST(IntegerInstructionTest, ORInstruction_testValidation) {
  auto instructionFactory = setUpFactory({"rv32i"});
  auto immediateFactory = ImmediateNodeFactory();
  auto memAccess = DummyMemoryAccessImpl();
  testIntegerInstructionValidation(memAccess, instructionFactory,
                                   immediateFactory, "or", false);
  testIntegerInstructionValidation(memAccess, instructionFactory,
                                   immediateFactory, "ori", true);
}

TEST(IntegerInstructionTest, XORInstruction_testXor32) {
  // No real risc-v register names are used as Memory/RegisterAccess is faked
  FakeRegister destination, operand1, operand2;
  std::string dest("d0"), op1("r1"), op2("r2");
  DummyMemoryAccessImpl memoryAccess;
  memoryAccess.addRegister(dest, destination);
  memoryAccess.addRegister(op1, operand1);
  memoryAccess.addRegister(op2, operand2);
  auto instructionFactory = setUpFactory({"rv32i"});

  TEST_RR(0, to32BitMemoryValue, "xor", 0b110110, 0b100100, 0b010010);
  TEST_RR(1, to32BitMemoryValue, "xor", 0b100100, 0b110110, 0b010010);
  TEST_RR(2, to32BitMemoryValue, "xor", 0b101010, 0b010101, 0b111111);
  TEST_RR(3, to32BitMemoryValue, "xor", 0b010101, 0b101010, 0b111111);
}
TEST(IntegerInstructionTest, XORInstruction_testXor64) {
  // No real risc-v register names are used as Memory/RegisterAccess is faked
  FakeRegister destination, operand1, operand2;
  std::string dest("d0"), op1("r1"), op2("r2");
  DummyMemoryAccessImpl memoryAccess;
  memoryAccess.addRegister(dest, destination);
  memoryAccess.addRegister(op1, operand1);
  memoryAccess.addRegister(op2, operand2);
  auto instructionFactory = setUpFactory({"rv32i", "rv64i"});

  TEST_RR(0, to64BitMemoryValue, "xor", 0b110110L << 32, 0b100100L << 32,
          0b010010L << 32);
  TEST_RR(1, to64BitMemoryValue, "xor", 0b100100L << 32, 0b110110L << 32,
          0b010010L << 32);
  TEST_RR(2, to64BitMemoryValue, "xor", 0b101010L << 32, 0b010101L << 32,
          0b111111L << 32);
  TEST_RR(3, to64BitMemoryValue, "xor", 0b010101L << 32, 0b101010L << 32,
          0b111111L << 32);
}

TEST(IntegerInstructionTest, XORInstruction_testXori32) {
  // No real risc-v register names are used as Memory/RegisterAccess is faked
  FakeRegister destination, operand;
  std::string dest("d0"), reg("r1");
  DummyMemoryAccessImpl memoryAccess;
  memoryAccess.addRegister(dest, destination);
  memoryAccess.addRegister(reg, operand);
  auto immediateFactory = ImmediateNodeFactory();
  auto instructionFactory = setUpFactory({"rv32i"});

  TEST_RI(0, to32BitMemoryValue, "xori", 0b110110, 0b100100, 0b010010);
  TEST_RI(1, to32BitMemoryValue, "xori", 0b100100, 0b110110, 0b010010);
  TEST_RI(2, to32BitMemoryValue, "xori", 0b101010, 0b010101, 0b111111);
  TEST_RI(3, to32BitMemoryValue, "xori", 0b010101, 0b101010, 0b111111);
  // test immediate boundary
  test12BitImmediateBounds(instructionFactory, "xori", immediateFactory);
}

TEST(IntegerInstructionTest, XORInstruction_testXori64) {
  // No real risc-v register names are used as Memory/RegisterAccess is faked
  FakeRegister destination, operand;
  std::string dest("d0"), reg("r1");
  DummyMemoryAccessImpl memoryAccess;
  memoryAccess.addRegister(dest, destination);
  memoryAccess.addRegister(reg, operand);
  auto immediateFactory = ImmediateNodeFactory();
  auto instructionFactory = setUpFactory({"rv32i", "rv64i"});

  TEST_RI(0, to64BitMemoryValue, "xori", (0b100000001010110L << 5),
          (0b10L << 5), (0b100000001010100L << 5));
  // test immediate boundary
  test12BitImmediateBounds(instructionFactory, "xori", immediateFactory);
}

TEST(IntegerInstructionTest, XORInstruction_testValidation) {
  auto instructionFactory = setUpFactory({"rv32i"});
  auto immediateFactory = ImmediateNodeFactory();
  auto memAccess = DummyMemoryAccessImpl();
  testIntegerInstructionValidation(memAccess, instructionFactory,
                                   immediateFactory, "xor", false);
  testIntegerInstructionValidation(memAccess, instructionFactory,
                                   immediateFactory, "xori", true);
}

TEST(IntegerInstructionTest, ShiftLeftInstruction_testSll32) {
  // No real risc-v register names are used as Memory/RegisterAccess is faked
  FakeRegister destination, operand1, operand2;
  std::string dest("d0"), op1("r1"), op2("r2");
  DummyMemoryAccessImpl memoryAccess;
  memoryAccess.addRegister(dest, destination);
  memoryAccess.addRegister(op1, operand1);
  memoryAccess.addRegister(op2, operand2);
  auto instructionFactory = setUpFactory({"rv32i"});

  TEST_RR(0, to32BitMemoryValue, "sll", 0b110110, 3, 0b110110000);
  // shifts use only the lower 5bit of the second operand
  TEST_RR(1, to32BitMemoryValue, "sll", 3, 0b110110, 3 << 22);
}

TEST(IntegerInstructionTest, ShiftLeftInstruction_testSll64) {
  // No real risc-v register names are used as Memory/RegisterAccess is faked
  FakeRegister destination, operand1, operand2;
  std::string dest("d0"), op1("r1"), op2("r2");
  DummyMemoryAccessImpl memoryAccess;
  memoryAccess.addRegister(dest, destination);
  memoryAccess.addRegister(op1, operand1);
  memoryAccess.addRegister(op2, operand2);
  auto instructionFactory = setUpFactory({"rv32i", "rv64i"});

  TEST_RR(0, to64BitMemoryValue, "sll", 0b110110L << 32, 3, 0b110110000L << 32);
  // shifts use only the lower 5bit of the second operand
  TEST_RR(1, to64BitMemoryValue, "sll", 3, 0b110110L << 32, 3);
}

TEST(IntegerInstructionTest, ShiftLeftInstruction_testSlli32) {
  // No real risc-v register names are used as Memory/RegisterAccess is faked
  FakeRegister destination, operand;
  std::string dest("d0"), reg("r1");
  DummyMemoryAccessImpl memoryAccess;
  memoryAccess.addRegister(dest, destination);
  memoryAccess.addRegister(reg, operand);
  auto immediateFactory = ImmediateNodeFactory();
  auto instructionFactory = setUpFactory({"rv32i"});

  TEST_RI(0, to32BitMemoryValue, "slli", 0b110110, 3, 0b110110000);
  // shifts use only the lower 5bit of the second operand
  TEST_RI(1, to32BitMemoryValue, "slli", 1, 0b11100001, 2);
  // test immediate boundary
  test12BitImmediateBounds(instructionFactory, "slli", immediateFactory);
}
TEST(IntegerInstructionTest, ShiftLeftInstruction_testSlli64) {
  // No real risc-v register names are used as Memory/RegisterAccess is faked
  FakeRegister destination, operand;
  std::string dest("d0"), reg("r1");
  DummyMemoryAccessImpl memoryAccess;
  memoryAccess.addRegister(dest, destination);
  memoryAccess.addRegister(reg, operand);
  auto immediateFactory = ImmediateNodeFactory();
  auto instructionFactory = setUpFactory({"rv32i", "rv64i"});

  TEST_RI(0, to64BitMemoryValue, "slli", (0b110110L << 32), 3,
          (0b110110000L << 32));
  // shifts use only the lower 5bit of the second operand
  TEST_RI(1, to64BitMemoryValue, "slli", (0b1L << 32), 0b11100001, 0b10L << 32);
  // test immediate boundary
  test12BitImmediateBounds(instructionFactory, "slli", immediateFactory);
}

TEST(IntegerInstructionTest, ShiftLeftInstruction_testValidation) {
  auto instructionFactory = setUpFactory({"rv32i"});
  auto immediateFactory = ImmediateNodeFactory();
  auto memAccess = DummyMemoryAccessImpl();
  testIntegerInstructionValidation(memAccess, instructionFactory,
                                   immediateFactory, "sll", false);
  testIntegerInstructionValidation(memAccess, instructionFactory,
                                   immediateFactory, "slli", true);
}

TEST(IntegerInstructionTest, ShiftRightInstruction_testSrl32) {
  // No real risc-v register names are used as Memory/RegisterAccess is faked
  FakeRegister destination, operand1, operand2;
  std::string dest("d0"), op1("r1"), op2("r2");
  DummyMemoryAccessImpl memoryAccess;
  memoryAccess.addRegister(dest, destination);
  memoryAccess.addRegister(op1, operand1);
  memoryAccess.addRegister(op2, operand2);
  auto instructionFactory = setUpFactory({"rv32i"});

  TEST_RR(0, to32BitMemoryValue, "srl", 0b110110, 3, 0b110);
  // shifts use only the lower 5bit of the second operand
  TEST_RR(1, to32BitMemoryValue, "srl", 3, 0b110110, 0);
}

TEST(IntegerInstructionTest, ShiftRightInstruction_testSrl64) {
  // No real risc-v register names are used as Memory/RegisterAccess is faked
  FakeRegister destination, operand1, operand2;
  std::string dest("d0"), op1("r1"), op2("r2");
  DummyMemoryAccessImpl memoryAccess;
  memoryAccess.addRegister(dest, destination);
  memoryAccess.addRegister(op1, operand1);
  memoryAccess.addRegister(op2, operand2);
  auto instructionFactory = setUpFactory({"rv32i", "rv64i"});

  TEST_RR(0, to64BitMemoryValue, "srl", 0b110110L << 32, 3, 0b110110L << 29);
  // shifts use only the lower 5bit of the second operand
  TEST_RR(1, to64BitMemoryValue, "srl", 3, 0b110110L << 32, 3);
}

TEST(IntegerInstructionTest, ShiftRightInstruction_testSrli32) {
  // No real risc-v register names are used as Memory/RegisterAccess is faked
  FakeRegister destination, operand;
  std::string dest("d0"), reg("r1");
  DummyMemoryAccessImpl memoryAccess;
  memoryAccess.addRegister(dest, destination);
  memoryAccess.addRegister(reg, operand);
  auto immediateFactory = ImmediateNodeFactory();
  auto instructionFactory = setUpFactory({"rv32i"});

  TEST_RI(0, to32BitMemoryValue, "srli", 0b110110, 3, 0b110);
  // shifts use only the lower 5bit of the second operand
  TEST_RI(1, to32BitMemoryValue, "srli", 0b11, 0b11100001, 0b1);
  // test immediate boundary
  test12BitImmediateBounds(instructionFactory, "srli", immediateFactory);
}
TEST(IntegerInstructionTest, ShiftRightInstruction_testSrli64) {
  // No real risc-v register names are used as Memory/RegisterAccess is faked
  FakeRegister destination, operand;
  std::string dest("d0"), reg("r1");
  DummyMemoryAccessImpl memoryAccess;
  memoryAccess.addRegister(dest, destination);
  memoryAccess.addRegister(reg, operand);
  auto immediateFactory = ImmediateNodeFactory();
  auto instructionFactory = setUpFactory({"rv32i", "rv64i"});

  TEST_RI(0, to64BitMemoryValue, "srli", 0b110110L << 32, 3, 0b110110L << 29);
  // shifts use only the lower 5bit of the second operand
  TEST_RI(1, to64BitMemoryValue, "srli", 0b11L << 32, 0b11100001, 0b11L << 31);
  // test immediate boundary
  test12BitImmediateBounds(instructionFactory, "srli", immediateFactory);
}

TEST(IntegerInstructionTest, ShiftRightInstruction_testValidation) {
  auto instructionFactory = setUpFactory({"rv32i"});
  auto immediateFactory = ImmediateNodeFactory();
  auto memAccess = DummyMemoryAccessImpl();
  testIntegerInstructionValidation(memAccess, instructionFactory,
                                   immediateFactory, "srl", false);
  testIntegerInstructionValidation(memAccess, instructionFactory,
                                   immediateFactory, "srli", true);
}

TEST(IntegerInstructionTest, ShiftRightArithmeticInstruction_testSra32) {
  // No real risc-v register names are used as Memory/RegisterAccess is faked
  FakeRegister destination, operand1, operand2;
  std::string dest("d0"), op1("r1"), op2("r2");
  DummyMemoryAccessImpl memoryAccess;
  memoryAccess.addRegister(dest, destination);
  memoryAccess.addRegister(op1, operand1);
  memoryAccess.addRegister(op2, operand2);
  auto instructionFactory = setUpFactory({"rv32i"});

  TEST_RR(0, to32BitMemoryValue, "sra", 0b10000000000000000000000000110110, 3,
          0b11110000000000000000000000000110);
  // shifts use only the lower 5bit of the second operand
  TEST_RR(1, to32BitMemoryValue, "sra", 3, 0b10000000000000000000000000110110,
          0);
}

TEST(IntegerInstructionTest, ShiftRightArithmeticInstruction_testSra64) {
  // No real risc-v register names are used as Memory/RegisterAccess is faked
  FakeRegister destination, operand1, operand2;
  std::string dest("d0"), op1("r1"), op2("r2");
  DummyMemoryAccessImpl memoryAccess;
  memoryAccess.addRegister(dest, destination);
  memoryAccess.addRegister(op1, operand1);
  memoryAccess.addRegister(op2, operand2);
  auto instructionFactory = setUpFactory({"rv32i", "rv64i"});

  TEST_RR(0, to64BitMemoryValue, "sra",
          0b1000000000000000000000000001101100000000000000000000000000000000L,
          3,
          0b1111000000000000000000000000001101100000000000000000000000000000L);
  // shifts use only the lower 5bit of the second operand
  TEST_RR(1, to64BitMemoryValue, "sra", 3,
          0b1000000000000000000000000001101100000000000000000000000000000000L,
          3);
}

TEST(IntegerInstructionTest, ShiftRightInstruction_testSrai32) {
  // No real risc-v register names are used as Memory/RegisterAccess is faked
  FakeRegister destination, operand;
  std::string dest("d0"), reg("r1");
  DummyMemoryAccessImpl memoryAccess;
  memoryAccess.addRegister(dest, destination);
  memoryAccess.addRegister(reg, operand);
  auto immediateFactory = ImmediateNodeFactory();
  auto instructionFactory = setUpFactory({"rv32i"});

  TEST_RI(0, to32BitMemoryValue, "srai", 0b10000000000000000000000000110110, 3,
          0b11110000000000000000000000000110);
  // shifts use only the lower 5bit of the second operand
  TEST_RI(1, to32BitMemoryValue, "srai", 0b10000000000000000000000000110110,
          0b11100001, 0b11000000000000000000000000011011);
  // test immediate boundary
  test12BitImmediateBounds(instructionFactory, "srai", immediateFactory);
}

TEST(IntegerInstructionTest, ShiftRightInstruction_testSrai64) {
  // No real risc-v register names are used as Memory/RegisterAccess is faked
  FakeRegister destination, operand;
  std::string dest("d0"), reg("r1");
  DummyMemoryAccessImpl memoryAccess;
  memoryAccess.addRegister(dest, destination);
  memoryAccess.addRegister(reg, operand);
  auto immediateFactory = ImmediateNodeFactory();
  auto instructionFactory = setUpFactory({"rv32i", "rv64i"});

  TEST_RI(0, to64BitMemoryValue, "srai",
          0b1000000000000000000000000001101100000000000000000000000000000000L,
          3,
          0b1111000000000000000000000000001101100000000000000000000000000000L);
  // shifts use only the lower 5bit of the second operand
  TEST_RI(1, to64BitMemoryValue, "srai", 0b11L << 32, 0b11100001, 0b11L << 31);
  // test immediate boundary
  test12BitImmediateBounds(instructionFactory, "srai", immediateFactory);
}

TEST(IntegerInstructionTest, ShiftRightArithmeticInstruction_testValidation) {
  auto instructionFactory = setUpFactory({"rv32i"});
  auto immediateFactory = ImmediateNodeFactory();
  auto memAccess = DummyMemoryAccessImpl();
  testIntegerInstructionValidation(memAccess, instructionFactory,
                                   immediateFactory, "sra", false);
  testIntegerInstructionValidation(memAccess, instructionFactory,
                                   immediateFactory, "srai", true);
}

TEST(MulDivInstructionTest, Multiplication_testMUL32) {
  // No real risc-v register names are used as Memory/RegisterAccess is faked
  FakeRegister destination, operand1, operand2;
  std::string dest("d0"), op1("r1"), op2("r2");
  DummyMemoryAccessImpl memoryAccess;
  memoryAccess.addRegister(dest, destination);
  memoryAccess.addRegister(op1, operand1);
  memoryAccess.addRegister(op2, operand2);
  auto instructionFactory = setUpFactory({"rv32i", "rv32m"});

  TEST_RR(0, to32BitMemoryValue, "mul", 42, 0, 0);
  TEST_RR(1, to32BitMemoryValue, "mul", 0, 42, 0);

  TEST_RR(2, to32BitMemoryValue, "mul", 13, 17, 221);
  TEST_RR(3, to32BitMemoryValue, "mul", -13, 17, -221);
  TEST_RR(4, to32BitMemoryValue, "mul", 13, -17, -221);
  TEST_RR(5, to32BitMemoryValue, "mul", -13, -17, 221);

  // test 32bit bounds
  // 2^30 x 2 => 2^31
  // 2^31 x 2 => 0
  TEST_RR(6, to32BitMemoryValue, "mul", 1 << 30, 2, 1 << 31);
  TEST_RR(7, to32BitMemoryValue, "mul", 1 << 31, 2, 0);
}

TEST(MulDivInstructionTest, Multiplication_testMUL64) {
  // No real risc-v register names are used as Memory/RegisterAccess is faked
  FakeRegister destination, operand1, operand2;
  std::string dest("d0"), op1("r1"), op2("r2");
  DummyMemoryAccessImpl memoryAccess;
  memoryAccess.addRegister(dest, destination);
  memoryAccess.addRegister(op1, operand1);
  memoryAccess.addRegister(op2, operand2);
  auto instructionFactory = setUpFactory({"rv32i", "rv32m", "rv64i", "rv64m"});

  TEST_RR(0, to64BitMemoryValue, "mul", 0x0000000000007e00, 0x6db6db6db6db6db7,
          0x0000000000001200);
  TEST_RR(1, to64BitMemoryValue, "mul", 0x0000000000007fc0, 0x6db6db6db6db6db7,
          0x0000000000001240);

  TEST_RR(2, to64BitMemoryValue, "mul", 0x00000000, 0x00000000, 0x00000000);
  TEST_RR(3, to64BitMemoryValue, "mul", 0x00000001, 0x00000001, 0x00000001);
  TEST_RR(4, to64BitMemoryValue, "mul", 0x00000003, 0x00000007, 0x00000015);

  TEST_RR(5, to64BitMemoryValue, "mul", 0x0000000000000000, 0xffffffffffff8000,
          0x0000000000000000);
  TEST_RR(6, to64BitMemoryValue, "mul", 0xffffffff80000000, 0x00000000,
          0x0000000000000000);
  TEST_RR(7, to64BitMemoryValue, "mul", 0xffffffff80000000ULL,
          0xffffffffffff8000ULL, 0x400000000000ULL);

  TEST_RR(30, to64BitMemoryValue, "mul", 0xaaaaaaaaaaaaaaab, 0x000000000002fe7d,
          0x000000000000ff7f);
  TEST_RR(31, to64BitMemoryValue, "mul", 0x000000000002fe7d, 0xaaaaaaaaaaaaaaab,
          0x000000000000ff7f);
}

TEST(MulDivInstructionTest, Multiplication_testMULH32) {
  // No real risc-v register names are used as Memory/RegisterAccess is faked
  FakeRegister destination, operand1, operand2;
  std::string dest("d0"), op1("r1"), op2("r2");
  DummyMemoryAccessImpl memoryAccess;
  memoryAccess.addRegister(dest, destination);
  memoryAccess.addRegister(op1, operand1);
  memoryAccess.addRegister(op2, operand2);
  auto instructionFactory = setUpFactory({"rv32i", "rv32m"});

  TEST_RR(0, to32BitMemoryValue, "mulh", 0x00000000, 0x00000000, 0x00000000);
  TEST_RR(1, to32BitMemoryValue, "mulh", 0x00000001, 0x00000001, 0x00000000);
  TEST_RR(2, to32BitMemoryValue, "mulh", 0x00000003, 0x00000007, 0x00000000);

  TEST_RR(3, to32BitMemoryValue, "mulh", 0x00000000, 0xffff8000, 0x00000000);
  TEST_RR(4, to32BitMemoryValue, "mulh", 0x00000000, 0x80000000, 0x00000000);

  TEST_RR(5, to32BitMemoryValue, "mulh", 0xaaaaaaab, 0x0002fe7d, 0xffff0081);
  TEST_RR(6, to32BitMemoryValue, "mulh", 0x0002fe7d, 0xaaaaaaab, 0xffff0081);

  TEST_RR(7, to32BitMemoryValue, "mulh", 0xff000000, 0xff000000, 0x00010000);

  TEST_RR(8, to32BitMemoryValue, "mulh", 0xffffffff, 0xffffffff, 0x00000000);
  TEST_RR(9, to32BitMemoryValue, "mulh", 0xffffffff, 0x00000001, 0xffffffff);
  TEST_RR(10, to32BitMemoryValue, "mulh", 0x00000001, 0xffffffff, 0xffffffff);
}

TEST(MulDivInstructionTest, Multiplication_testMULH64) {
  // No real risc-v register names are used as Memory/RegisterAccess is faked
  FakeRegister destination, operand1, operand2;
  std::string dest("d0"), op1("r1"), op2("r2");
  DummyMemoryAccessImpl memoryAccess;
  memoryAccess.addRegister(dest, destination);
  memoryAccess.addRegister(op1, operand1);
  memoryAccess.addRegister(op2, operand2);
  auto instructionFactory = setUpFactory({"rv32i", "rv32m", "rv64i", "rv64m"});

  TEST_RR(0, to64BitMemoryValue, "mulh", 0x00000000, 0x00000000, 0x00000000);
  TEST_RR(1, to64BitMemoryValue, "mulh", 0x00000001, 0x00000001, 0x00000000);
  TEST_RR(2, to64BitMemoryValue, "mulh", 0x00000003, 0x00000007, 0x00000000);

  TEST_RR(3, to64BitMemoryValue, "mulh", 0x0000000000000000, 0xffffffffffff8000,
          0x0000000000000000);
  TEST_RR(4, to64BitMemoryValue, "mulh", 0xffffffff80000000, 0x00000000,
          0x0000000000000000);
  TEST_RR(5, to64BitMemoryValue, "mulh", 0xffffffff80000000, 0xffffffffffff8000,
          0x0000000000000000);
}

// TODO MULH64#
// https://github.com/riscv/riscv-tests

TEST(MulDivInstructionTest, Multiplication_testMULHU32) {
  // No real risc-v register names are used as Memory/RegisterAccess is faked
  FakeRegister destination, operand1, operand2;
  std::string dest("d0"), op1("r1"), op2("r2");
  DummyMemoryAccessImpl memoryAccess;
  memoryAccess.addRegister(dest, destination);
  memoryAccess.addRegister(op1, operand1);
  memoryAccess.addRegister(op2, operand2);
  auto instructionFactory = setUpFactory({"rv32i", "rv32m"});

  TEST_RR(0, to32BitMemoryValue, "mulhu", 0x00000000, 0x00000000, 0x00000000);
  TEST_RR(1, to32BitMemoryValue, "mulhu", 0x00000001, 0x00000001, 0x00000000);
  TEST_RR(2, to32BitMemoryValue, "mulhu", 0x00000003, 0x00000007, 0x00000000);

  TEST_RR(3, to32BitMemoryValue, "mulhu", 0x00000000, 0xffff8000, 0x00000000);
  TEST_RR(4, to32BitMemoryValue, "mulhu", 0x80000000, 0xffff8000, 0x7fffc000);

  TEST_RR(5, to32BitMemoryValue, "mulhu", 0xaaaaaaab, 0x0002fe7d, 0x0001fefe);
  TEST_RR(6, to32BitMemoryValue, "mulhu", 0x0002fe7d, 0xaaaaaaab, 0x0001fefe);

  TEST_RR(7, to32BitMemoryValue, "mulhu", 0xff000000, 0xff000000, 0xfe010000);

  TEST_RR(8, to32BitMemoryValue, "mulhu", 0xffffffff, 0xffffffff, 0xfffffffe);
  TEST_RR(9, to32BitMemoryValue, "mulhu", 0xffffffff, 0x00000001, 0x00000000);
  TEST_RR(10, to32BitMemoryValue, "mulhu", 0x00000001, 0xffffffff, 0x00000000);
}

TEST(MulDivInstructionTest, Multiplication_testMULHU64) {
  // No real risc-v register names are used as Memory/RegisterAccess is faked
  FakeRegister destination, operand1, operand2;
  std::string dest("d0"), op1("r1"), op2("r2");
  DummyMemoryAccessImpl memoryAccess;
  memoryAccess.addRegister(dest, destination);
  memoryAccess.addRegister(op1, operand1);
  memoryAccess.addRegister(op2, operand2);
  auto instructionFactory = setUpFactory({"rv32i", "rv32m", "rv64i", "rv64m"});

  TEST_RR(0, to64BitMemoryValue, "mulhu", 0x00000000, 0x00000000, 0x00000000);
  TEST_RR(1, to64BitMemoryValue, "mulhu", 0x00000001, 0x00000001, 0x00000000);
  TEST_RR(2, to64BitMemoryValue, "mulhu", 0x00000003, 0x00000007, 0x00000000);

  TEST_RR(3, to64BitMemoryValue, "mulhu", 0x0000000000000000,
          0xffffffffffff8000, 0x0000000000000000);
  TEST_RR(4, to64BitMemoryValue, "mulhu", 0xffffffff80000000, 0x00000000,
          0x0000000000000000);
  TEST_RR(5, to64BitMemoryValue, "mulhu", 0xffffffff80000000,
          0xffffffffffff8000, 0xffffffff7fff8000);

  TEST_RR(6, to64BitMemoryValue, "mulhu", 0xaaaaaaaaaaaaaaab,
          0x000000000002fe7d, 0x000000000001fefe);
  TEST_RR(7, to64BitMemoryValue, "mulhu", 0x000000000002fe7d,
          0xaaaaaaaaaaaaaaab, 0x000000000001fefe);
}

TEST(MulDivInstructionTest, Multiplication_testMULHSU32) {
  // No real risc-v register names are used as Memory/RegisterAccess is faked
  FakeRegister destination, operand1, operand2;
  std::string dest("d0"), op1("r1"), op2("r2");
  DummyMemoryAccessImpl memoryAccess;
  memoryAccess.addRegister(dest, destination);
  memoryAccess.addRegister(op1, operand1);
  memoryAccess.addRegister(op2, operand2);
  auto instructionFactory = setUpFactory({"rv32i", "rv32m"});

  TEST_RR(0, to32BitMemoryValue, "mulhsu", 0x00000000, 0x00000000, 0x00000000);
  TEST_RR(1, to32BitMemoryValue, "mulhsu", 0x00000001, 0x00000001, 0x00000000);
  TEST_RR(2, to32BitMemoryValue, "mulhsu", 0x00000003, 0x00000007, 0x00000000);

  TEST_RR(3, to32BitMemoryValue, "mulhsu", 0x00000000, 0xffff8000, 0x00000000);
  TEST_RR(4, to32BitMemoryValue, "mulhsu", 0x80000000, 0xffff8000, 0x80004000);

  TEST_RR(5, to32BitMemoryValue, "mulhsu", 0xaaaaaaab, 0x0002fe7d, 0xffff0081);
  TEST_RR(6, to32BitMemoryValue, "mulhsu", 0x0002fe7d, 0xaaaaaaab, 0x0001fefe);

  TEST_RR(7, to32BitMemoryValue, "mulhsu", 0xff000000, 0xff000000, 0xff010000);

  TEST_RR(8, to32BitMemoryValue, "mulhsu", 0xffffffff, 0xffffffff, 0xffffffff);
  TEST_RR(9, to32BitMemoryValue, "mulhsu", 0xffffffff, 0x00000001, 0xffffffff);
  TEST_RR(10, to32BitMemoryValue, "mulhsu", 0x00000001, 0xffffffff, 0x00000000);
}

TEST(MulDivInstructionTest, Multiplication_testMULHSU64) {
  // No real risc-v register names are used as Memory/RegisterAccess is faked
  FakeRegister destination, operand1, operand2;
  std::string dest("d0"), op1("r1"), op2("r2");
  DummyMemoryAccessImpl memoryAccess;
  memoryAccess.addRegister(dest, destination);
  memoryAccess.addRegister(op1, operand1);
  memoryAccess.addRegister(op2, operand2);
  auto instructionFactory = setUpFactory({"rv32i", "rv32m", "rv64i", "rv64m"});

  TEST_RR(0, to64BitMemoryValue, "mulhsu", 0x00000000, 0x00000000, 0x00000000);
  TEST_RR(1, to64BitMemoryValue, "mulhsu", 0x00000001, 0x00000001, 0x00000000);
  TEST_RR(2, to64BitMemoryValue, "mulhsu", 0x00000003, 0x00000007, 0x00000000);

  TEST_RR(3, to64BitMemoryValue, "mulhsu", 0x0000000000000000,
          0xffffffffffff8000, 0x0000000000000000);
  TEST_RR(4, to64BitMemoryValue, "mulhsu", 0xffffffff80000000, 0x00000000,
          0x0000000000000000);
  TEST_RR(5, to64BitMemoryValue, "mulhsu", 0xffffffff80000000,
          0xffffffffffff8000, 0xffffffff80000000);
}

TEST(MulDivInstructionTest, Multiplication_testValidation) {
  auto instructionFactory = setUpFactory({"rv32i", "rv32m"});
  auto immediateFactory = ImmediateNodeFactory();
  auto memAccess = DummyMemoryAccessImpl();
  testIntegerInstructionValidation(memAccess, instructionFactory,
                                   immediateFactory, "mul", false);
  testIntegerInstructionValidation(memAccess, instructionFactory,
                                   immediateFactory, "mulh", false);
  testIntegerInstructionValidation(memAccess, instructionFactory,
                                   immediateFactory, "mulhu", false);
  testIntegerInstructionValidation(memAccess, instructionFactory,
                                   immediateFactory, "mulhsu", false);
}

TEST(MulDivInstructionTest, Division_testDIV32) {
  // No real risc-v register names are used as Memory/RegisterAccess is faked
  FakeRegister destination, operand1, operand2;
  std::string dest("d0"), op1("r1"), op2("r2");
  DummyMemoryAccessImpl memoryAccess;
  memoryAccess.addRegister(dest, destination);
  memoryAccess.addRegister(op1, operand1);
  memoryAccess.addRegister(op2, operand2);
  auto instructionFactory = setUpFactory({"rv32i", "rv32m"});

  TEST_RR(0, to32BitMemoryValue, "div", 20, 6, 3);
  TEST_RR(1, to32BitMemoryValue, "div", -20, 6, -3);
  TEST_RR(2, to32BitMemoryValue, "div", 20, -6, -3);
  TEST_RR(3, to32BitMemoryValue, "div", -20, -6, 3);
  // These test cases do not seem to make sense (for a 32bit instruction)?
  //  TEST_RR(4, to32BitMemoryValue, "div", -1ULL << 63, 1, -1ULL << 63);
  //  TEST_RR(5, to32BitMemoryValue, "div", -1UL << 63, -1, -1UL << 63);

  //  TEST_RR(6, to32BitMemoryValue, "div", -1UL << 63, 0, -1UL);
  TEST_RR(7, to32BitMemoryValue, "div", 1, 0, -1);
  TEST_RR(8, to32BitMemoryValue, "div", 0, 0, -1);
}

TEST(MulDivInstructionTest, Division_testDIV64) {
  // No real risc-v register names are used as Memory/RegisterAccess is faked
  FakeRegister destination, operand1, operand2;
  std::string dest("d0"), op1("r1"), op2("r2");
  DummyMemoryAccessImpl memoryAccess;
  memoryAccess.addRegister(dest, destination);
  memoryAccess.addRegister(op1, operand1);
  memoryAccess.addRegister(op2, operand2);
  auto instructionFactory = setUpFactory({"rv32i", "rv32m", "rv64i", "rv64m"});

  TEST_RR(0, to64BitMemoryValue, "div", 20, 6, 3);
  TEST_RR(1, to64BitMemoryValue, "div", -20, 6, -3);
  TEST_RR(2, to64BitMemoryValue, "div", 20, -6, -3);
  TEST_RR(3, to64BitMemoryValue, "div", -20, -6, 3);

  TEST_RR(4, to64BitMemoryValue, "div", -1LL << 63, 1, -1LL << 63);
  TEST_RR(5, to64BitMemoryValue, "div", -1LL << 63, -1, -1LL << 63);

  TEST_RR(6, to64BitMemoryValue, "div", -1LL << 63, 0, -1);
  TEST_RR(7, to64BitMemoryValue, "div", 1, 0, -1);
  TEST_RR(8, to64BitMemoryValue, "div", 0, 0, -1);
}

TEST(MulDivInstructionTest, Division_testDIVU32) {
  // No real risc-v register names are used as Memory/RegisterAccess is faked
  FakeRegister destination, operand1, operand2;
  std::string dest("d0"), op1("r1"), op2("r2");
  DummyMemoryAccessImpl memoryAccess;
  memoryAccess.addRegister(dest, destination);
  memoryAccess.addRegister(op1, operand1);
  memoryAccess.addRegister(op2, operand2);
  auto instructionFactory = setUpFactory({"rv32i", "rv32m"});

  TEST_RR(0, to32BitMemoryValue, "divu", 20, 6, 3);
  TEST_RR(1, to32BitMemoryValue, "divu", -20, 6, 715827879);
  TEST_RR(2, to32BitMemoryValue, "divu", 20, -6, 0);
  TEST_RR(3, to32BitMemoryValue, "divu", -20, -6, 0);

  TEST_RR(4, to32BitMemoryValue, "divu", -1 << 31, 1, -1 << 31);
  TEST_RR(5, to32BitMemoryValue, "divu", -1 << 31, -1, 0);

  TEST_RR(6, to32BitMemoryValue, "divu", -1 << 31, 0, -1);
  TEST_RR(7, to32BitMemoryValue, "divu", 1, 0, -1);
  TEST_RR(8, to32BitMemoryValue, "divu", 0, 0, -1);
}

TEST(MulDivInstructionTest, Division_testDIVU64) {
  // No real risc-v register names are used as Memory/RegisterAccess is faked
  FakeRegister destination, operand1, operand2;
  std::string dest("d0"), op1("r1"), op2("r2");
  DummyMemoryAccessImpl memoryAccess;
  memoryAccess.addRegister(dest, destination);
  memoryAccess.addRegister(op1, operand1);
  memoryAccess.addRegister(op2, operand2);
  auto instructionFactory = setUpFactory({"rv32i", "rv32m", "rv64i", "rv64m"});

  TEST_RR(0, to64BitMemoryValue, "divu", 20, 6, 3);
  TEST_RR(1, to64BitMemoryValue, "divu", -20, 6, 3074457345618258599);
  TEST_RR(2, to64BitMemoryValue, "divu", 20, -6, 0);
  TEST_RR(3, to64BitMemoryValue, "divu", -20, -6, 0);

  TEST_RR(4, to64BitMemoryValue, "divu", -1LL << 63, 1LL, -1LL << 63);
  TEST_RR(5, to64BitMemoryValue, "divu", -1LL << 63, -1LL, 0);

  TEST_RR(6, to64BitMemoryValue, "divu", -1LL << 63, 0, -1LL);
  TEST_RR(7, to64BitMemoryValue, "divu", 1, 0, -1LL);
  TEST_RR(8, to64BitMemoryValue, "divu", 0, 0, -1LL);
}

TEST(MulDivInstructionTest, Division_testValidation) {
  auto instructionFactory = setUpFactory({"rv32i", "rv32m"});
  auto immediateFactory = ImmediateNodeFactory();
  auto memAccess = DummyMemoryAccessImpl();
  testIntegerInstructionValidation(memAccess, instructionFactory,
                                   immediateFactory, "div", false);
  testIntegerInstructionValidation(memAccess, instructionFactory,
                                   immediateFactory, "divu", false);
}

TEST(MulDivInstructionTest, Remainder_testREM32) {
  // No real risc-v register names are used as Memory/RegisterAccess is faked
  FakeRegister destination, operand1, operand2;
  std::string dest("d0"), op1("r1"), op2("r2");
  DummyMemoryAccessImpl memoryAccess;
  memoryAccess.addRegister(dest, destination);
  memoryAccess.addRegister(op1, operand1);
  memoryAccess.addRegister(op2, operand2);
  auto instructionFactory = setUpFactory({"rv32i", "rv32m"});

  TEST_RR(0, to32BitMemoryValue, "rem", 20, 6, 2);
  TEST_RR(1, to32BitMemoryValue, "rem", -20, 6, -2);
  TEST_RR(2, to32BitMemoryValue, "rem", 20, -6, 2);
  TEST_RR(3, to32BitMemoryValue, "rem", -20, -6, -2);

  // These test do not seem to make sense for a 32bit instruction?
  //  TEST_RR(4, to32BitMemoryValue, "rem", -1 << 63, 1, 0);
  //  TEST_RR(5, to32BitMemoryValue, "rem", -1 << 63, -1, 0);

  //  TEST_RR(6, to32BitMemoryValue, "rem", -1 << 63, 0, -1 << 63);
  TEST_RR(7, to32BitMemoryValue, "rem", 1, 0, 1);
  TEST_RR(8, to32BitMemoryValue, "rem", 0, 0, 0);
}

TEST(MulDivInstructionTest, Remainder_testREM64) {
  // No real risc-v register names are used as Memory/RegisterAccess is faked
  FakeRegister destination, operand1, operand2;
  std::string dest("d0"), op1("r1"), op2("r2");
  DummyMemoryAccessImpl memoryAccess;
  memoryAccess.addRegister(dest, destination);
  memoryAccess.addRegister(op1, operand1);
  memoryAccess.addRegister(op2, operand2);
  auto instructionFactory = setUpFactory({"rv32i", "rv32m", "rv64i", "rv64m"});

  TEST_RR(0, to64BitMemoryValue, "rem", 20, 6, 2);
  TEST_RR(1, to64BitMemoryValue, "rem", -20, 6, -2);
  TEST_RR(2, to64BitMemoryValue, "rem", 20, -6, 2);
  TEST_RR(3, to64BitMemoryValue, "rem", -20, -6, -2);

  TEST_RR(4, to64BitMemoryValue, "rem", -1LL << 63, 1, 0);
  TEST_RR(5, to64BitMemoryValue, "rem", -1LL << 63, -1, 0);

  TEST_RR(6, to64BitMemoryValue, "rem", -1LL << 63, 0, -1LL << 63);
  TEST_RR(7, to64BitMemoryValue, "rem", 1, 0, 1);
  TEST_RR(8, to64BitMemoryValue, "rem", 0, 0, 0);
}

TEST(MulDivInstructionTest, Remainder_testREMU32) {
  // No real risc-v register names are used as Memory/RegisterAccess is faked
  FakeRegister destination, operand1, operand2;
  std::string dest("d0"), op1("r1"), op2("r2");
  DummyMemoryAccessImpl memoryAccess;
  memoryAccess.addRegister(dest, destination);
  memoryAccess.addRegister(op1, operand1);
  memoryAccess.addRegister(op2, operand2);
  auto instructionFactory = setUpFactory({"rv32i", "rv32m"});

  TEST_RR(0, to32BitMemoryValue, "remu", 20, 6, 2);
  TEST_RR(1, to32BitMemoryValue, "remu", -20, 6, 2);
  TEST_RR(2, to32BitMemoryValue, "remu", 20, -6, 20);
  TEST_RR(3, to32BitMemoryValue, "remu", -20, -6, -20);
  // These tests do not seem to make sense for a 32bit instruction?
  //  TEST_RR(4, to32BitMemoryValue, "remu", -1 << 63, 1, 0);
  //  TEST_RR(5, to32BitMemoryValue, "remu", -1 << 63, -1, -1 << 63);

  //  TEST_RR(6, to32BitMemoryValue, "remu", -1 << 63, 0, -1 << 63);
  TEST_RR(7, to32BitMemoryValue, "remu", 1, 0, 1);
  TEST_RR(8, to32BitMemoryValue, "remu", 0, 0, 0);
}

TEST(MulDivInstructionTest, Remainder_testREMU64) {
  // No real risc-v register names are used as Memory/RegisterAccess is faked
  FakeRegister destination, operand1, operand2;
  std::string dest("d0"), op1("r1"), op2("r2");
  DummyMemoryAccessImpl memoryAccess;
  memoryAccess.addRegister(dest, destination);
  memoryAccess.addRegister(op1, operand1);
  memoryAccess.addRegister(op2, operand2);
  auto instructionFactory = setUpFactory({"rv32i", "rv32m", "rv64i", "rv64m"});

  TEST_RR(0, to64BitMemoryValue, "remu", 20, 6, 2);
  TEST_RR(1, to64BitMemoryValue, "remu", -20, 6, 2);
  TEST_RR(2, to64BitMemoryValue, "remu", 20, -6, 20);
  TEST_RR(3, to64BitMemoryValue, "remu", -20, -6, -20);

  TEST_RR(4, to64BitMemoryValue, "remu", -1LL << 63, 1, 0);
  TEST_RR(5, to64BitMemoryValue, "remu", -1LL << 63, -1LL, -1LL << 63);

  TEST_RR(6, to64BitMemoryValue, "remu", -1LL << 63, 0, -1LL << 63);
  TEST_RR(7, to64BitMemoryValue, "remu", 1, 0, 1);
  TEST_RR(8, to64BitMemoryValue, "remu", 0, 0, 0);
}

TEST(MulDivInstructionTest, Remainder_testValidation) {
  auto instructionFactory = setUpFactory({"rv32i", "rv32m"});
  auto immediateFactory = ImmediateNodeFactory();
  auto memAccess = DummyMemoryAccessImpl();
  testIntegerInstructionValidation(memAccess, instructionFactory,
                                   immediateFactory, "rem", false);
  testIntegerInstructionValidation(memAccess, instructionFactory,
                                   immediateFactory, "remu", false);
}<|MERGE_RESOLUTION|>--- conflicted
+++ resolved
@@ -17,7 +17,6 @@
 
 #include <cassert>
 #include <cstdint>
-#include <iostream>
 #include <unordered_map>
 #include <iostream>
 
@@ -34,277 +33,7 @@
 #include "dummies.hpp"
 #include "arithmetic-test-utils.hpp"
 
-<<<<<<< HEAD
-namespace {
-template <typename IntType>
-MemoryValue convertToMem(IntType t) {
-  return convert<IntType>(t, InstructionNode::RISCV_BITS_PER_BYTE,
-                          InstructionNode::RISCV_ENDIANNESS);
-}
-
-class FakeRegister {
- public:
-  FakeRegister() : FakeRegister(0) {}
-  FakeRegister(uint64_t value) : _value(convertToMem<uint64_t>(value)) {}
-  FakeRegister(MemoryValue& v) : _value(v) {}
-
-  void set(uint64_t newValue) { _value = convertToMem<uint64_t>(newValue); }
-  void set(MemoryValue& v) { _value = v; }
-
-  MemoryValue get() { return _value; }
-
- private:
-  MemoryValue _value;
-};
-
-MemoryValue to32BitMemoryValue(uint32_t value) {
-  return convertToMem<uint32_t>(value);
-}
-
-MemoryValue to64BitMemoryValue(uint64_t value) {
-  return convertToMem<uint64_t>(value);
-}
-
-class FakeRegisterNode : public RegisterNode {
- public:
-  explicit FakeRegisterNode(std::string& regId)
-      : RegisterNode(regId), _id(regId) {}
-
-  MemoryValue getValue(DummyMemoryAccess& access) const override {
-    return access.getRegisterValue(_id);
-  }
-
-  MemoryValue assemble() const override { return MemoryValue{}; }
-
-  const std::string& getIdentifier() const override { return _id; }
-
- private:
-  std::string& _id;
-};
-
-class DummyMemoryAccessImpl : public DummyMemoryAccess {
- public:
-  void addRegister(std::string token, FakeRegister& reg) {
-    _register.emplace(token, reg);
-  }
-
-  MemoryValue getRegisterValue(std::string& token) override {
-    return _register.at(token).get();
-  }
-  void setRegisterValue(std::string& token, MemoryValue value) override {
-    FakeRegister& desiredRegister = _register.at(token);
-    desiredRegister.set(value);
-  }
-
- private:
-  std::unordered_map<std::string, FakeRegister&> _register;
-};
-
-InstructionNodeFactory setUpFactory(
-    ArchitectureFormula::InitializerList modules =
-        ArchitectureFormula::InitializerList()) {
-  auto formula = ArchitectureFormula("riscv", modules);
-  auto riscv = Architecture::Brew(formula);
-  return InstructionNodeFactory(riscv.getInstructions(), riscv);
-}
-
-void testIntegerInstructionValidation(DummyMemoryAccess& memAccess,
-                                      InstructionNodeFactory& instrF,
-                                      ImmediateNodeFactory& immF,
-                                      std::string instructionToken,
-                                      bool isImmediateInstr) {
-  std::string registerId = "not relevant";
-  // add 0-3 random Nodes
-  auto instructionNode = instrF.createInstructionNode(instructionToken);
-  ASSERT_DEATH(instructionNode->getValue(memAccess), "");
-  instructionNode->addChild(std::move(immF.createImmediateNode(MemoryValue())));
-  ASSERT_DEATH(instructionNode->getValue(memAccess), "");
-  instructionNode->addChild(std::move(immF.createImmediateNode(MemoryValue())));
-  ASSERT_DEATH(instructionNode->getValue(memAccess), "");
-  instructionNode->addChild(std::move(immF.createImmediateNode(MemoryValue())));
-  ASSERT_DEATH(instructionNode->getValue(memAccess), "");
-
-  // test opposite operand configuration
-  auto instructionNode2 = instrF.createInstructionNode(instructionToken);
-  instructionNode2->addChild(
-      std::move(std::make_unique<FakeRegisterNode>(registerId)));
-  instructionNode2->addChild(
-      std::move(std::make_unique<FakeRegisterNode>(registerId)));
-  if (isImmediateInstr) {
-    // Immediate Instraction has now 3 Register Operands
-    instructionNode2->addChild(
-        std::move(std::make_unique<FakeRegisterNode>(registerId)));
-  } else {
-    // Register Instraction has now 2 Register & 1 Immediate Operand
-    instructionNode2->addChild(
-        std::move(immF.createImmediateNode(convertToMem<uint64_t>(0))));
-  }
-  ASSERT_FALSE(instructionNode2->validate().isSuccess());
-  ASSERT_DEATH(instructionNode2->getValue(memAccess), "");
-
-  // test valid children, but with one more operand
-  auto instructionNode3 = instrF.createInstructionNode(instructionToken);
-  instructionNode3->addChild(
-      std::move(std::make_unique<FakeRegisterNode>(registerId)));
-  instructionNode3->addChild(
-      std::move(std::make_unique<FakeRegisterNode>(registerId)));
-  if (isImmediateInstr) {
-    instructionNode3->addChild(
-        std::move(immF.createImmediateNode(convertToMem<uint64_t>(0))));
-  } else {
-    instructionNode3->addChild(
-        std::move(std::make_unique<FakeRegisterNode>(registerId)));
-  }
-  ASSERT_TRUE(instructionNode3->validate().isSuccess());
-  // add one more random node
-  instructionNode3->addChild(
-      std::move(immF.createImmediateNode(convertToMem<uint64_t>(0))));
-  ASSERT_FALSE(instructionNode3->validate().isSuccess());
-  ASSERT_DEATH(instructionNode3->getValue(memAccess), "");
-}
-
-void test12BitImmediateBounds(InstructionNodeFactory& instrF,
-                              std::string instructionToken,
-                              ImmediateNodeFactory& immF) {
-  constexpr uint64_t boundary = 0x7FF;//biggest positive integer in 12bit
-  constexpr uint64_t negative_boundary = -2048;//smallest negative integer in 12bit
-  std::string registerId = "not relevant";
-  auto nodeTrue = instrF.createInstructionNode(instructionToken);
-  nodeTrue->addChild(std::move(std::make_unique<FakeRegisterNode>(registerId)));
-  nodeTrue->addChild(std::move(std::make_unique<FakeRegisterNode>(registerId)));
-  auto immediateNodeIn =
-      immF.createImmediateNode(convertToMem<uint64_t>(boundary));
-  nodeTrue->addChild(std::move(immediateNodeIn));
-  ASSERT_TRUE(nodeTrue->validate().isSuccess());
-
-  auto nodeTrueNegative = instrF.createInstructionNode(instructionToken);
-  nodeTrueNegative->addChild(std::move(std::make_unique<FakeRegisterNode>(registerId)));
-  nodeTrueNegative->addChild(std::move(std::make_unique<FakeRegisterNode>(registerId)));
-  auto immediateNodeNegative =
-      immF.createImmediateNode(convertToMem<uint64_t>(negative_boundary));
-  nodeTrueNegative->addChild(std::move(immediateNodeNegative));
-  ASSERT_TRUE(nodeTrueNegative->validate().isSuccess());
-
-  auto nodeFalse = instrF.createInstructionNode(instructionToken);
-  nodeFalse->addChild(std::move(std::make_unique<FakeRegisterNode>(registerId)));
-  nodeFalse->addChild(std::move(std::make_unique<FakeRegisterNode>(registerId)));
-  auto immediateNodeOut =
-      immF.createImmediateNode(convertToMem<uint64_t>(boundary + 1));
-  nodeFalse->addChild(std::move(immediateNodeOut));
-  ASSERT_FALSE(nodeFalse->validate().isSuccess());
-
-  auto nodeFalseNegative = instrF.createInstructionNode(instructionToken);
-  nodeFalseNegative->addChild(std::move(std::make_unique<FakeRegisterNode>(registerId)));
-  nodeFalseNegative->addChild(std::move(std::make_unique<FakeRegisterNode>(registerId)));
-  auto immediateNodeOutNegative =
-      immF.createImmediateNode(convertToMem<uint64_t>(negative_boundary-1));
-  nodeFalseNegative->addChild(std::move(immediateNodeOutNegative));
-  ASSERT_FALSE(nodeFalseNegative->validate().isSuccess());
-}
-}
-/**
-  * This macro performs a register-register test for the given instruction,
- * operands.
-  * Apart from the parameters, this macro needs certain exactly named
- * declarations of certain types to compile. This is done to keep the macro
- * argument list short.
- * dest: std::string token, that defines the name of the destination register
- * op1: std::string token, that defines the name of the first operand register
- * op2: std::string token, that defines the name of the second operand register
- * memoryAccess DummyMemoryAccess, where the required registers are added
- * instructionFactory InstructionFactory where nodes with the given
- * instruction-token can be created
- *
- * \param contextNbr running number for variable naming
- * \param memoryValueConverter function that returns a MemoryValue for a given
- * operand-value
- * \param instruction instruction to test (as string literal)
- * \param operand1 first operand value (as literal)
- * \param operand2 second operand value (as literal)
- * \param result expected result of the operation (as literal)
-  */
-#define TEST_RR(contextNbr, memoryValueConverter, instruction, operand1,       \
-                operand2, result)                                              \
-  /* Put operand values into register */                                       \
-  memoryAccess.setRegisterValue(op1, memoryValueConverter(operand1));          \
-  memoryAccess.setRegisterValue(op2, memoryValueConverter(operand2));          \
-  auto cmd_##contextNbr =                                                      \
-      instructionFactory.createInstructionNode(instruction);                   \
-  ASSERT_FALSE(cmd_##contextNbr->validate().isSuccess());                      \
-  /*Assemble instruction with destination & operands*/                         \
-  cmd_##contextNbr->addChild(std::make_unique<FakeRegisterNode>(dest));        \
-  ASSERT_FALSE(cmd_##contextNbr->validate().isSuccess());                      \
-  cmd_##contextNbr->addChild(std::make_unique<FakeRegisterNode>(op1));         \
-  ASSERT_FALSE(cmd_##contextNbr->validate().isSuccess());                      \
-  cmd_##contextNbr->addChild(std::make_unique<FakeRegisterNode>(op2));         \
-  ASSERT_TRUE(cmd_##contextNbr->validate().isSuccess());                       \
-  /* Save values of operand registers to determine change*/                    \
-  MemoryValue preOp1_##contextNbr = memoryAccess.getRegisterValue(op1);        \
-  MemoryValue preOp2_##contextNbr = memoryAccess.getRegisterValue(op2);        \
-  /* Perform instruction*/                                                     \
-  MemoryValue returnValue_##contextNbr =                                       \
-      cmd_##contextNbr->getValue(memoryAccess);                                \
-  ASSERT_EQ(memoryValueConverter(0), returnValue_##contextNbr);                \
-  /* Check that operand registers stayed the same*/                            \
-  ASSERT_EQ(preOp1_##contextNbr, memoryAccess.getRegisterValue(op1));          \
-  ASSERT_EQ(preOp2_##contextNbr, memoryAccess.getRegisterValue(op2));          \
-  /* Read result from destination register*/                                   \
-  MemoryValue actualResult_##contextNbr = memoryAccess.getRegisterValue(dest); \
-  ASSERT_EQ(memoryValueConverter(result), actualResult_##contextNbr);
-
-/**
-  * This macro performs a register-immediate test for the given instruction,
- * operands
-  * Apart from the parameters, this macro needs certain exactly named
- * declarations of certain types to compile. This is done to keep the macro
- * argument list short
- * dest: std::string token, that defines the name of the destination register
- * reg: std::string token, that defines the name of the operand register
- * memoryAccess DummyMemoryAccess, where the required registers are added
- * instructionFactory InstructionFactory where nodes with the given
- * instruction-token can be created
- * immediateFactory ImmediateFactory, where Immediate-Nodes can be created
- *
- * \param contextNbr running number for variable naming
- * \param memoryValueConverter function that returns a MemoryValue for a given
- * operand-value
- * \param instruction instruction to test (as string literal)
- * \param operand1 first operand value (as literal)
- * \param operand2 second operand value (as literal)
- * \param result expected result of the operation (as literal)
-  */
-#define TEST_RI(contextNbr, memoryValueConverter, instruction, operand1,       \
-                operand2, result)                                              \
-  memoryAccess.setRegisterValue(reg, memoryValueConverter(operand1));          \
-  /* Assemble instruction node with destination, operand & immediate node*/    \
-  auto cmd_##contextNbr =                                                      \
-      instructionFactory.createInstructionNode(instruction);                   \
-  ASSERT_FALSE(cmd_##contextNbr->validate().isSuccess())                       \
-      << "empty instruction node validation failed";                           \
-  cmd_##contextNbr->addChild(std::make_unique<FakeRegisterNode>(dest));        \
-  ASSERT_FALSE(cmd_##contextNbr->validate().isSuccess())                       \
-      << "instruction node + destination register node validation failed";     \
-  cmd_##contextNbr->addChild(std::make_unique<FakeRegisterNode>(reg));         \
-  ASSERT_FALSE(cmd_##contextNbr->validate().isSuccess())                       \
-      << "instruction node + 2 register nodes validation failed";              \
-  cmd_##contextNbr->addChild(                                                  \
-      immediateFactory.createImmediateNode(memoryValueConverter(operand2)));   \
-  ASSERT_TRUE(cmd_##contextNbr->validate().isSuccess())                        \
-      << "instruction node + 2 register + immediate node validation failed";   \
-  /* Save value of operand register to determine change */                     \
-  MemoryValue preRegisterOp_##contextNbr = memoryAccess.getRegisterValue(reg); \
-  /* Perform instruction*/                                                     \
-  MemoryValue returnValue_##contextNbr =                                       \
-      cmd_##contextNbr->getValue(memoryAccess);                                \
-  ASSERT_EQ(memoryValueConverter(0), returnValue_##contextNbr);                \
-  /* Check that register operand stayed the same*/                             \
-  ASSERT_EQ(preRegisterOp_##contextNbr, memoryAccess.getRegisterValue(reg));   \
-  /* Read result from destination register */                                  \
-  MemoryValue result_##contextNbr = memoryAccess.getRegisterValue(dest);       \
-  ASSERT_EQ(memoryValueConverter(result), result_##contextNbr);
-=======
 using namespace riscv;
->>>>>>> 668424db
 
 TEST(IntegerInstructionTest, ADDInstruction_testAdd32) {
   // No real risc-v register names are used as Memory/RegisterAccess is faked
