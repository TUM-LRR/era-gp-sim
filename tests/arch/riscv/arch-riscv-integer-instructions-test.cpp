/* C++ Assembler Interpreter
 * Copyright (C) 2016 Chair of Computer Architecture
 * at Technical University of Munich
 *
 * This program is free software: you can redistribute it and/or modify
 * it under the terms of the GNU General Public License as published by
 * the Free Software Foundation, either version 3 of the License, or
 * (at your option) any later version.
 *
 * This program is distributed in the hope that it will be useful,
 * but WITHOUT ANY WARRANTY; without even the implied warranty of
 * MERCHANTABILITY or FITNESS FOR A PARTICULAR PURPOSE.  See the
 * GNU General Public License for more details.
 *
 * You should have received a copy of the GNU General Public License
 * along with this program.  If not, see <http://www.gnu.org/licenses/>.*/

#include <cassert>
#include <cstdint>
#include <unordered_map>

#include "gtest/gtest.h"

#include "arch/common/architecture-formula.hpp"
#include "arch/common/immediate-node.hpp"
#include "arch/common/register-node.hpp"
#include "arch/riscv/immediate-node-factory.hpp"
#include "arch/riscv/instruction-node-factory.hpp"
#include "arch/riscv/instruction-node.hpp"
#include "core/conversions.hpp"

#include "dummies.hpp"
#include "arithmetic-test-utils.hpp"

using namespace riscv;

TEST(IntegerInstructionTest, ADDInstruction_testAdd32) {
  // No real risc-v register names are used as Memory/RegisterAccess is faked
  FakeRegister destination, operand1, operand2;
  std::string dest("d0"), op1("r1"), op2("r2");
  DummyMemoryAccessImpl memoryAccess;
  memoryAccess.addRegister(dest, destination);
  memoryAccess.addRegister(op1, operand1);
  memoryAccess.addRegister(op2, operand2);
  auto instructionFactory = setUpFactory({"rv32i"});

  TEST_RR(0, to32BitMemoryValue, "add", 41, 1, 42);
  TEST_RR(1, to32BitMemoryValue, "add", 1, 41, 42);
  // test 32bit (unsigned) boundary: (2^32 -1) + 1 = 4294967295 + 1 = 0
  TEST_RR(2, to32BitMemoryValue, "add", 0xFFFFFFFFU, 1, 0);
  TEST_RR(3, to32BitMemoryValue, "add", 1, 0xFFFFFFFFU, 0);
}

TEST(IntegerInstructionTest, ADDInstruction_testAdd64) {
  // No real risc-v register names are used as Memory/RegisterAccess is faked
  FakeRegister destination, operand1, operand2;
  std::string dest("d0"), op1("r1"), op2("r2");
  DummyMemoryAccessImpl memoryAccess;
  memoryAccess.addRegister(dest, destination);
  memoryAccess.addRegister(op1, operand1);
  memoryAccess.addRegister(op2, operand2);
  auto instructionFactory = setUpFactory({"rv32i", "rv64i"});

  TEST_RR(0, to64BitMemoryValue, "add", 41, 1, 42);
  TEST_RR(1, to64BitMemoryValue, "add", 1, 41, 42);
  // test 64bit (unsigned) boundary: (2^64 -1) +1 = 18446744073709551615 + 1 = 0
  TEST_RR(2, to64BitMemoryValue, "add", 0xFFFFFFFFFFFFFFFFULL, 1, 0);
  TEST_RR(3, to64BitMemoryValue, "add", 1, 0xFFFFFFFFFFFFFFFFULL, 0);
}

TEST(IntegerInstructionTest, ADDInstruction_testAddi32) {
  // No real risc-v register names are used as Memory/RegisterAccess is faked
  FakeRegister destination, operand;
  std::string dest("d0"), reg("r1");
  DummyMemoryAccessImpl memoryAccess;
  memoryAccess.addRegister(dest, destination);
  memoryAccess.addRegister(reg, operand);
  auto immediateFactory = ImmediateNodeFactory();
  auto instructionFactory = setUpFactory({"rv32i"});

  TEST_RI(0, to32BitMemoryValue, "addi", 41, 1, 42);
  TEST_RI(1, to32BitMemoryValue, "addi", 1, 41, 42);
  // test 32bit (unsigned) boundary: (2^32 -1) + 1 = 4294967295 + 1 = 0
  TEST_RI(2, to32BitMemoryValue, "addi", 0xFFFFFFFFU, 1, 0);
  // test immediate boundary
  test12BitImmediateBounds(instructionFactory, "addi", immediateFactory);
}
TEST(IntegerInstructionTest, ADDInstruction_testAddi64) {
  // No real risc-v register names are used as Memory/RegisterAccess is faked
  FakeRegister destination, operand;
  std::string dest("d0"), reg("r1");
  DummyMemoryAccessImpl memoryAccess;
  memoryAccess.addRegister(dest, destination);
  memoryAccess.addRegister(reg, operand);
  auto immediateFactory = ImmediateNodeFactory();
  auto instructionFactory = setUpFactory({"rv32i", "rv64i"});

  TEST_RI(0, to64BitMemoryValue, "addi", 41, 1, 42);
  TEST_RI(1, to64BitMemoryValue, "addi", 1, 41, 42);
  // test 64bit (unsigned) boundary: (2^64 -1) +1 = 18446744073709551615 + 1 = 0
  TEST_RI(2, to64BitMemoryValue, "addi", 0xFFFFFFFFFFFFFFFFULL, 1, 0);
  // test immediate boundary
  test12BitImmediateBounds(instructionFactory, "addi", immediateFactory);
}

TEST(IntegerInstructionTest, ADDInstruction_testValidation) {
  auto instructionFactory = setUpFactory({"rv32i"});
  auto immediateFactory = ImmediateNodeFactory();
  auto memAccess = DummyMemoryAccessImpl();
  testIntegerInstructionValidation(memAccess, instructionFactory,
                                   immediateFactory, "add", false);
  testIntegerInstructionValidation(memAccess, instructionFactory,
                                   immediateFactory, "addi", true);
}

TEST(IntegerInstructionTest, SUBInstruction_testSub32) {
  // No real risc-v register names are used as Memory/RegisterAccess is faked
  FakeRegister destination, operand1, operand2;
  std::string dest("d0"), op1("r1"), op2("r2");
  DummyMemoryAccessImpl memoryAccess;
  memoryAccess.addRegister(dest, destination);
  memoryAccess.addRegister(op1, operand1);
  memoryAccess.addRegister(op2, operand2);
  auto instructionFactory = setUpFactory({"rv32i"});

  TEST_RR(0, to32BitMemoryValue, "sub", 43, 1, 42);
  // test 32bit (unsigned) boundary: 0 - 1 = (2^32 -1)= 4294967295
  TEST_RR(1, to32BitMemoryValue, "sub", 0, 1, 0xFFFFFFFFU);
}

TEST(IntegerInstructionTest, SUBInstruction_testSub64) {
  // No real risc-v register names are used as Memory/RegisterAccess is faked
  FakeRegister destination, operand1, operand2;
  std::string dest("d0"), op1("r1"), op2("r2");
  DummyMemoryAccessImpl memoryAccess;
  memoryAccess.addRegister(dest, destination);
  memoryAccess.addRegister(op1, operand1);
  memoryAccess.addRegister(op2, operand2);
  auto instructionFactory = setUpFactory({"rv32i", "rv64i"});

  TEST_RR(0, to64BitMemoryValue, "sub", 43, 1, 42);
  // test 64bit (unsigned) boundary: 0-1 = (2^64 -1) = 18446744073709551615
  TEST_RR(1, to64BitMemoryValue, "sub", 0, 1, 0xFFFFFFFFFFFFFFFFULL);
}

TEST(IntegerInstructionTest, SUBInstruction_testValidation) {
  auto instructionFactory = setUpFactory({"rv32i"});
  auto immediateFactory = ImmediateNodeFactory();
  auto memAccess = DummyMemoryAccessImpl();
  testIntegerInstructionValidation(memAccess, instructionFactory,
                                   immediateFactory, "sub", false);
}

TEST(IntegerInstructionTest, ANDInstruction_testAnd32) {
  // No real risc-v register names are used as Memory/RegisterAccess is faked
  FakeRegister destination, operand1, operand2;
  std::string dest("d0"), op1("r1"), op2("r2");
  DummyMemoryAccessImpl memoryAccess;
  memoryAccess.addRegister(dest, destination);
  memoryAccess.addRegister(op1, operand1);
  memoryAccess.addRegister(op2, operand2);
  auto instructionFactory = setUpFactory({"rv32i"});

  TEST_RR(0, to32BitMemoryValue, "and", 0b110110, 0b100100, 0b100100);
  TEST_RR(1, to32BitMemoryValue, "and", 0b100100, 0b110110, 0b100100);
  TEST_RR(2, to32BitMemoryValue, "and", 0b101010, 0b010101, 0b000000);
  TEST_RR(3, to32BitMemoryValue, "and", 0b010101, 0b101010, 0b000000);
}

TEST(IntegerInstructionTest, ANDInstruction_testAnd64) {
  // No real risc-v register names are used as Memory/RegisterAccess is faked
  FakeRegister destination, operand1, operand2;
  std::string dest("d0"), op1("r1"), op2("r2");
  DummyMemoryAccessImpl memoryAccess;
  memoryAccess.addRegister(dest, destination);
  memoryAccess.addRegister(op1, operand1);
  memoryAccess.addRegister(op2, operand2);
  auto instructionFactory = setUpFactory({"rv32i", "rv64i"});

  TEST_RR(0, to64BitMemoryValue, "and", 0b110110L << 32, 0b100100L << 32,
          0b100100L << 32);
  TEST_RR(1, to64BitMemoryValue, "and", 0b100100L << 32, 0b110110L << 32,
          0b100100L << 32);
  TEST_RR(2, to64BitMemoryValue, "and", 0b101010L << 32, 0b010101L << 32, 0);
  TEST_RR(3, to64BitMemoryValue, "and", 0b010101L << 32, 0b101010L << 32, 0);
}

TEST(IntegerInstructionTest, ANDInstruction_testAndi32) {
  // No real risc-v register names are used as Memory/RegisterAccess is faked
  FakeRegister destination, operand;
  std::string dest("d0"), reg("r1");
  DummyMemoryAccessImpl memoryAccess;
  memoryAccess.addRegister(dest, destination);
  memoryAccess.addRegister(reg, operand);
  auto immediateFactory = ImmediateNodeFactory();
  auto instructionFactory = setUpFactory({"rv32i"});

  TEST_RI(0, to32BitMemoryValue, "andi", 0b110110, 0b100100, 0b100100);
  TEST_RI(1, to32BitMemoryValue, "andi", 0b100100, 0b110110, 0b100100);
  TEST_RI(2, to32BitMemoryValue, "andi", 0b101010, 0b010101, 0);
  TEST_RI(3, to32BitMemoryValue, "andi", 0b010101, 0b101010, 0);

  // test immediate boundary
  test12BitImmediateBounds(instructionFactory, "andi", immediateFactory);
}

TEST(IntegerInstructionTest, ANDInstruction_testAndi64) {
  // No real risc-v register names are used as Memory/RegisterAccess is faked
  FakeRegister destination, operand;
  std::string dest("d0"), reg("r1");
  DummyMemoryAccessImpl memoryAccess;
  memoryAccess.addRegister(dest, destination);
  memoryAccess.addRegister(reg, operand);
  auto immediateFactory = ImmediateNodeFactory();
  auto instructionFactory = setUpFactory({"rv32i", "rv64i"});
  // it is difficult to test 64bit version, because immediate values cannot be
  // greater than 20bit
  // therefore no upper 32bit testing can be done, except for testing against 0
  TEST_RI(0, to64BitMemoryValue, "andi", 0b110110L << 32, 0b100100, 0);
  TEST_RI(1, to64BitMemoryValue, "andi", 0b100100L, 0b110110L, 0b100100L);

  // test immediate boundary
  test12BitImmediateBounds(instructionFactory, "andi", immediateFactory);
}

TEST(IntegerInstructionTest, ANDInstruction_testValidation) {
  auto instructionFactory = setUpFactory({"rv32i"});
  auto immediateFactory = ImmediateNodeFactory();
  auto memAccess = DummyMemoryAccessImpl();
  testIntegerInstructionValidation(memAccess, instructionFactory,
                                   immediateFactory, "and", false);
  testIntegerInstructionValidation(memAccess, instructionFactory,
                                   immediateFactory, "andi", true);
}

TEST(IntegerInstructionTest, ORInstruction_testOr32) {
  // No real risc-v register names are used as Memory/RegisterAccess is faked
  FakeRegister destination, operand1, operand2;
  std::string dest("d0"), op1("r1"), op2("r2");
  DummyMemoryAccessImpl memoryAccess;
  memoryAccess.addRegister(dest, destination);
  memoryAccess.addRegister(op1, operand1);
  memoryAccess.addRegister(op2, operand2);
  auto instructionFactory = setUpFactory({"rv32i"});

  TEST_RR(0, to32BitMemoryValue, "or", 0b110110, 0b100100, 0b110110);
  TEST_RR(1, to32BitMemoryValue, "or", 0b100100, 0b110110, 0b110110);
  TEST_RR(2, to32BitMemoryValue, "or", 0b101010, 0b010101, 0b111111);
  TEST_RR(3, to32BitMemoryValue, "or", 0b010101, 0b101010, 0b111111);
}

TEST(IntegerInstructionTest, ORINstruction_testOr64) {
  // No real risc-v register names are used as Memory/RegisterAccess is faked
  FakeRegister destination, operand1, operand2;
  std::string dest("d0"), op1("r1"), op2("r2");
  DummyMemoryAccessImpl memoryAccess;
  memoryAccess.addRegister(dest, destination);
  memoryAccess.addRegister(op1, operand1);
  memoryAccess.addRegister(op2, operand2);
  auto instructionFactory = setUpFactory({"rv32i", "rv64i"});

  TEST_RR(0, to64BitMemoryValue, "or", 0b110110L << 32, 0b100100L << 32,
          0b110110L << 32);
  TEST_RR(1, to64BitMemoryValue, "or", 0b100100L << 32, 0b110110L << 32,
          0b110110L << 32);
  TEST_RR(2, to64BitMemoryValue, "or", 0b101010L << 32, 0b010101L << 32,
          0b111111L << 32);
  TEST_RR(3, to64BitMemoryValue, "or", 0b010101L << 32, 0b101010L << 32,
          0b111111L << 32);
}

TEST(IntegerInstructionTest, ORInstruction_testOri32) {
  // No real risc-v register names are used as Memory/RegisterAccess is faked
  FakeRegister destination, operand;
  std::string dest("d0"), reg("r1");
  DummyMemoryAccessImpl memoryAccess;
  memoryAccess.addRegister(dest, destination);
  memoryAccess.addRegister(reg, operand);
  auto immediateFactory = ImmediateNodeFactory();
  auto instructionFactory = setUpFactory({"rv32i"});

  TEST_RI(0, to32BitMemoryValue, "ori", 0b110110, 0b100100, 0b110110);
  TEST_RI(1, to32BitMemoryValue, "ori", 0b100100, 0b110110, 0b110110);
  TEST_RI(2, to32BitMemoryValue, "ori", 0b101010, 0b010101, 0b111111);
  TEST_RI(3, to32BitMemoryValue, "ori", 0b010101, 0b101010, 0b111111);
  // test immediate boundary
  test12BitImmediateBounds(instructionFactory, "ori", immediateFactory);
}
TEST(IntegerInstructionTest, ORInstruction_testOri64) {
  // No real risc-v register names are used as Memory/RegisterAccess is faked
  FakeRegister destination, operand;
  std::string dest("d0"), reg("r1");
  DummyMemoryAccessImpl memoryAccess;
  memoryAccess.addRegister(dest, destination);
  memoryAccess.addRegister(reg, operand);
  auto immediateFactory = ImmediateNodeFactory();
  auto instructionFactory = setUpFactory({"rv32i", "rv64i"});

  TEST_RI(0, to64BitMemoryValue, "ori", (0b1010110L << 32), 0b10,
          ((0b1010110L << 32) + 2));
  // test immediate boundary
  test12BitImmediateBounds(instructionFactory, "ori", immediateFactory);
}

TEST(IntegerInstructionTest, ORInstruction_testValidation) {
  auto instructionFactory = setUpFactory({"rv32i"});
  auto immediateFactory = ImmediateNodeFactory();
  auto memAccess = DummyMemoryAccessImpl();
  testIntegerInstructionValidation(memAccess, instructionFactory,
                                   immediateFactory, "or", false);
  testIntegerInstructionValidation(memAccess, instructionFactory,
                                   immediateFactory, "ori", true);
}

TEST(IntegerInstructionTest, XORInstruction_testXor32) {
  // No real risc-v register names are used as Memory/RegisterAccess is faked
  FakeRegister destination, operand1, operand2;
  std::string dest("d0"), op1("r1"), op2("r2");
  DummyMemoryAccessImpl memoryAccess;
  memoryAccess.addRegister(dest, destination);
  memoryAccess.addRegister(op1, operand1);
  memoryAccess.addRegister(op2, operand2);
  auto instructionFactory = setUpFactory({"rv32i"});

  TEST_RR(0, to32BitMemoryValue, "xor", 0b110110, 0b100100, 0b010010);
  TEST_RR(1, to32BitMemoryValue, "xor", 0b100100, 0b110110, 0b010010);
  TEST_RR(2, to32BitMemoryValue, "xor", 0b101010, 0b010101, 0b111111);
  TEST_RR(3, to32BitMemoryValue, "xor", 0b010101, 0b101010, 0b111111);
}
TEST(IntegerInstructionTest, XORInstruction_testXor64) {
  // No real risc-v register names are used as Memory/RegisterAccess is faked
  FakeRegister destination, operand1, operand2;
  std::string dest("d0"), op1("r1"), op2("r2");
  DummyMemoryAccessImpl memoryAccess;
  memoryAccess.addRegister(dest, destination);
  memoryAccess.addRegister(op1, operand1);
  memoryAccess.addRegister(op2, operand2);
  auto instructionFactory = setUpFactory({"rv32i", "rv64i"});

  TEST_RR(0, to64BitMemoryValue, "xor", 0b110110L << 32, 0b100100L << 32,
          0b010010L << 32);
  TEST_RR(1, to64BitMemoryValue, "xor", 0b100100L << 32, 0b110110L << 32,
          0b010010L << 32);
  TEST_RR(2, to64BitMemoryValue, "xor", 0b101010L << 32, 0b010101L << 32,
          0b111111L << 32);
  TEST_RR(3, to64BitMemoryValue, "xor", 0b010101L << 32, 0b101010L << 32,
          0b111111L << 32);
}

TEST(IntegerInstructionTest, XORInstruction_testXori32) {
  // No real risc-v register names are used as Memory/RegisterAccess is faked
  FakeRegister destination, operand;
  std::string dest("d0"), reg("r1");
  DummyMemoryAccessImpl memoryAccess;
  memoryAccess.addRegister(dest, destination);
  memoryAccess.addRegister(reg, operand);
  auto immediateFactory = ImmediateNodeFactory();
  auto instructionFactory = setUpFactory({"rv32i"});

  TEST_RI(0, to32BitMemoryValue, "xori", 0b110110, 0b100100, 0b010010);
  TEST_RI(1, to32BitMemoryValue, "xori", 0b100100, 0b110110, 0b010010);
  TEST_RI(2, to32BitMemoryValue, "xori", 0b101010, 0b010101, 0b111111);
  TEST_RI(3, to32BitMemoryValue, "xori", 0b010101, 0b101010, 0b111111);
  // test immediate boundary
  test12BitImmediateBounds(instructionFactory, "xori", immediateFactory);
}

TEST(IntegerInstructionTest, XORInstruction_testXori64) {
  // No real risc-v register names are used as Memory/RegisterAccess is faked
  FakeRegister destination, operand;
  std::string dest("d0"), reg("r1");
  DummyMemoryAccessImpl memoryAccess;
  memoryAccess.addRegister(dest, destination);
  memoryAccess.addRegister(reg, operand);
  auto immediateFactory = ImmediateNodeFactory();
  auto instructionFactory = setUpFactory({"rv32i", "rv64i"});

  TEST_RI(0, to64BitMemoryValue, "xori", (0b100000001010110L << 5),
          (0b10L << 5), (0b100000001010100L << 5));
  // test immediate boundary
  test12BitImmediateBounds(instructionFactory, "xori", immediateFactory);
}

TEST(IntegerInstructionTest, XORInstruction_testValidation) {
  auto instructionFactory = setUpFactory({"rv32i"});
  auto immediateFactory = ImmediateNodeFactory();
  auto memAccess = DummyMemoryAccessImpl();
  testIntegerInstructionValidation(memAccess, instructionFactory,
                                   immediateFactory, "xor", false);
  testIntegerInstructionValidation(memAccess, instructionFactory,
                                   immediateFactory, "xori", true);
}

TEST(IntegerInstructionTest, ShiftLeftInstruction_testSll32) {
  // No real risc-v register names are used as Memory/RegisterAccess is faked
  FakeRegister destination, operand1, operand2;
  std::string dest("d0"), op1("r1"), op2("r2");
  DummyMemoryAccessImpl memoryAccess;
  memoryAccess.addRegister(dest, destination);
  memoryAccess.addRegister(op1, operand1);
  memoryAccess.addRegister(op2, operand2);
  auto instructionFactory = setUpFactory({"rv32i"});

  TEST_RR(0, to32BitMemoryValue, "sll", 0b110110, 3, 0b110110000);
  // shifts use only the lower 5bit of the second operand
  TEST_RR(1, to32BitMemoryValue, "sll", 3, 0b110110, 3 << 22);
}

TEST(IntegerInstructionTest, ShiftLeftInstruction_testSll64) {
  // No real risc-v register names are used as Memory/RegisterAccess is faked
  FakeRegister destination, operand1, operand2;
  std::string dest("d0"), op1("r1"), op2("r2");
  DummyMemoryAccessImpl memoryAccess;
  memoryAccess.addRegister(dest, destination);
  memoryAccess.addRegister(op1, operand1);
  memoryAccess.addRegister(op2, operand2);
  auto instructionFactory = setUpFactory({"rv32i", "rv64i"});

  TEST_RR(0, to64BitMemoryValue, "sll", 0b110110L << 32, 3, 0b110110000L << 32);
  // shifts use only the lower 5bit of the second operand
  TEST_RR(1, to64BitMemoryValue, "sll", 3, 0b110110L << 32, 3);
}

TEST(IntegerInstructionTest, ShiftLeftInstruction_testSlli32) {
  // No real risc-v register names are used as Memory/RegisterAccess is faked
  FakeRegister destination, operand;
  std::string dest("d0"), reg("r1");
  DummyMemoryAccessImpl memoryAccess;
  memoryAccess.addRegister(dest, destination);
  memoryAccess.addRegister(reg, operand);
  auto immediateFactory = ImmediateNodeFactory();
  auto instructionFactory = setUpFactory({"rv32i"});

  TEST_RI(0, to32BitMemoryValue, "slli", 0b110110, 3, 0b110110000);
  // shifts use only the lower 5bit of the second operand
  TEST_RI(1, to32BitMemoryValue, "slli", 1, 0b11100001, 2);
  // test immediate boundary
  test12BitImmediateBounds(instructionFactory, "slli", immediateFactory);
}
TEST(IntegerInstructionTest, ShiftLeftInstruction_testSlli64) {
  // No real risc-v register names are used as Memory/RegisterAccess is faked
  FakeRegister destination, operand;
  std::string dest("d0"), reg("r1");
  DummyMemoryAccessImpl memoryAccess;
  memoryAccess.addRegister(dest, destination);
  memoryAccess.addRegister(reg, operand);
  auto immediateFactory = ImmediateNodeFactory();
  auto instructionFactory = setUpFactory({"rv32i", "rv64i"});

  TEST_RI(0, to64BitMemoryValue, "slli", (0b110110L << 32), 3,
          (0b110110000L << 32));
  // shifts use only the lower 5bit of the second operand
  TEST_RI(1, to64BitMemoryValue, "slli", (0b1L << 32), 0b11100001, 0b10L << 32);
  // test immediate boundary
  test12BitImmediateBounds(instructionFactory, "slli", immediateFactory);
}

TEST(IntegerInstructionTest, ShiftLeftInstruction_testValidation) {
  auto instructionFactory = setUpFactory({"rv32i"});
  auto immediateFactory = ImmediateNodeFactory();
  auto memAccess = DummyMemoryAccessImpl();
  testIntegerInstructionValidation(memAccess, instructionFactory,
                                   immediateFactory, "sll", false);
  testIntegerInstructionValidation(memAccess, instructionFactory,
                                   immediateFactory, "slli", true);
}

TEST(IntegerInstructionTest, ShiftRightInstruction_testSrl32) {
  // No real risc-v register names are used as Memory/RegisterAccess is faked
  FakeRegister destination, operand1, operand2;
  std::string dest("d0"), op1("r1"), op2("r2");
  DummyMemoryAccessImpl memoryAccess;
  memoryAccess.addRegister(dest, destination);
  memoryAccess.addRegister(op1, operand1);
  memoryAccess.addRegister(op2, operand2);
  auto instructionFactory = setUpFactory({"rv32i"});

  TEST_RR(0, to32BitMemoryValue, "srl", 0b110110, 3, 0b110);
  // shifts use only the lower 5bit of the second operand
  TEST_RR(1, to32BitMemoryValue, "srl", 3, 0b110110, 0);
}

TEST(IntegerInstructionTest, ShiftRightInstruction_testSrl64) {
  // No real risc-v register names are used as Memory/RegisterAccess is faked
  FakeRegister destination, operand1, operand2;
  std::string dest("d0"), op1("r1"), op2("r2");
  DummyMemoryAccessImpl memoryAccess;
  memoryAccess.addRegister(dest, destination);
  memoryAccess.addRegister(op1, operand1);
  memoryAccess.addRegister(op2, operand2);
  auto instructionFactory = setUpFactory({"rv32i", "rv64i"});

  TEST_RR(0, to64BitMemoryValue, "srl", 0b110110L << 32, 3, 0b110110L << 29);
  // shifts use only the lower 5bit of the second operand
  TEST_RR(1, to64BitMemoryValue, "srl", 3, 0b110110L << 32, 3);
}

TEST(IntegerInstructionTest, ShiftRightInstruction_testSrli32) {
  // No real risc-v register names are used as Memory/RegisterAccess is faked
  FakeRegister destination, operand;
  std::string dest("d0"), reg("r1");
  DummyMemoryAccessImpl memoryAccess;
  memoryAccess.addRegister(dest, destination);
  memoryAccess.addRegister(reg, operand);
  auto immediateFactory = ImmediateNodeFactory();
  auto instructionFactory = setUpFactory({"rv32i"});

  TEST_RI(0, to32BitMemoryValue, "srli", 0b110110, 3, 0b110);
  // shifts use only the lower 5bit of the second operand
  TEST_RI(1, to32BitMemoryValue, "srli", 0b11, 0b11100001, 0b1);
  // test immediate boundary
  test12BitImmediateBounds(instructionFactory, "srli", immediateFactory);
}
TEST(IntegerInstructionTest, ShiftRightInstruction_testSrli64) {
  // No real risc-v register names are used as Memory/RegisterAccess is faked
  FakeRegister destination, operand;
  std::string dest("d0"), reg("r1");
  DummyMemoryAccessImpl memoryAccess;
  memoryAccess.addRegister(dest, destination);
  memoryAccess.addRegister(reg, operand);
  auto immediateFactory = ImmediateNodeFactory();
  auto instructionFactory = setUpFactory({"rv32i", "rv64i"});

  TEST_RI(0, to64BitMemoryValue, "srli", 0b110110L << 32, 3, 0b110110L << 29);
  // shifts use only the lower 5bit of the second operand
  TEST_RI(1, to64BitMemoryValue, "srli", 0b11L << 32, 0b11100001, 0b11L << 31);
  // test immediate boundary
  test12BitImmediateBounds(instructionFactory, "srli", immediateFactory);
}

TEST(IntegerInstructionTest, ShiftRightInstruction_testValidation) {
  auto instructionFactory = setUpFactory({"rv32i"});
  auto immediateFactory = ImmediateNodeFactory();
  auto memAccess = DummyMemoryAccessImpl();
  testIntegerInstructionValidation(memAccess, instructionFactory,
                                   immediateFactory, "srl", false);
  testIntegerInstructionValidation(memAccess, instructionFactory,
                                   immediateFactory, "srli", true);
}

TEST(IntegerInstructionTest, ShiftRightArithmeticInstruction_testSra32) {
  // No real risc-v register names are used as Memory/RegisterAccess is faked
  FakeRegister destination, operand1, operand2;
  std::string dest("d0"), op1("r1"), op2("r2");
  DummyMemoryAccessImpl memoryAccess;
  memoryAccess.addRegister(dest, destination);
  memoryAccess.addRegister(op1, operand1);
  memoryAccess.addRegister(op2, operand2);
  auto instructionFactory = setUpFactory({"rv32i"});

  TEST_RR(0, to32BitMemoryValue, "sra", 0b10000000000000000000000000110110, 3,
          0b11110000000000000000000000000110);
  // shifts use only the lower 5bit of the second operand
  TEST_RR(1, to32BitMemoryValue, "sra", 3, 0b10000000000000000000000000110110,
          0);
}

TEST(IntegerInstructionTest, ShiftRightArithmeticInstruction_testSra64) {
  // No real risc-v register names are used as Memory/RegisterAccess is faked
  FakeRegister destination, operand1, operand2;
  std::string dest("d0"), op1("r1"), op2("r2");
  DummyMemoryAccessImpl memoryAccess;
  memoryAccess.addRegister(dest, destination);
  memoryAccess.addRegister(op1, operand1);
  memoryAccess.addRegister(op2, operand2);
  auto instructionFactory = setUpFactory({"rv32i", "rv64i"});

  TEST_RR(0, to64BitMemoryValue, "sra",
          0b1000000000000000000000000001101100000000000000000000000000000000L,
          3,
          0b1111000000000000000000000000001101100000000000000000000000000000L);
  // shifts use only the lower 5bit of the second operand
  TEST_RR(1, to64BitMemoryValue, "sra", 3,
          0b1000000000000000000000000001101100000000000000000000000000000000L,
          3);
}

TEST(IntegerInstructionTest, ShiftRightInstruction_testSrai32) {
  // No real risc-v register names are used as Memory/RegisterAccess is faked
  FakeRegister destination, operand;
  std::string dest("d0"), reg("r1");
  DummyMemoryAccessImpl memoryAccess;
  memoryAccess.addRegister(dest, destination);
  memoryAccess.addRegister(reg, operand);
  auto immediateFactory = ImmediateNodeFactory();
  auto instructionFactory = setUpFactory({"rv32i"});

  TEST_RI(0, to32BitMemoryValue, "srai", 0b10000000000000000000000000110110, 3,
          0b11110000000000000000000000000110);
  // shifts use only the lower 5bit of the second operand
  TEST_RI(1, to32BitMemoryValue, "srai", 0b10000000000000000000000000110110,
          0b11100001, 0b11000000000000000000000000011011);
  // test immediate boundary
  test12BitImmediateBounds(instructionFactory, "srai", immediateFactory);
}

TEST(IntegerInstructionTest, ShiftRightInstruction_testSrai64) {
  // No real risc-v register names are used as Memory/RegisterAccess is faked
  FakeRegister destination, operand;
  std::string dest("d0"), reg("r1");
  DummyMemoryAccessImpl memoryAccess;
  memoryAccess.addRegister(dest, destination);
  memoryAccess.addRegister(reg, operand);
  auto immediateFactory = ImmediateNodeFactory();
  auto instructionFactory = setUpFactory({"rv32i", "rv64i"});

  TEST_RI(0, to64BitMemoryValue, "srai",
          0b1000000000000000000000000001101100000000000000000000000000000000L,
          3,
          0b1111000000000000000000000000001101100000000000000000000000000000L);
  // shifts use only the lower 5bit of the second operand
  TEST_RI(1, to64BitMemoryValue, "srai", 0b11L << 32, 0b11100001, 0b11L << 31);
  // test immediate boundary
  test12BitImmediateBounds(instructionFactory, "srai", immediateFactory);
}

TEST(IntegerInstructionTest, ShiftRightArithmeticInstruction_testValidation) {
  auto instructionFactory = setUpFactory({"rv32i"});
  auto immediateFactory = ImmediateNodeFactory();
  auto memAccess = DummyMemoryAccessImpl();
  testIntegerInstructionValidation(memAccess, instructionFactory,
                                   immediateFactory, "sra", false);
  testIntegerInstructionValidation(memAccess, instructionFactory,
                                   immediateFactory, "srai", true);
<<<<<<< HEAD
}

TEST(MulDivInstructionTest, Multiplication_testMUL32) {
  // No real risc-v register names are used as Memory/RegisterAccess is faked
  FakeRegister destination, operand1, operand2;
  std::string dest("d0"), op1("r1"), op2("r2");
  DummyMemoryAccessImpl memoryAccess;
  memoryAccess.addRegister(dest, destination);
  memoryAccess.addRegister(op1, operand1);
  memoryAccess.addRegister(op2, operand2);
  auto instructionFactory = setUpFactory({"rv32i", "rv32m"});

  TEST_RR(0, to32BitMemoryValue, "mul", 42, 0, 0);
  TEST_RR(1, to32BitMemoryValue, "mul", 0, 42, 0);

  TEST_RR(2, to32BitMemoryValue, "mul", 13, 17, 221);
  TEST_RR(3, to32BitMemoryValue, "mul", -13, 17, -221);
  TEST_RR(4, to32BitMemoryValue, "mul", 13, -17, -221);
  TEST_RR(5, to32BitMemoryValue, "mul", -13, -17, 221);

  // test 32bit bounds
  // 2^30 x 2 => 2^31
  // 2^31 x 2 => 0
  TEST_RR(6, to32BitMemoryValue, "mul", 1 << 30, 2, 1 << 31);
  TEST_RR(7, to32BitMemoryValue, "mul", 1 << 31, 2, 0);
}

TEST(MulDivInstructionTest, Multiplication_testMUL64) {
  // No real risc-v register names are used as Memory/RegisterAccess is faked
  FakeRegister destination, operand1, operand2;
  std::string dest("d0"), op1("r1"), op2("r2");
  DummyMemoryAccessImpl memoryAccess;
  memoryAccess.addRegister(dest, destination);
  memoryAccess.addRegister(op1, operand1);
  memoryAccess.addRegister(op2, operand2);
  auto instructionFactory = setUpFactory({"rv32i", "rv32m", "rv64i", "rv64m"});

  TEST_RR(0, to64BitMemoryValue, "mul", 0x0000000000007e00, 0x6db6db6db6db6db7,
          0x0000000000001200);
  TEST_RR(1, to64BitMemoryValue, "mul", 0x0000000000007fc0, 0x6db6db6db6db6db7,
          0x0000000000001240);

  TEST_RR(2, to64BitMemoryValue, "mul", 0x00000000, 0x00000000, 0x00000000);
  TEST_RR(3, to64BitMemoryValue, "mul", 0x00000001, 0x00000001, 0x00000001);
  TEST_RR(4, to64BitMemoryValue, "mul", 0x00000003, 0x00000007, 0x00000015);

  TEST_RR(5, to64BitMemoryValue, "mul", 0x0000000000000000, 0xffffffffffff8000,
          0x0000000000000000);
  TEST_RR(6, to64BitMemoryValue, "mul", 0xffffffff80000000, 0x00000000,
          0x0000000000000000);
  TEST_RR(7, to64BitMemoryValue, "mul", 0xffffffff80000000ULL,
          0xffffffffffff8000ULL, 0x400000000000ULL);

  TEST_RR(30, to64BitMemoryValue, "mul", 0xaaaaaaaaaaaaaaab, 0x000000000002fe7d,
          0x000000000000ff7f);
  TEST_RR(31, to64BitMemoryValue, "mul", 0x000000000002fe7d, 0xaaaaaaaaaaaaaaab,
          0x000000000000ff7f);
}

TEST(MulDivInstructionTest, Multiplication_testMULH32) {
  // No real risc-v register names are used as Memory/RegisterAccess is faked
  FakeRegister destination, operand1, operand2;
  std::string dest("d0"), op1("r1"), op2("r2");
  DummyMemoryAccessImpl memoryAccess;
  memoryAccess.addRegister(dest, destination);
  memoryAccess.addRegister(op1, operand1);
  memoryAccess.addRegister(op2, operand2);
  auto instructionFactory = setUpFactory({"rv32i", "rv32m"});

  TEST_RR(0, to32BitMemoryValue, "mulh", 0x00000000, 0x00000000, 0x00000000);
  TEST_RR(1, to32BitMemoryValue, "mulh", 0x00000001, 0x00000001, 0x00000000);
  TEST_RR(2, to32BitMemoryValue, "mulh", 0x00000003, 0x00000007, 0x00000000);

  TEST_RR(3, to32BitMemoryValue, "mulh", 0x00000000, 0xffff8000, 0x00000000);
  TEST_RR(4, to32BitMemoryValue, "mulh", 0x00000000, 0x80000000, 0x00000000);

  TEST_RR(5, to32BitMemoryValue, "mulh", 0xaaaaaaab, 0x0002fe7d, 0xffff0081);
  TEST_RR(6, to32BitMemoryValue, "mulh", 0x0002fe7d, 0xaaaaaaab, 0xffff0081);

  TEST_RR(7, to32BitMemoryValue, "mulh", 0xff000000, 0xff000000, 0x00010000);

  TEST_RR(8, to32BitMemoryValue, "mulh", 0xffffffff, 0xffffffff, 0x00000000);
  TEST_RR(9, to32BitMemoryValue, "mulh", 0xffffffff, 0x00000001, 0xffffffff);
  TEST_RR(10, to32BitMemoryValue, "mulh", 0x00000001, 0xffffffff, 0xffffffff);
}

TEST(MulDivInstructionTest, Multiplication_testMULH64) {
  // No real risc-v register names are used as Memory/RegisterAccess is faked
  FakeRegister destination, operand1, operand2;
  std::string dest("d0"), op1("r1"), op2("r2");
  DummyMemoryAccessImpl memoryAccess;
  memoryAccess.addRegister(dest, destination);
  memoryAccess.addRegister(op1, operand1);
  memoryAccess.addRegister(op2, operand2);
  auto instructionFactory = setUpFactory({"rv32i", "rv32m", "rv64i", "rv64m"});

  TEST_RR(0, to64BitMemoryValue, "mulh", 0x00000000, 0x00000000, 0x00000000);
  TEST_RR(1, to64BitMemoryValue, "mulh", 0x00000001, 0x00000001, 0x00000000);
  TEST_RR(2, to64BitMemoryValue, "mulh", 0x00000003, 0x00000007, 0x00000000);

  TEST_RR(3, to64BitMemoryValue, "mulh", 0x0000000000000000, 0xffffffffffff8000,
          0x0000000000000000);
  TEST_RR(4, to64BitMemoryValue, "mulh", 0xffffffff80000000, 0x00000000,
          0x0000000000000000);
  TEST_RR(5, to64BitMemoryValue, "mulh", 0xffffffff80000000, 0xffffffffffff8000,
          0x0000000000000000);
}

// TODO MULH64#
// https://github.com/riscv/riscv-tests

TEST(MulDivInstructionTest, Multiplication_testMULHU32) {
  // No real risc-v register names are used as Memory/RegisterAccess is faked
  FakeRegister destination, operand1, operand2;
  std::string dest("d0"), op1("r1"), op2("r2");
  DummyMemoryAccessImpl memoryAccess;
  memoryAccess.addRegister(dest, destination);
  memoryAccess.addRegister(op1, operand1);
  memoryAccess.addRegister(op2, operand2);
  auto instructionFactory = setUpFactory({"rv32i", "rv32m"});

  TEST_RR(0, to32BitMemoryValue, "mulhu", 0x00000000, 0x00000000, 0x00000000);
  TEST_RR(1, to32BitMemoryValue, "mulhu", 0x00000001, 0x00000001, 0x00000000);
  TEST_RR(2, to32BitMemoryValue, "mulhu", 0x00000003, 0x00000007, 0x00000000);

  TEST_RR(3, to32BitMemoryValue, "mulhu", 0x00000000, 0xffff8000, 0x00000000);
  TEST_RR(4, to32BitMemoryValue, "mulhu", 0x80000000, 0xffff8000, 0x7fffc000);

  TEST_RR(5, to32BitMemoryValue, "mulhu", 0xaaaaaaab, 0x0002fe7d, 0x0001fefe);
  TEST_RR(6, to32BitMemoryValue, "mulhu", 0x0002fe7d, 0xaaaaaaab, 0x0001fefe);

  TEST_RR(7, to32BitMemoryValue, "mulhu", 0xff000000, 0xff000000, 0xfe010000);

  TEST_RR(8, to32BitMemoryValue, "mulhu", 0xffffffff, 0xffffffff, 0xfffffffe);
  TEST_RR(9, to32BitMemoryValue, "mulhu", 0xffffffff, 0x00000001, 0x00000000);
  TEST_RR(10, to32BitMemoryValue, "mulhu", 0x00000001, 0xffffffff, 0x00000000);
}

TEST(MulDivInstructionTest, Multiplication_testMULHU64) {
  // No real risc-v register names are used as Memory/RegisterAccess is faked
  FakeRegister destination, operand1, operand2;
  std::string dest("d0"), op1("r1"), op2("r2");
  DummyMemoryAccessImpl memoryAccess;
  memoryAccess.addRegister(dest, destination);
  memoryAccess.addRegister(op1, operand1);
  memoryAccess.addRegister(op2, operand2);
  auto instructionFactory = setUpFactory({"rv32i", "rv32m", "rv64i", "rv64m"});

  TEST_RR(0, to64BitMemoryValue, "mulhu", 0x00000000, 0x00000000, 0x00000000);
  TEST_RR(1, to64BitMemoryValue, "mulhu", 0x00000001, 0x00000001, 0x00000000);
  TEST_RR(2, to64BitMemoryValue, "mulhu", 0x00000003, 0x00000007, 0x00000000);

  TEST_RR(3, to64BitMemoryValue, "mulhu", 0x0000000000000000,
          0xffffffffffff8000, 0x0000000000000000);
  TEST_RR(4, to64BitMemoryValue, "mulhu", 0xffffffff80000000, 0x00000000,
          0x0000000000000000);
  TEST_RR(5, to64BitMemoryValue, "mulhu", 0xffffffff80000000,
          0xffffffffffff8000, 0xffffffff7fff8000);

  TEST_RR(6, to64BitMemoryValue, "mulhu", 0xaaaaaaaaaaaaaaab,
          0x000000000002fe7d, 0x000000000001fefe);
  TEST_RR(7, to64BitMemoryValue, "mulhu", 0x000000000002fe7d,
          0xaaaaaaaaaaaaaaab, 0x000000000001fefe);
}

TEST(MulDivInstructionTest, Multiplication_testMULHSU32) {
  // No real risc-v register names are used as Memory/RegisterAccess is faked
  FakeRegister destination, operand1, operand2;
  std::string dest("d0"), op1("r1"), op2("r2");
  DummyMemoryAccessImpl memoryAccess;
  memoryAccess.addRegister(dest, destination);
  memoryAccess.addRegister(op1, operand1);
  memoryAccess.addRegister(op2, operand2);
  auto instructionFactory = setUpFactory({"rv32i", "rv32m"});

  TEST_RR(0, to32BitMemoryValue, "mulhsu", 0x00000000, 0x00000000, 0x00000000);
  TEST_RR(1, to32BitMemoryValue, "mulhsu", 0x00000001, 0x00000001, 0x00000000);
  TEST_RR(2, to32BitMemoryValue, "mulhsu", 0x00000003, 0x00000007, 0x00000000);

  TEST_RR(3, to32BitMemoryValue, "mulhsu", 0x00000000, 0xffff8000, 0x00000000);
  TEST_RR(4, to32BitMemoryValue, "mulhsu", 0x80000000, 0xffff8000, 0x80004000);

  TEST_RR(5, to32BitMemoryValue, "mulhsu", 0xaaaaaaab, 0x0002fe7d, 0xffff0081);
  TEST_RR(6, to32BitMemoryValue, "mulhsu", 0x0002fe7d, 0xaaaaaaab, 0x0001fefe);

  TEST_RR(7, to32BitMemoryValue, "mulhsu", 0xff000000, 0xff000000, 0xff010000);

  TEST_RR(8, to32BitMemoryValue, "mulhsu", 0xffffffff, 0xffffffff, 0xffffffff);
  TEST_RR(9, to32BitMemoryValue, "mulhsu", 0xffffffff, 0x00000001, 0xffffffff);
  TEST_RR(10, to32BitMemoryValue, "mulhsu", 0x00000001, 0xffffffff, 0x00000000);
}

TEST(MulDivInstructionTest, Multiplication_testMULHSU64) {
  // No real risc-v register names are used as Memory/RegisterAccess is faked
  FakeRegister destination, operand1, operand2;
  std::string dest("d0"), op1("r1"), op2("r2");
  DummyMemoryAccessImpl memoryAccess;
  memoryAccess.addRegister(dest, destination);
  memoryAccess.addRegister(op1, operand1);
  memoryAccess.addRegister(op2, operand2);
  auto instructionFactory = setUpFactory({"rv32i", "rv32m", "rv64i", "rv64m"});

  TEST_RR(0, to64BitMemoryValue, "mulhsu", 0x00000000, 0x00000000, 0x00000000);
  TEST_RR(1, to64BitMemoryValue, "mulhsu", 0x00000001, 0x00000001, 0x00000000);
  TEST_RR(2, to64BitMemoryValue, "mulhsu", 0x00000003, 0x00000007, 0x00000000);

  TEST_RR(3, to64BitMemoryValue, "mulhsu", 0x0000000000000000,
          0xffffffffffff8000, 0x0000000000000000);
  TEST_RR(4, to64BitMemoryValue, "mulhsu", 0xffffffff80000000, 0x00000000,
          0x0000000000000000);
  TEST_RR(5, to64BitMemoryValue, "mulhsu", 0xffffffff80000000,
          0xffffffffffff8000, 0xffffffff80000000);
}

TEST(MulDivInstructionTest, Multiplication_testMULW) {
  // No real risc-v register names are used as Memory/RegisterAccess is faked
  FakeRegister destination, operand1, operand2;
  std::string dest("d0"), op1("r1"), op2("r2");
  DummyMemoryAccessImpl memoryAccess;
  memoryAccess.addRegister(dest, destination);
  memoryAccess.addRegister(op1, operand1);
  memoryAccess.addRegister(op2, operand2);
  auto instructionFactory = setUpFactory({"rv32i", "rv32m", "rv64i", "rv64m"});

  TEST_RR(0, to64BitMemoryValue, "mulw", 0x00000000, 0x00000000, 0x00000000);
  TEST_RR(1, to64BitMemoryValue, "mulw", 0x00000001, 0x00000001, 0x00000001);
  TEST_RR(2, to64BitMemoryValue, "mulw", 0x00000003, 0x00000007, 0x00000015);
  TEST_RR(6, to64BitMemoryValue, "mulw", 2, -1LL, -2LL);

  TEST_RR(3, to64BitMemoryValue, "mulw", 0x0000000000000000, 0xffffffffffff8000,
          0x0000000000000000);
  TEST_RR(4, to64BitMemoryValue, "mulw", 0xffffffff80000000, 0x00000000,
          0x0000000000000000);
  TEST_RR(5, to64BitMemoryValue, "mulw", 0xffffffff80000000, 0xffffffffffff8000,
          0x0000000000000000);
}

TEST(MulDivInstructionTest, Multiplication_testValidation) {
  auto instructionFactory = setUpFactory({"rv32i", "rv32m"});
  auto immediateFactory = ImmediateNodeFactory();
  auto memAccess = DummyMemoryAccessImpl();
  testIntegerInstructionValidation(memAccess, instructionFactory,
                                   immediateFactory, "mul", false);
  testIntegerInstructionValidation(memAccess, instructionFactory,
                                   immediateFactory, "mulh", false);
  testIntegerInstructionValidation(memAccess, instructionFactory,
                                   immediateFactory, "mulhu", false);
  testIntegerInstructionValidation(memAccess, instructionFactory,
                                   immediateFactory, "mulhsu", false);

  auto instructionFactory64 =
      setUpFactory({"rv32i", "rv64i", "rv32m", "rv64m"});
  testIntegerInstructionValidation(memAccess, instructionFactory64,
                                   immediateFactory, "mulw", false);
}

TEST(MulDivInstructionTest, Division_testDIV32) {
  // No real risc-v register names are used as Memory/RegisterAccess is faked
  FakeRegister destination, operand1, operand2;
  std::string dest("d0"), op1("r1"), op2("r2");
  DummyMemoryAccessImpl memoryAccess;
  memoryAccess.addRegister(dest, destination);
  memoryAccess.addRegister(op1, operand1);
  memoryAccess.addRegister(op2, operand2);
  auto instructionFactory = setUpFactory({"rv32i", "rv32m"});

  TEST_RR(0, to32BitMemoryValue, "div", 20, 6, 3);
  TEST_RR(1, to32BitMemoryValue, "div", -20, 6, -3);
  TEST_RR(2, to32BitMemoryValue, "div", 20, -6, -3);
  TEST_RR(3, to32BitMemoryValue, "div", -20, -6, 3);
  // These test cases do not seem to make sense (for a 32bit instruction)?
  //  TEST_RR(4, to32BitMemoryValue, "div", -1ULL << 63, 1, -1ULL << 63);
  //  TEST_RR(5, to32BitMemoryValue, "div", -1UL << 63, -1, -1UL << 63);

  //  TEST_RR(6, to32BitMemoryValue, "div", -1UL << 63, 0, -1UL);
  TEST_RR(7, to32BitMemoryValue, "div", 1, 0, -1);
  TEST_RR(8, to32BitMemoryValue, "div", 0, 0, -1);
}

TEST(MulDivInstructionTest, Division_testDIV64) {
  // No real risc-v register names are used as Memory/RegisterAccess is faked
  FakeRegister destination, operand1, operand2;
  std::string dest("d0"), op1("r1"), op2("r2");
  DummyMemoryAccessImpl memoryAccess;
  memoryAccess.addRegister(dest, destination);
  memoryAccess.addRegister(op1, operand1);
  memoryAccess.addRegister(op2, operand2);
  auto instructionFactory = setUpFactory({"rv32i", "rv32m", "rv64i", "rv64m"});

  TEST_RR(0, to64BitMemoryValue, "div", 20, 6, 3);
  TEST_RR(1, to64BitMemoryValue, "div", -20, 6, -3);
  TEST_RR(2, to64BitMemoryValue, "div", 20, -6, -3);
  TEST_RR(3, to64BitMemoryValue, "div", -20, -6, 3);

  TEST_RR(4, to64BitMemoryValue, "div", -1LL << 63, 1, -1LL << 63);
  TEST_RR(5, to64BitMemoryValue, "div", -1LL << 63, -1, -1LL << 63);

  TEST_RR(6, to64BitMemoryValue, "div", -1LL << 63, 0, -1);
  TEST_RR(7, to64BitMemoryValue, "div", 1, 0, -1);
  TEST_RR(8, to64BitMemoryValue, "div", 0, 0, -1);
}

TEST(MulDivInstructionTest, Division_testDIVU32) {
  // No real risc-v register names are used as Memory/RegisterAccess is faked
  FakeRegister destination, operand1, operand2;
  std::string dest("d0"), op1("r1"), op2("r2");
  DummyMemoryAccessImpl memoryAccess;
  memoryAccess.addRegister(dest, destination);
  memoryAccess.addRegister(op1, operand1);
  memoryAccess.addRegister(op2, operand2);
  auto instructionFactory = setUpFactory({"rv32i", "rv32m"});

  TEST_RR(0, to32BitMemoryValue, "divu", 20, 6, 3);
  TEST_RR(1, to32BitMemoryValue, "divu", -20, 6, 715827879);
  TEST_RR(2, to32BitMemoryValue, "divu", 20, -6, 0);
  TEST_RR(3, to32BitMemoryValue, "divu", -20, -6, 0);

  TEST_RR(4, to32BitMemoryValue, "divu", -1 << 31, 1, -1 << 31);
  TEST_RR(5, to32BitMemoryValue, "divu", -1 << 31, -1, 0);

  TEST_RR(6, to32BitMemoryValue, "divu", -1 << 31, 0, -1);
  TEST_RR(7, to32BitMemoryValue, "divu", 1, 0, -1);
  TEST_RR(8, to32BitMemoryValue, "divu", 0, 0, -1);
}

TEST(MulDivInstructionTest, Division_testDIVU64) {
  // No real risc-v register names are used as Memory/RegisterAccess is faked
  FakeRegister destination, operand1, operand2;
  std::string dest("d0"), op1("r1"), op2("r2");
  DummyMemoryAccessImpl memoryAccess;
  memoryAccess.addRegister(dest, destination);
  memoryAccess.addRegister(op1, operand1);
  memoryAccess.addRegister(op2, operand2);
  auto instructionFactory = setUpFactory({"rv32i", "rv32m", "rv64i", "rv64m"});

  TEST_RR(0, to64BitMemoryValue, "divu", 20, 6, 3);
  TEST_RR(1, to64BitMemoryValue, "divu", -20, 6, 3074457345618258599);
  TEST_RR(2, to64BitMemoryValue, "divu", 20, -6, 0);
  TEST_RR(3, to64BitMemoryValue, "divu", -20, -6, 0);

  TEST_RR(4, to64BitMemoryValue, "divu", -1LL << 63, 1LL, -1LL << 63);
  TEST_RR(5, to64BitMemoryValue, "divu", -1LL << 63, -1LL, 0);

  TEST_RR(6, to64BitMemoryValue, "divu", -1LL << 63, 0, -1LL);
  TEST_RR(7, to64BitMemoryValue, "divu", 1, 0, -1LL);
  TEST_RR(8, to64BitMemoryValue, "divu", 0, 0, -1LL);
}

TEST(MulDivInstructionTest, Division_testDIVW) {
  // No real risc-v register names are used as Memory/RegisterAccess is faked
  FakeRegister destination, operand1, operand2;
  std::string dest("d0"), op1("r1"), op2("r2");
  DummyMemoryAccessImpl memoryAccess;
  memoryAccess.addRegister(dest, destination);
  memoryAccess.addRegister(op1, operand1);
  memoryAccess.addRegister(op2, operand2);
  auto instructionFactory = setUpFactory({"rv32i", "rv32m", "rv64i", "rv64m"});

  TEST_RR(0, to64BitMemoryValue, "divw", 20, 6, 3);
  TEST_RR(1, to64BitMemoryValue, "divw", -20, 6, -3);
  TEST_RR(2, to64BitMemoryValue, "divw", 20, -6, -3);
  TEST_RR(3, to64BitMemoryValue, "divw", -20, -6, 3);

  TEST_RR(4, to64BitMemoryValue, "divw", -1LL << 31, 1, -1LL << 31);
  TEST_RR(5, to64BitMemoryValue, "divw", -1LL << 31, -1, -1LL << 31);

  TEST_RR(6, to64BitMemoryValue, "divw", -1LL << 31, 0, -1LL);
  TEST_RR(7, to64BitMemoryValue, "divw", 1, 0, -1);
  TEST_RR(8, to64BitMemoryValue, "divw", 0, 0, -1);
}

TEST(MulDivInstructionTest, Division_testDIVUW) {
  // No real risc-v register names are used as Memory/RegisterAccess is faked
  FakeRegister destination, operand1, operand2;
  std::string dest("d0"), op1("r1"), op2("r2");
  DummyMemoryAccessImpl memoryAccess;
  memoryAccess.addRegister(dest, destination);
  memoryAccess.addRegister(op1, operand1);
  memoryAccess.addRegister(op2, operand2);
  auto instructionFactory = setUpFactory({"rv32i", "rv32m", "rv64i", "rv64m"});

  TEST_RR(0, to64BitMemoryValue, "divuw", 20, 6, 3);
  TEST_RR(1, to64BitMemoryValue, "divuw", 0xFFFFFFEC, 6, 715827879);
  TEST_RR(2, to64BitMemoryValue, "divuw", 20, -6, 0);
  TEST_RR(3, to64BitMemoryValue, "divuw", -20, -6, 0);

  TEST_RR(4, to64BitMemoryValue, "divuw", -1LL << 31, 1, -1LL << 31);
  TEST_RR(5, to64BitMemoryValue, "divuw", -1LL << 31, -1, 0);

  TEST_RR(6, to64BitMemoryValue, "divuw", -1LL << 31, 0, -1);
  TEST_RR(7, to64BitMemoryValue, "divuw", 1, 0, -1);
  TEST_RR(8, to64BitMemoryValue, "divuw", 0, 0, -1);
}

TEST(MulDivInstructionTest, Division_testValidation) {
  auto instructionFactory = setUpFactory({"rv32i", "rv32m"});
  auto immediateFactory = ImmediateNodeFactory();
  auto memAccess = DummyMemoryAccessImpl();
  testIntegerInstructionValidation(memAccess, instructionFactory,
                                   immediateFactory, "div", false);
  testIntegerInstructionValidation(memAccess, instructionFactory,
                                   immediateFactory, "divu", false);

  auto instructionFactory64 =
      setUpFactory({"rv32i", "rv64i", "rv32m", "rv64m"});
  testIntegerInstructionValidation(memAccess, instructionFactory64,
                                   immediateFactory, "divw", false);
  testIntegerInstructionValidation(memAccess, instructionFactory64,
                                   immediateFactory, "divuw", false);
}

TEST(MulDivInstructionTest, Remainder_testREM32) {
  // No real risc-v register names are used as Memory/RegisterAccess is faked
  FakeRegister destination, operand1, operand2;
  std::string dest("d0"), op1("r1"), op2("r2");
  DummyMemoryAccessImpl memoryAccess;
  memoryAccess.addRegister(dest, destination);
  memoryAccess.addRegister(op1, operand1);
  memoryAccess.addRegister(op2, operand2);
  auto instructionFactory = setUpFactory({"rv32i", "rv32m"});

  TEST_RR(0, to32BitMemoryValue, "rem", 20, 6, 2);
  TEST_RR(1, to32BitMemoryValue, "rem", -20, 6, -2);
  TEST_RR(2, to32BitMemoryValue, "rem", 20, -6, 2);
  TEST_RR(3, to32BitMemoryValue, "rem", -20, -6, -2);

  // These test do not seem to make sense for a 32bit instruction?
  //  TEST_RR(4, to32BitMemoryValue, "rem", -1 << 63, 1, 0);
  //  TEST_RR(5, to32BitMemoryValue, "rem", -1 << 63, -1, 0);

  //  TEST_RR(6, to32BitMemoryValue, "rem", -1 << 63, 0, -1 << 63);
  TEST_RR(7, to32BitMemoryValue, "rem", 1, 0, 1);
  TEST_RR(8, to32BitMemoryValue, "rem", 0, 0, 0);
}

TEST(MulDivInstructionTest, Remainder_testREM64) {
  // No real risc-v register names are used as Memory/RegisterAccess is faked
  FakeRegister destination, operand1, operand2;
  std::string dest("d0"), op1("r1"), op2("r2");
  DummyMemoryAccessImpl memoryAccess;
  memoryAccess.addRegister(dest, destination);
  memoryAccess.addRegister(op1, operand1);
  memoryAccess.addRegister(op2, operand2);
  auto instructionFactory = setUpFactory({"rv32i", "rv32m", "rv64i", "rv64m"});

  TEST_RR(0, to64BitMemoryValue, "rem", 20, 6, 2);
  TEST_RR(1, to64BitMemoryValue, "rem", -20, 6, -2);
  TEST_RR(2, to64BitMemoryValue, "rem", 20, -6, 2);
  TEST_RR(3, to64BitMemoryValue, "rem", -20, -6, -2);

  TEST_RR(4, to64BitMemoryValue, "rem", -1LL << 63, 1, 0);
  TEST_RR(5, to64BitMemoryValue, "rem", -1LL << 63, -1, 0);

  TEST_RR(6, to64BitMemoryValue, "rem", -1LL << 63, 0, -1LL << 63);
  TEST_RR(7, to64BitMemoryValue, "rem", 1, 0, 1);
  TEST_RR(8, to64BitMemoryValue, "rem", 0, 0, 0);
}

TEST(MulDivInstructionTest, Remainder_testREMU32) {
  // No real risc-v register names are used as Memory/RegisterAccess is faked
  FakeRegister destination, operand1, operand2;
  std::string dest("d0"), op1("r1"), op2("r2");
  DummyMemoryAccessImpl memoryAccess;
  memoryAccess.addRegister(dest, destination);
  memoryAccess.addRegister(op1, operand1);
  memoryAccess.addRegister(op2, operand2);
  auto instructionFactory = setUpFactory({"rv32i", "rv32m"});

  TEST_RR(0, to32BitMemoryValue, "remu", 20, 6, 2);
  TEST_RR(1, to32BitMemoryValue, "remu", -20, 6, 2);
  TEST_RR(2, to32BitMemoryValue, "remu", 20, -6, 20);
  TEST_RR(3, to32BitMemoryValue, "remu", -20, -6, -20);
  // These tests do not seem to make sense for a 32bit instruction?
  //  TEST_RR(4, to32BitMemoryValue, "remu", -1 << 63, 1, 0);
  //  TEST_RR(5, to32BitMemoryValue, "remu", -1 << 63, -1, -1 << 63);

  //  TEST_RR(6, to32BitMemoryValue, "remu", -1 << 63, 0, -1 << 63);
  TEST_RR(7, to32BitMemoryValue, "remu", 1, 0, 1);
  TEST_RR(8, to32BitMemoryValue, "remu", 0, 0, 0);
}

TEST(MulDivInstructionTest, Remainder_testREMU64) {
  // No real risc-v register names are used as Memory/RegisterAccess is faked
  FakeRegister destination, operand1, operand2;
  std::string dest("d0"), op1("r1"), op2("r2");
  DummyMemoryAccessImpl memoryAccess;
  memoryAccess.addRegister(dest, destination);
  memoryAccess.addRegister(op1, operand1);
  memoryAccess.addRegister(op2, operand2);
  auto instructionFactory = setUpFactory({"rv32i", "rv32m", "rv64i", "rv64m"});

  TEST_RR(0, to64BitMemoryValue, "remu", 20, 6, 2);
  TEST_RR(1, to64BitMemoryValue, "remu", -20, 6, 2);
  TEST_RR(2, to64BitMemoryValue, "remu", 20, -6, 20);
  TEST_RR(3, to64BitMemoryValue, "remu", -20, -6, -20);

  TEST_RR(4, to64BitMemoryValue, "remu", -1LL << 63, 1, 0);
  TEST_RR(5, to64BitMemoryValue, "remu", -1LL << 63, -1LL, -1LL << 63);

  TEST_RR(6, to64BitMemoryValue, "remu", -1LL << 63, 0, -1LL << 63);
  TEST_RR(7, to64BitMemoryValue, "remu", 1, 0, 1);
  TEST_RR(8, to64BitMemoryValue, "remu", 0, 0, 0);
}

TEST(MulDivInstructionTest, Remainder_testREMW) {
  // No real risc-v register names are used as Memory/RegisterAccess is faked
  FakeRegister destination, operand1, operand2;
  std::string dest("d0"), op1("r1"), op2("r2");
  DummyMemoryAccessImpl memoryAccess;
  memoryAccess.addRegister(dest, destination);
  memoryAccess.addRegister(op1, operand1);
  memoryAccess.addRegister(op2, operand2);
  auto instructionFactory = setUpFactory({"rv32i", "rv32m", "rv64i", "rv64m"});

  TEST_RR(0, to64BitMemoryValue, "remw", 20, 6, 2);
  TEST_RR(1, to64BitMemoryValue, "remw", -20, 6, -2);
  TEST_RR(2, to64BitMemoryValue, "remw", 20, -6, 2);
  TEST_RR(3, to64BitMemoryValue, "remw", -20, -6, -2);

  TEST_RR(4, to64BitMemoryValue, "remw", -1LL << 31, 1, 0);
  TEST_RR(5, to64BitMemoryValue, "remw", -1LL << 31, -1, 0);

  TEST_RR(6, to64BitMemoryValue, "remw", -1LL << 31, 0, -1LL << 31);
  TEST_RR(7, to64BitMemoryValue, "remw", 1, 0, 1);
  TEST_RR(8, to64BitMemoryValue, "remw", 0, 0, 0);
  TEST_RR(9, to64BitMemoryValue, "remw", 0xfffffffffffff897LL, 0,
          0xfffffffffffff897LL);
}

TEST(MulDivInstructionTest, Remainder_testREMUW) {
  // No real risc-v register names are used as Memory/RegisterAccess is faked
  FakeRegister destination, operand1, operand2;
  std::string dest("d0"), op1("r1"), op2("r2");
  DummyMemoryAccessImpl memoryAccess;
  memoryAccess.addRegister(dest, destination);
  memoryAccess.addRegister(op1, operand1);
  memoryAccess.addRegister(op2, operand2);
  auto instructionFactory = setUpFactory({"rv32i", "rv32m", "rv64i", "rv64m"});

  TEST_RR(0, to64BitMemoryValue, "remuw", 20, 6, 2);
  TEST_RR(1, to64BitMemoryValue, "remuw", -20, 6, 2);
  TEST_RR(2, to64BitMemoryValue, "remuw", 20, -6, 20);
  TEST_RR(3, to64BitMemoryValue, "remuw", -20, -6, -20);

  TEST_RR(4, to64BitMemoryValue, "remuw", -1LL << 31, 1, 0);
  TEST_RR(5, to64BitMemoryValue, "remuw", -1LL << 31, -1, -1LL << 31);

  TEST_RR(6, to64BitMemoryValue, "remuw", -1LL << 31, 0, -1LL << 31);
  TEST_RR(7, to64BitMemoryValue, "remuw", 1, 0, 1);
  TEST_RR(8, to64BitMemoryValue, "remuw", 0, 0, 0);
}

TEST(MulDivInstructionTest, Remainder_testValidation) {
  auto instructionFactory = setUpFactory({"rv32i", "rv32m"});
  auto immediateFactory = ImmediateNodeFactory();
  auto memAccess = DummyMemoryAccessImpl();
  testIntegerInstructionValidation(memAccess, instructionFactory,
                                   immediateFactory, "rem", false);
  testIntegerInstructionValidation(memAccess, instructionFactory,
                                   immediateFactory, "remu", false);

  auto instructionFactory64 =
      setUpFactory({"rv32i", "rv64i", "rv32m", "rv64m"});
  testIntegerInstructionValidation(memAccess, instructionFactory64,
                                   immediateFactory, "remw", false);
  testIntegerInstructionValidation(memAccess, instructionFactory64,
                                   immediateFactory, "remuw", false);
=======
>>>>>>> 8568f381
}<|MERGE_RESOLUTION|>--- conflicted
+++ resolved
@@ -622,7 +622,6 @@
                                    immediateFactory, "sra", false);
   testIntegerInstructionValidation(memAccess, instructionFactory,
                                    immediateFactory, "srai", true);
-<<<<<<< HEAD
 }
 
 TEST(MulDivInstructionTest, Multiplication_testMUL32) {
@@ -1190,6 +1189,4 @@
                                    immediateFactory, "remw", false);
   testIntegerInstructionValidation(memAccess, instructionFactory64,
                                    immediateFactory, "remuw", false);
-=======
->>>>>>> 8568f381
 }