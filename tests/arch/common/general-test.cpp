--- conflicted
+++ resolved
@@ -78,11 +78,7 @@
         .wordSize(32)
         .byteSize(8)
         .endianness(ArchitectureProperties::Endianness::MIXED)
-<<<<<<< HEAD
-        .alignmentBehavior(ArchitectureProperties::AlignmentBehavior::STRICTLY_ALIGNED)
-=======
         .alignmentBehavior(ArchitectureProperties::AlignmentBehavior::FORCED)
->>>>>>> c11dfba1
         .signedRepresentation(
             ArchitectureProperties::SignedRepresentation::TWOS_COMPLEMENT);
 
@@ -287,11 +283,7 @@
   extension.byteSize(8);
   extension.endianness(ArchitectureProperties::Endianness::MIXED);
   extension.alignmentBehavior(
-<<<<<<< HEAD
-      ArchitectureProperties::AlignmentBehavior::STRICTLY_ALIGNED);
-=======
       ArchitectureProperties::AlignmentBehavior::FORCED);
->>>>>>> c11dfba1
   extension.signedRepresentation(
       ArchitectureProperties::SignedRepresentation::TWOS_COMPLEMENT);
 
@@ -308,11 +300,7 @@
   EXPECT_EQ(extension.getEndianness(),
             ArchitectureProperties::Endianness::MIXED);
   EXPECT_EQ(extension.getAlignmentBehavior(),
-<<<<<<< HEAD
-            ArchitectureProperties::AlignmentBehavior::STRICTLY_ALIGNED);
-=======
             ArchitectureProperties::AlignmentBehavior::FORCED);
->>>>>>> c11dfba1
 }
 
 TEST_F(ArchCommonTestFixture, TestExtensionInformationMerging) {
@@ -331,11 +319,7 @@
   EXPECT_EQ(extension.getEndianness(),
             ArchitectureProperties::Endianness::MIXED);
   EXPECT_EQ(extension.getAlignmentBehavior(),
-<<<<<<< HEAD
-            ArchitectureProperties::AlignmentBehavior::STRICTLY_ALIGNED);
-=======
             ArchitectureProperties::AlignmentBehavior::FORCED);
->>>>>>> c11dfba1
   EXPECT_EQ(extension.getSignedRepresentation(),
             Architecture::SignedRepresentation::TWOS_COMPLEMENT);
 
@@ -366,11 +350,7 @@
   EXPECT_EQ(architecture.getEndianness(),
             ArchitectureProperties::Endianness::MIXED);
   EXPECT_EQ(architecture.getAlignmentBehavior(),
-<<<<<<< HEAD
-            ArchitectureProperties::AlignmentBehavior::STRICTLY_ALIGNED);
-=======
             ArchitectureProperties::AlignmentBehavior::FORCED);
->>>>>>> c11dfba1
   EXPECT_EQ(architecture.getSignedRepresentation(),
             Architecture::SignedRepresentation::TWOS_COMPLEMENT);
 
