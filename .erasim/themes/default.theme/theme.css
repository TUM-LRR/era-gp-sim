window { width: 90%; height: 90%; background: white; initial-width: 300px; initial-height: 350px; }

create-project { width: 280px; margin-top: 10px; }
create-project section { margin: 20px; height: 50px; font-size: 20px; border-width: 1px; border-color: #BDBDBD; }
create-project name { length: 80px; }
create-project button { margin-top: 10px; background: #2196F3; width: 160px; }

button { color: #FFFFFF; font-size: 16px; height: 40px; radius: 4; }
button border { color: #82c4f8; width: 2px; }
button:disabled { background: #BDBDBD; color: #212121; }
button:disabled border { color: #d7d7d7; }

settings { min-width: 420px; min-height: 405px; }
settings section { height: 90px; padding-top: 10px; padding-left: 5px; padding-right: 0px; }
settings h1 { font-size: 14px; padding: 10px; color: #212121; }
settings h2 { font-size: 12px; color: #757575; margin-bottom: 10px; margin-left: 10px; margin-right: 5px; margin-top: 10px; }
settings horizontal-divider { color: #BDBDBD; height: 1px; width: 100%; }
settings vertical-divider { color: #BDBDBD; width: 0px; height: 100%; }
settings saveArea { background: #2196F3; height: 50px; }
settings status { margin: 7px; height: 8px; width: 8px; radius: 4px; background: #8BC34A; }
settings status border { color: #edf6e3; width: 2px; }
settings changed { min-height: 455px; }
settings changed status { background: #F44336; }
settings changed status border { color: #fff8f7; width: 2px; }
settings #snapshots button { font-size: 13px; padding-left: 10px; padding-right: 20px; background: #FFFFFF; }

snapshots creation-dialog, snapshots setting-dialog { background: white; margin-left: 10px; margin-right: 10px; margin-top: 25px; margin-bottom: 40px; }

snapshots { background: white; margin-top: 10px; }
snapshots hr, snapshots title hr { color: #BDBDBD; height: 0; }
snapshots add, snapshots item remove { background: white; color: #FF4081; font-size: 16px; margin-bottom: 3px; font-weight: bold; height: 22px; }
snapshots item { height: 20px; background: white; color: #212121; font-size: 12px; font-weight: normal; margin-right: 10px; }
snapshots title { background: white; color: #212121; font-weight: bold; font-size: 12px; text-align: center; height: 20px; }
snapshots title hr { color: black; }
snapshots creation-dialog { height: 95px; width: 400px; }
snapshots creation-dialog input { background: white; color: #212121; font-size: 14px; margin-top: 8px; radius: 2px; }
snapshots creation-dialog input border { color: #BDBDBD; width: 1px; }
snapshots creation-dialog button { margin-top: 10px; margin-bottom: 20px; margin-right: 10px; }
snapshots setting-dialog { height: 140px; width: 350px; }
snapshots setting-dialog text { font-size: 14px; font-weight: normal; color: #212121; }
snapshots setting-dialog checkbox { font-size: 12px; margin-bottom: 20px; margin-top: 20px; }
snapshots setting-dialog button { margin-bottom: 10px; }

toolbar { margin: 20px; background: white; }

checkbox { background: white; color: #212121; font-size: 14px; font-weight: normal; height: 14px; margin: 2px; radius: 2px; width: 14px; }
checkbox border { color: #82c4f8; width: 1px; }
checkbox active { background: #2196F3; }
checkbox active border { color: #82c4f8; width: 2px; }

editor { color: black; background: white; selection: #2d2d91; }
editor keywords immediate { color: #a86c0d; }
editor keywords instruction { color: #2196F3; }
editor keywords comment { color: green; }
editor keywords register { color: #f59332; }
editor keywords label { color: #FF4081; }
editor lineHighlight { background: "#1ae8e8e8"; }
editor lineHighlight border { color: "#1ab2b2b2"; }
editor executionLineHighlight { background: "#1a2196F3"; }
editor executionLineHighlight border { color: "transparent"; }
editor breakpoint { color: #FF4081; }
editor sidebar { background: #e8e8e8; }
editor sidebar lineNumber { color: "gray"; }
editor macro { background: #f5f5f5; }
editor issue error { darkColor: #ffb998; lightColor: "#10ff5000"; }
editor issue warning { darkColor: #ffe39d; lightColor: "#10ffb90a"; }
editor issue information { darkColor: #99c8ff; lightColor: "#100075ff"; }

register { background: transparent; height: 40px; margin-left: -5px; margin-right: 10px; overflow: auto; }
register label { color: #212121; font-size: 12px; font-weight: bold; }
register content { background: white; color: #212121; font-size: 12px; height: 25px; margin: 4px; radius: 2px; }
register content border { color: #BDBDBD; width: 1; }
register content highlighted { background: #FF4081; }
register content:disabled { background: #f2f2f2; color: #757575; }
register selector { height: 23px; width: 15px; background: transparent; color: #FF4081; font-size: 14px; radius: 1px; }

<<<<<<< HEAD
input tab-bar { background: white; }
input tab-bar border { color: #BDBDBD; width: 1px; }
=======
splitview { handle-width: 2px; handle-height: 2px; handle-color: #BDBDBD; }
>>>>>>> 779fd9af

/*# sourceMappingURL=theme.css.map */<|MERGE_RESOLUTION|>--- conflicted
+++ resolved
@@ -74,11 +74,9 @@
 register content:disabled { background: #f2f2f2; color: #757575; }
 register selector { height: 23px; width: 15px; background: transparent; color: #FF4081; font-size: 14px; radius: 1px; }
 
-<<<<<<< HEAD
 input tab-bar { background: white; }
 input tab-bar border { color: #BDBDBD; width: 1px; }
-=======
+
 splitview { handle-width: 2px; handle-height: 2px; handle-color: #BDBDBD; }
->>>>>>> 779fd9af
 
 /*# sourceMappingURL=theme.css.map */