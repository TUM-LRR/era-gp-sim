//////////////////////////////
// VARIABLES
//////////////////////////////

// Material Design (Blue/Pink) Palette

$white:                #FFFFFF
$primary-color-dark:   #1976D2
$primary-color:        #2196F3
$primary-color-light:  #BBDEFB
$primary-color-text:   #FFFFFF
$accent-color:         #FF4081
$primary-text-color:   #212121
$secondary-text-color: #757575
$divider-color:        #BDBDBD

// Own
$green: #8BC34A
$red: #F44336
$primary-color-semi-light: lighten($primary-color, 20%)
$project-creation-section-height: 50px
$project-creation-section-width: 280px
$button-height: 40px

//////////////////////////////
// STYLES
//////////////////////////////

@import 'window'
@import 'project-creation'
@import 'settings'
@import 'snapshots'
@import 'toolbar'
@import 'checkbox'
@import 'editor'
<<<<<<< HEAD
@import 'register'
=======
@import 'input'

register
  background: transparent
  height: 40px
  margin-left: -5px
  margin-right: 10px
  overflow: auto
  label
    color: $primary-text-color
    font-size: 12px
    font-weight: bold
  content
    background: white
    color: $primary-text-color
    font-size: 12px
    height: 25px
    margin: 4px
    radius: 2px
    border
      color: $divider-color
      width: 1
    highlighted
      background: $accent-color
    &:disabled
      background: darken(white, 5%)
      color: $secondary-text-color
  selector
    height: 23px
    width: 15px
    background: transparent
    color: $accent-color
    font-size: 14px
    radius: 1px
>>>>>>> e5a5f1ec
<|MERGE_RESOLUTION|>--- conflicted
+++ resolved
@@ -1,30 +1,12 @@
-//////////////////////////////
+//////////////
 // VARIABLES
-//////////////////////////////
+//////////////
 
-// Material Design (Blue/Pink) Palette
+@import 'variables'
 
-$white:                #FFFFFF
-$primary-color-dark:   #1976D2
-$primary-color:        #2196F3
-$primary-color-light:  #BBDEFB
-$primary-color-text:   #FFFFFF
-$accent-color:         #FF4081
-$primary-text-color:   #212121
-$secondary-text-color: #757575
-$divider-color:        #BDBDBD
-
-// Own
-$green: #8BC34A
-$red: #F44336
-$primary-color-semi-light: lighten($primary-color, 20%)
-$project-creation-section-height: 50px
-$project-creation-section-width: 280px
-$button-height: 40px
-
-//////////////////////////////
-// STYLES
-//////////////////////////////
+///////////////
+// COMPONENTS
+///////////////
 
 @import 'window'
 @import 'project-creation'
@@ -33,41 +15,5 @@
 @import 'toolbar'
 @import 'checkbox'
 @import 'editor'
-<<<<<<< HEAD
 @import 'register'
-=======
-@import 'input'
-
-register
-  background: transparent
-  height: 40px
-  margin-left: -5px
-  margin-right: 10px
-  overflow: auto
-  label
-    color: $primary-text-color
-    font-size: 12px
-    font-weight: bold
-  content
-    background: white
-    color: $primary-text-color
-    font-size: 12px
-    height: 25px
-    margin: 4px
-    radius: 2px
-    border
-      color: $divider-color
-      width: 1
-    highlighted
-      background: $accent-color
-    &:disabled
-      background: darken(white, 5%)
-      color: $secondary-text-color
-  selector
-    height: 23px
-    width: 15px
-    background: transparent
-    color: $accent-color
-    font-size: 14px
-    radius: 1px
->>>>>>> e5a5f1ec
+@import 'input'