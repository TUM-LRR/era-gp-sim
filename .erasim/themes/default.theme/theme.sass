--- conflicted
+++ resolved
@@ -25,11 +25,8 @@
 @import 'window'
 @import 'project-creation'
 @import 'settings'
-<<<<<<< HEAD
 @import 'snapshots'
-=======
 @import 'toolbar'
->>>>>>> 6542ea80
 
 register
   background: transparent
