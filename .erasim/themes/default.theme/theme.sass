--- conflicted
+++ resolved
@@ -46,16 +46,11 @@
     border
       color: $divider-color
       width: 1
-<<<<<<< HEAD
-    highlighted:
-      background: $accent-color
-=======
     highlighted
       background: $accent-color
     &:disabled
       background: darken(white, 5%)
       color: $secondary-text-color
->>>>>>> 230c6a0e
   selector
     height: 23px
     width: 15px
