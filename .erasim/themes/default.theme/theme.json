--- conflicted
+++ resolved
@@ -1,122 +1,11 @@
 {
-<<<<<<< HEAD
-    "register": {
-        "overflow": "auto",
-        "content": {
-            "border": {
-                "color": "#BDBDBD",
-                "width": 1
-            },
-            "radius": 2,
-            "margin": 4,
-            "height": 25,
-            "color": "#212121",
-            "fontSize": 12,
-            "background": "white",
-            "highlightedBackground": "#FF4081"
-=======
-    "settings": {
-        "h2": {
-            "color": "#757575",
-            "marginTop": 8,
-            "fontSize": 13,
-            "marginBottom": 10
-        },
-        "snapshots": {
-            "button": {
-                "paddingLeft": 10,
-                "background": "#FFFFFF",
-                "paddingRight": 20,
-                "fontSize": 14
-            }
-        },
-        "section": {
-            "paddingBottom": 5,
-            "height": 95
-        },
-        "paddingTop": 15,
-        "hr": {
-            "height": 1,
-            "color": "#BDBDBD"
-        },
-        "h1": {
-            "color": "#212121",
-            "padding": 10,
-            "fontSize": 16
-        }
-    },
-    "createProject": {
-        "section": {
-            "borderWidth": 1,
-            "borderColor": "#BDBDBD",
-            "margin": 20,
-            "fontSize": 20,
-            "height": 50
->>>>>>> 2941cfea
-        },
-        "height": 40,
-        "marginRight": 10,
-        "marginLeft": -5,
-        "selector": {
-            "radius": 1,
-            "fontSize": 14,
-            "height": 23,
-            "color": "#FF4081",
-            "width": 15,
-            "background": "transparent"
-        },
-<<<<<<< HEAD
-        "label": {
-            "color": "#212121",
-            "fontSize": 12,
-            "fontWeight": "bold"
-        },
-        "background": "transparent"
-    },
-    "window": {
-        "initialWidth": 300,
-        "width": 0.9,
-        "height": 0.9,
-        "initialHeight": 350,
-        "background": "white"
-    },
-    "createProject": {
-        "button": {
-            "width": 160,
-            "marginTop": 10,
-            "background": "#2196F3"
-        },
-        "width": 280,
-        "marginTop": 10,
-        "section": {
-            "borderColor": "#BDBDBD",
-            "margin": 20,
-            "height": 50,
-            "fontSize": 20,
-            "borderWidth": 1
-        },
-=======
-        "marginTop": 10,
-        "width": 280,
->>>>>>> 2941cfea
-        "name": {
-            "length": 80
-        }
-    },
     "button": {
-<<<<<<< HEAD
-=======
         "color": "#FFFFFF",
-        "fontSize": 16,
->>>>>>> 2941cfea
         "border": {
             "width": 2,
             "color": "#82c4f8"
         },
-<<<<<<< HEAD
-        "radius": 4,
         "height": 40,
-        "color": "#FFFFFF",
         "disabled": {
             "color": "#212121",
             "border": {
@@ -124,27 +13,96 @@
             },
             "background": "#BDBDBD"
         },
+        "radius": 4,
         "fontSize": 16
-=======
-        "disabled": {
-            "background": "#BDBDBD",
+    },
+    "register": {
+        "overflow": "auto",
+        "selector": {
+            "width": 15,
+            "color": "#FF4081",
+            "height": 23,
+            "background": "transparent",
+            "radius": 1,
+            "fontSize": 14
+        },
+        "height": 40,
+        "background": "transparent",
+        "label": {
+            "color": "#212121",
+            "fontWeight": "bold",
+            "fontSize": 12
+        },
+        "content": {
+            "color": "#212121",
+            "margin": 4,
             "border": {
-                "color": "#d7d7d7"
+                "width": 1,
+                "color": "#BDBDBD"
             },
+            "height": 25,
+            "background": "white",
+            "highlightedBackground": "#FF4081",
+            "radius": 2,
+            "fontSize": 12
+        },
+        "marginLeft": -5,
+        "marginRight": 10
+    },
+    "settings": {
+        "h1": {
+            "fontSize": 16,
+            "padding": 10,
             "color": "#212121"
         },
-        "radius": 4,
-        "height": 40
+        "paddingTop": 15,
+        "hr": {
+            "color": "#BDBDBD",
+            "height": 1
+        },
+        "snapshots": {
+            "button": {
+                "fontSize": 14,
+                "paddingRight": 20,
+                "background": "#FFFFFF",
+                "paddingLeft": 10
+            }
+        },
+        "section": {
+            "paddingBottom": 5,
+            "height": 95
+        },
+        "h2": {
+            "marginTop": 8,
+            "fontSize": 13,
+            "color": "#757575",
+            "marginBottom": 10
+        }
+    },
+    "createProject": {
+        "width": 280,
+        "marginTop": 10,
+        "name": {
+            "length": 80
+        },
+        "section": {
+            "fontSize": 20,
+            "margin": 20,
+            "height": 50,
+            "borderWidth": 1,
+            "borderColor": "#BDBDBD"
+        },
+        "button": {
+            "marginTop": 10,
+            "width": 160,
+            "background": "#2196F3"
+        }
     },
     "window": {
-        "background": "white",
+        "width": 0.9,
+        "initialWidth": 300,
         "initialHeight": 350,
-        "initialWidth": 300,
         "height": 0.9,
-        "width": 0.9
-    },
-    "register": {
-        "border": 10
->>>>>>> 2941cfea
+        "background": "white"
     }
 }