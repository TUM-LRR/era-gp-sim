{
<<<<<<< HEAD
    "memory": {
        "address": {
            "background": "transparent",
            "color": "#212121",
            "marginLeft": -10,
            "fontSize": 12,
            "width": 90,
            "fontWeight": "normal"
        },
        "header": {
            "height": 25,
            "combobox": {
                "background": "transparent",
                "width": 53,
                "color": "#212121",
                "fontSize": 12,
                "marginBottom": 0,
                "fontWeight": "bold"
            },
            "remove": {
                "background": "transparent",
                "color": "#FF4081",
                "marginLeft": 0,
                "fontSize": 16,
                "marginBottom": 0,
                "fontWeight": "bold"
            },
            "label": {
                "delimiterOpen": "(",
                "width": 10,
                "color": "#FF4081",
                "delimiterClose": ")",
                "fontSize": 12,
                "fontWeight": "normal",
                "marginRight": 2,
                "background": "transparent"
            },
            "background": "transparent"
        },
        "add": {
            "background": "transparent",
            "width": 10,
            "color": "#FF4081",
            "fontSize": 14,
            "marginBottom": 2,
            "marginRight": 2,
            "fontWeight": "bold"
        },
        "cell": {
            "height": 24,
            "borderColor": "#BDBDBD",
            "background": "transparent",
            "color": "#212121",
            "borderRadius": 3,
            "minWidth": 120,
            "fontSize": 12
        },
        "divider": {
            "width": 1,
            "color": "#BDBDBD"
        }
    },
    "button": {
        "height": 40,
        "disabled": {
            "background": "#BDBDBD",
            "border": {
                "color": "#d7d7d7"
            },
            "color": "#212121"
        },
        "color": "#FFFFFF",
        "fontSize": 16,
        "radius": 4,
        "border": {
            "width": 2,
            "color": "#82c4f8"
        }
    },
    "settings": {
        "h1": {
            "padding": 10,
            "fontSize": 16,
            "color": "#212121"
        },
        "snapshots": {
            "button": {
                "paddingLeft": 10,
                "fontSize": 14,
                "paddingRight": 20,
                "background": "#FFFFFF"
            }
        },
        "h2": {
            "fontSize": 13,
            "marginBottom": 10,
            "marginTop": 8,
            "color": "#757575"
        },
        "section": {
            "height": 95,
            "paddingBottom": 5
        },
        "paddingTop": 15,
        "hr": {
            "height": 1,
            "color": "#BDBDBD"
        }
    },
    "toolbar": {
        "margin": 20,
        "background": "white"
    },
    "createProject": {
        "button": {
            "marginTop": 10,
            "background": "#2196F3",
            "width": 160
        },
        "marginTop": 10,
        "name": {
            "length": 80
        },
        "section": {
            "height": 50,
            "margin": 20,
            "borderColor": "#BDBDBD",
            "fontSize": 20,
            "borderWidth": 1
        },
        "width": 280
    },
    "editor": {
        "issue": {
            "warning": {
                "lightColor": "#10ffb90a",
                "darkColor": "#ffe39d"
            },
            "error": {
                "lightColor": "#10ff5000",
                "darkColor": "#ffb998"
            },
            "information": {
                "lightColor": "#100075ff",
                "darkColor": "#99c8ff"
            }
        },
        "sidebar": {
            "lineNumber": {
                "color": "gray"
            },
            "background": "#e8e8e8"
        },
        "selection": "#2d2d91",
        "background": "white",
        "color": "black",
        "keywords": {
            "label": {
                "color": "#FF4081"
            },
            "comment": {
                "color": "green"
            },
            "register": {
                "color": "#f59332"
            },
            "immediate": {
                "color": "#a86c0d"
            },
            "instruction": {
                "color": "#2196F3"
            }
        },
        "lineHighlight": {
            "background": "#1ae8e8e8",
            "border": {
                "color": "#1ab2b2b2"
            }
        },
        "executionLineHighlight": {
            "background": "#1a2196F3",
            "border": {
                "color": "transparent"
            }
        },
        "macro": {
            "background": "#f5f5f5"
        },
        "breakpoint": {
            "color": "#FF4081"
        }
    },
    "register": {
        "height": 40,
        "selector": {
            "height": 23,
            "background": "transparent",
            "color": "#FF4081",
            "fontSize": 14,
            "width": 15,
            "radius": 1
        },
        "background": "transparent",
        "label": {
            "fontSize": 12,
            "fontWeight": "bold",
            "color": "#212121"
        },
        "marginLeft": -5,
        "content": {
            "height": 25,
            "background": "white",
=======
    "toolbar": {
        "margin": 20,
        "background": "white"
    },
    "input": {
        "tabBar": {
            "background": "white",
            "border": {
                "color": "#BDBDBD",
                "width": 1
            }
        }
    },
    "snapshots": {
        "settingDialog": {
            "text": {
                "fontWeight": "normal",
                "fontSize": 14,
                "color": "#212121"
            },
            "marginBottom": 40,
            "checkbox": {
                "fontSize": 12,
                "marginBottom": 20,
                "marginTop": 20
            },
            "height": 140,
            "marginTop": 25,
            "width": 350,
            "marginRight": 10,
            "marginLeft": 10,
            "background": "white",
            "button": {
                "marginBottom": 10
            }
        },
        "item": {
            "fontWeight": "normal",
            "fontSize": 12,
            "color": "#212121",
            "height": 20,
            "marginRight": 10,
            "background": "white",
            "remove": {
                "fontWeight": "bold",
                "fontSize": 16,
                "marginBottom": 3,
                "color": "#FF4081",
                "height": 22,
                "background": "white"
            }
        },
        "title": {
            "fontWeight": "bold",
            "fontSize": 12,
            "color": "#212121",
            "height": 20,
            "hr": {
                "color": "black",
                "height": 0
            },
            "textAlign": "center",
            "background": "white"
        },
        "marginTop": 10,
        "add": {
            "fontWeight": "bold",
            "fontSize": 16,
            "marginBottom": 3,
            "color": "#FF4081",
            "height": 22,
            "background": "white"
        },
        "creationDialog": {
            "input": {
                "fontSize": 14,
                "color": "#212121",
                "border": {
                    "color": "#BDBDBD",
                    "width": 1
                },
                "marginTop": 8,
                "background": "white",
                "radius": 2
            },
            "marginBottom": 40,
            "button": {
                "marginRight": 10,
                "marginBottom": 20,
                "marginTop": 10
            },
            "height": 95,
            "marginTop": 25,
            "width": 400,
            "marginRight": 10,
            "marginLeft": 10,
            "background": "white"
        },
        "hr": {
            "color": "#BDBDBD",
            "height": 0
        },
        "background": "white"
    },
    "button": {
        "fontSize": 16,
        "color": "#FFFFFF",
        "border": {
            "color": "#82c4f8",
            "width": 2
        },
        "disabled": {
            "background": "#BDBDBD",
            "border": {
                "color": "#d7d7d7"
            },
            "color": "#212121"
        },
        "height": 40,
        "radius": 4
    },
    "checkbox": {
        "fontWeight": "normal",
        "margin": 2,
        "fontSize": 14,
        "active": {
            "background": "#2196F3",
            "border": {
                "color": "#82c4f8",
                "width": 2
            }
        },
        "color": "#212121",
        "height": 14,
        "width": 14,
        "border": {
            "color": "#82c4f8",
            "width": 1
        },
        "background": "white",
        "radius": 2
    },
    "editor": {
        "issue": {
            "information": {
                "darkColor": "#99c8ff",
                "lightColor": "#100075ff"
            },
            "error": {
                "darkColor": "#ffb998",
                "lightColor": "#10ff5000"
            },
            "warning": {
                "darkColor": "#ffe39d",
                "lightColor": "#10ffb90a"
            }
        },
        "executionLineHighlight": {
            "background": "#1a2196F3",
            "border": {
                "color": "transparent"
            }
        },
        "color": "black",
        "sidebar": {
            "lineNumber": {
                "color": "gray"
            },
            "background": "#e8e8e8"
        },
        "lineHighlight": {
            "background": "#1ae8e8e8",
            "border": {
                "color": "#1ab2b2b2"
            }
        },
        "macro": {
            "background": "#f5f5f5"
        },
        "background": "white",
        "breakpoint": {
            "color": "#FF4081"
        },
        "selection": "#2d2d91",
        "keywords": {
            "immediate": {
                "color": "#a86c0d"
            },
            "comment": {
                "color": "green"
            },
            "register": {
                "color": "#f59332"
            },
            "label": {
                "color": "#FF4081"
            },
            "instruction": {
                "color": "#2196F3"
            }
        }
    },
    "settings": {
        "minHeight": 405,
        "changed": {
            "minHeight": 455,
            "status": {
                "background": "#F44336",
                "border": {
                    "color": "#fff8f7",
                    "width": 2
                }
            }
        },
        "verticalDivider": {
            "color": "#BDBDBD",
            "height": 1.0,
            "width": 0
        },
        "h1": {
            "fontSize": 14,
            "padding": 10,
            "color": "#212121"
        },
        "saveArea": {
            "background": "#2196F3",
            "height": 50
        },
        "minWidth": 420,
        "snapshots": {
            "button": {
                "paddingRight": 20,
                "fontSize": 13,
                "paddingLeft": 10,
                "background": "#FFFFFF"
            }
        },
        "h2": {
            "fontSize": 12,
            "marginBottom": 10,
            "color": "#757575",
            "marginTop": 10,
            "marginRight": 5,
            "marginLeft": 10
        },
        "section": {
            "paddingRight": 0,
            "paddingTop": 10,
            "paddingLeft": 5,
            "height": 90
        },
        "horizontalDivider": {
            "color": "#BDBDBD",
            "height": 1,
            "width": 1.0
        },
        "status": {
            "margin": 7,
            "border": {
                "color": "#edf6e3",
                "width": 2
            },
            "height": 8,
            "width": 8,
            "background": "#8BC34A",
            "radius": 4
        }
    },
    "window": {
        "initialWidth": 300,
        "initialHeight": 350,
        "background": "white",
        "height": 0.9,
        "width": 0.9
    },
    "register": {
        "content": {
            "border": {
                "color": "#BDBDBD",
                "width": 1
            },
            "margin": 4,
            "fontSize": 12,
>>>>>>> 3660a54f
            "highlighted": {
                "background": "#FF4081"
            },
            "color": "#212121",
<<<<<<< HEAD
=======
            "height": 25,
>>>>>>> 3660a54f
            "disabled": {
                "background": "#f2f2f2",
                "color": "#757575"
            },
<<<<<<< HEAD
            "fontSize": 12,
            "margin": 4,
            "border": {
                "width": 1,
                "color": "#BDBDBD"
            },
            "radius": 2
        },
        "overflow": "auto",
        "marginRight": 10
    },
    "window": {
        "height": 0.9,
        "initialHeight": 350,
        "background": "white",
        "initialWidth": 300,
        "width": 0.9
    },
    "input": {
        "tabBar": {
            "background": "white",
            "border": {
                "width": 1,
                "color": "#BDBDBD"
            }
        }
=======
            "background": "white",
            "radius": 2
        },
        "selector": {
            "fontSize": 14,
            "color": "#FF4081",
            "height": 23,
            "width": 15,
            "background": "transparent",
            "radius": 1
        },
        "overflow": "auto",
        "height": 40,
        "label": {
            "fontWeight": "bold",
            "fontSize": 12,
            "color": "#212121"
        },
        "marginRight": 10,
        "marginLeft": -5,
        "background": "transparent"
    },
    "splitview": {
        "handleHeight": 2,
        "handleColor": "#BDBDBD",
        "handleWidth": 2
    },
    "createProject": {
        "button": {
            "width": 160,
            "background": "#2196F3",
            "marginTop": 10
        },
        "marginTop": 10,
        "name": {
            "length": 80
        },
        "section": {
            "borderColor": "#BDBDBD",
            "margin": 20,
            "fontSize": 20,
            "borderWidth": 1,
            "height": 50
        },
        "width": 280
>>>>>>> 3660a54f
    }
}<|MERGE_RESOLUTION|>--- conflicted
+++ resolved
@@ -1,422 +1,94 @@
 {
-<<<<<<< HEAD
-    "memory": {
-        "address": {
-            "background": "transparent",
-            "color": "#212121",
-            "marginLeft": -10,
-            "fontSize": 12,
-            "width": 90,
-            "fontWeight": "normal"
-        },
-        "header": {
-            "height": 25,
-            "combobox": {
-                "background": "transparent",
-                "width": 53,
-                "color": "#212121",
-                "fontSize": 12,
-                "marginBottom": 0,
-                "fontWeight": "bold"
-            },
-            "remove": {
-                "background": "transparent",
-                "color": "#FF4081",
-                "marginLeft": 0,
-                "fontSize": 16,
-                "marginBottom": 0,
-                "fontWeight": "bold"
-            },
-            "label": {
-                "delimiterOpen": "(",
-                "width": 10,
-                "color": "#FF4081",
-                "delimiterClose": ")",
-                "fontSize": 12,
-                "fontWeight": "normal",
-                "marginRight": 2,
-                "background": "transparent"
-            },
-            "background": "transparent"
-        },
-        "add": {
-            "background": "transparent",
-            "width": 10,
-            "color": "#FF4081",
-            "fontSize": 14,
-            "marginBottom": 2,
-            "marginRight": 2,
-            "fontWeight": "bold"
-        },
-        "cell": {
-            "height": 24,
-            "borderColor": "#BDBDBD",
-            "background": "transparent",
-            "color": "#212121",
-            "borderRadius": 3,
-            "minWidth": 120,
-            "fontSize": 12
-        },
-        "divider": {
-            "width": 1,
-            "color": "#BDBDBD"
-        }
-    },
-    "button": {
-        "height": 40,
-        "disabled": {
-            "background": "#BDBDBD",
-            "border": {
-                "color": "#d7d7d7"
-            },
-            "color": "#212121"
-        },
-        "color": "#FFFFFF",
-        "fontSize": 16,
-        "radius": 4,
-        "border": {
-            "width": 2,
-            "color": "#82c4f8"
-        }
-    },
-    "settings": {
-        "h1": {
-            "padding": 10,
-            "fontSize": 16,
-            "color": "#212121"
-        },
-        "snapshots": {
-            "button": {
-                "paddingLeft": 10,
-                "fontSize": 14,
-                "paddingRight": 20,
-                "background": "#FFFFFF"
-            }
-        },
-        "h2": {
-            "fontSize": 13,
-            "marginBottom": 10,
-            "marginTop": 8,
-            "color": "#757575"
-        },
+    "window": {
+        "width": 0.9,
+        "height": 0.9,
+        "background": "white",
+        "initialWidth": 300,
+        "initialHeight": 350
+    },
+    "createProject": {
+        "width": 280,
+        "marginTop": 10,
         "section": {
-            "height": 95,
-            "paddingBottom": 5
-        },
-        "paddingTop": 15,
-        "hr": {
-            "height": 1,
-            "color": "#BDBDBD"
-        }
-    },
-    "toolbar": {
-        "margin": 20,
-        "background": "white"
-    },
-    "createProject": {
+            "margin": 20,
+            "height": 50,
+            "fontSize": 20,
+            "borderWidth": 1,
+            "borderColor": "#BDBDBD"
+        },
+        "name": {
+            "length": 80
+        },
         "button": {
             "marginTop": 10,
             "background": "#2196F3",
             "width": 160
-        },
-        "marginTop": 10,
-        "name": {
-            "length": 80
-        },
-        "section": {
-            "height": 50,
-            "margin": 20,
-            "borderColor": "#BDBDBD",
-            "fontSize": 20,
-            "borderWidth": 1
-        },
-        "width": 280
-    },
-    "editor": {
-        "issue": {
-            "warning": {
-                "lightColor": "#10ffb90a",
-                "darkColor": "#ffe39d"
-            },
-            "error": {
-                "lightColor": "#10ff5000",
-                "darkColor": "#ffb998"
-            },
-            "information": {
-                "lightColor": "#100075ff",
-                "darkColor": "#99c8ff"
-            }
-        },
-        "sidebar": {
-            "lineNumber": {
-                "color": "gray"
-            },
-            "background": "#e8e8e8"
-        },
-        "selection": "#2d2d91",
-        "background": "white",
-        "color": "black",
-        "keywords": {
-            "label": {
-                "color": "#FF4081"
-            },
-            "comment": {
-                "color": "green"
-            },
-            "register": {
-                "color": "#f59332"
-            },
-            "immediate": {
-                "color": "#a86c0d"
-            },
-            "instruction": {
-                "color": "#2196F3"
-            }
-        },
-        "lineHighlight": {
-            "background": "#1ae8e8e8",
-            "border": {
-                "color": "#1ab2b2b2"
-            }
-        },
-        "executionLineHighlight": {
-            "background": "#1a2196F3",
-            "border": {
-                "color": "transparent"
-            }
-        },
-        "macro": {
-            "background": "#f5f5f5"
-        },
-        "breakpoint": {
-            "color": "#FF4081"
-        }
-    },
-    "register": {
+        }
+    },
+    "button": {
+        "color": "#FFFFFF",
+        "fontSize": 16,
         "height": 40,
-        "selector": {
-            "height": 23,
-            "background": "transparent",
-            "color": "#FF4081",
-            "fontSize": 14,
-            "width": 15,
-            "radius": 1
-        },
-        "background": "transparent",
-        "label": {
-            "fontSize": 12,
-            "fontWeight": "bold",
-            "color": "#212121"
-        },
-        "marginLeft": -5,
-        "content": {
-            "height": 25,
-            "background": "white",
-=======
-    "toolbar": {
-        "margin": 20,
-        "background": "white"
-    },
-    "input": {
-        "tabBar": {
-            "background": "white",
-            "border": {
-                "color": "#BDBDBD",
-                "width": 1
-            }
-        }
-    },
-    "snapshots": {
-        "settingDialog": {
-            "text": {
-                "fontWeight": "normal",
-                "fontSize": 14,
-                "color": "#212121"
-            },
-            "marginBottom": 40,
-            "checkbox": {
-                "fontSize": 12,
-                "marginBottom": 20,
-                "marginTop": 20
-            },
-            "height": 140,
-            "marginTop": 25,
-            "width": 350,
-            "marginRight": 10,
-            "marginLeft": 10,
-            "background": "white",
-            "button": {
-                "marginBottom": 10
-            }
-        },
-        "item": {
-            "fontWeight": "normal",
-            "fontSize": 12,
-            "color": "#212121",
-            "height": 20,
-            "marginRight": 10,
-            "background": "white",
-            "remove": {
-                "fontWeight": "bold",
-                "fontSize": 16,
-                "marginBottom": 3,
-                "color": "#FF4081",
-                "height": 22,
-                "background": "white"
-            }
-        },
-        "title": {
-            "fontWeight": "bold",
-            "fontSize": 12,
-            "color": "#212121",
-            "height": 20,
-            "hr": {
-                "color": "black",
-                "height": 0
-            },
-            "textAlign": "center",
-            "background": "white"
-        },
-        "marginTop": 10,
-        "add": {
-            "fontWeight": "bold",
-            "fontSize": 16,
-            "marginBottom": 3,
-            "color": "#FF4081",
-            "height": 22,
-            "background": "white"
-        },
-        "creationDialog": {
-            "input": {
-                "fontSize": 14,
-                "color": "#212121",
-                "border": {
-                    "color": "#BDBDBD",
-                    "width": 1
-                },
-                "marginTop": 8,
-                "background": "white",
-                "radius": 2
-            },
-            "marginBottom": 40,
-            "button": {
-                "marginRight": 10,
-                "marginBottom": 20,
-                "marginTop": 10
-            },
-            "height": 95,
-            "marginTop": 25,
-            "width": 400,
-            "marginRight": 10,
-            "marginLeft": 10,
-            "background": "white"
-        },
-        "hr": {
-            "color": "#BDBDBD",
-            "height": 0
-        },
-        "background": "white"
-    },
-    "button": {
-        "fontSize": 16,
-        "color": "#FFFFFF",
+        "radius": 4,
         "border": {
             "color": "#82c4f8",
             "width": 2
         },
         "disabled": {
             "background": "#BDBDBD",
+            "color": "#212121",
             "border": {
                 "color": "#d7d7d7"
-            },
+            }
+        }
+    },
+    "settings": {
+        "minWidth": 420,
+        "minHeight": 405,
+        "section": {
+            "height": 90,
+            "paddingTop": 10,
+            "paddingLeft": 5,
+            "paddingRight": 0
+        },
+        "h1": {
+            "fontSize": 14,
+            "padding": 10,
             "color": "#212121"
         },
-        "height": 40,
-        "radius": 4
-    },
-    "checkbox": {
-        "fontWeight": "normal",
-        "margin": 2,
-        "fontSize": 14,
-        "active": {
+        "h2": {
+            "fontSize": 12,
+            "color": "#757575",
+            "marginBottom": 10,
+            "marginLeft": 10,
+            "marginRight": 5,
+            "marginTop": 10
+        },
+        "horizontalDivider": {
+            "color": "#BDBDBD",
+            "height": 1,
+            "width": 1.0
+        },
+        "verticalDivider": {
+            "color": "#BDBDBD",
+            "width": 0,
+            "height": 1.0
+        },
+        "saveArea": {
             "background": "#2196F3",
-            "border": {
-                "color": "#82c4f8",
+            "height": 50
+        },
+        "status": {
+            "margin": 7,
+            "height": 8,
+            "width": 8,
+            "radius": 4,
+            "background": "#8BC34A",
+            "border": {
+                "color": "#edf6e3",
                 "width": 2
             }
         },
-        "color": "#212121",
-        "height": 14,
-        "width": 14,
-        "border": {
-            "color": "#82c4f8",
-            "width": 1
-        },
-        "background": "white",
-        "radius": 2
-    },
-    "editor": {
-        "issue": {
-            "information": {
-                "darkColor": "#99c8ff",
-                "lightColor": "#100075ff"
-            },
-            "error": {
-                "darkColor": "#ffb998",
-                "lightColor": "#10ff5000"
-            },
-            "warning": {
-                "darkColor": "#ffe39d",
-                "lightColor": "#10ffb90a"
-            }
-        },
-        "executionLineHighlight": {
-            "background": "#1a2196F3",
-            "border": {
-                "color": "transparent"
-            }
-        },
-        "color": "black",
-        "sidebar": {
-            "lineNumber": {
-                "color": "gray"
-            },
-            "background": "#e8e8e8"
-        },
-        "lineHighlight": {
-            "background": "#1ae8e8e8",
-            "border": {
-                "color": "#1ab2b2b2"
-            }
-        },
-        "macro": {
-            "background": "#f5f5f5"
-        },
-        "background": "white",
-        "breakpoint": {
-            "color": "#FF4081"
-        },
-        "selection": "#2d2d91",
-        "keywords": {
-            "immediate": {
-                "color": "#a86c0d"
-            },
-            "comment": {
-                "color": "green"
-            },
-            "register": {
-                "color": "#f59332"
-            },
-            "label": {
-                "color": "#FF4081"
-            },
-            "instruction": {
-                "color": "#2196F3"
-            }
-        }
-    },
-    "settings": {
-        "minHeight": 405,
         "changed": {
             "minHeight": 455,
             "status": {
@@ -427,161 +99,328 @@
                 }
             }
         },
-        "verticalDivider": {
-            "color": "#BDBDBD",
-            "height": 1.0,
-            "width": 0
-        },
-        "h1": {
-            "fontSize": 14,
-            "padding": 10,
-            "color": "#212121"
-        },
-        "saveArea": {
-            "background": "#2196F3",
-            "height": 50
-        },
-        "minWidth": 420,
         "snapshots": {
             "button": {
-                "paddingRight": 20,
                 "fontSize": 13,
                 "paddingLeft": 10,
+                "paddingRight": 20,
                 "background": "#FFFFFF"
             }
-        },
-        "h2": {
-            "fontSize": 12,
-            "marginBottom": 10,
-            "color": "#757575",
-            "marginTop": 10,
-            "marginRight": 5,
-            "marginLeft": 10
-        },
-        "section": {
-            "paddingRight": 0,
-            "paddingTop": 10,
-            "paddingLeft": 5,
-            "height": 90
-        },
-        "horizontalDivider": {
+        }
+    },
+    "snapshots": {
+        "creationDialog": {
+            "background": "white",
+            "marginLeft": 10,
+            "marginRight": 10,
+            "marginTop": 25,
+            "marginBottom": 40,
+            "height": 95,
+            "width": 400,
+            "input": {
+                "background": "white",
+                "color": "#212121",
+                "fontSize": 14,
+                "marginTop": 8,
+                "radius": 2,
+                "border": {
+                    "color": "#BDBDBD",
+                    "width": 1
+                }
+            },
+            "button": {
+                "marginTop": 10,
+                "marginBottom": 20,
+                "marginRight": 10
+            }
+        },
+        "settingDialog": {
+            "background": "white",
+            "marginLeft": 10,
+            "marginRight": 10,
+            "marginTop": 25,
+            "marginBottom": 40,
+            "height": 140,
+            "width": 350,
+            "text": {
+                "fontSize": 14,
+                "fontWeight": "normal",
+                "color": "#212121"
+            },
+            "checkbox": {
+                "fontSize": 12,
+                "marginBottom": 20,
+                "marginTop": 20
+            },
+            "button": {
+                "marginBottom": 10
+            }
+        },
+        "background": "white",
+        "marginTop": 10,
+        "hr": {
             "color": "#BDBDBD",
-            "height": 1,
-            "width": 1.0
-        },
-        "status": {
-            "margin": 7,
-            "border": {
-                "color": "#edf6e3",
+            "height": 0
+        },
+        "title": {
+            "hr": {
+                "color": "black",
+                "height": 0
+            },
+            "background": "white",
+            "color": "#212121",
+            "fontWeight": "bold",
+            "fontSize": 12,
+            "textAlign": "center",
+            "height": 20
+        },
+        "add": {
+            "background": "white",
+            "color": "#FF4081",
+            "fontSize": 16,
+            "marginBottom": 3,
+            "fontWeight": "bold",
+            "height": 22
+        },
+        "item": {
+            "remove": {
+                "background": "white",
+                "color": "#FF4081",
+                "fontSize": 16,
+                "marginBottom": 3,
+                "fontWeight": "bold",
+                "height": 22
+            },
+            "height": 20,
+            "background": "white",
+            "color": "#212121",
+            "fontSize": 12,
+            "fontWeight": "normal",
+            "marginRight": 10,
+            "memory": {
+                "remove": {
+                    "background": "transparent",
+                    "color": "#FF4081",
+                    "fontSize": 14,
+                    "fontWeight": "bold",
+                    "marginBottom": 2,
+                    "marginRight": 2,
+                    "width": 10
+                }
+            }
+        }
+    },
+    "toolbar": {
+        "margin": 20,
+        "background": "white"
+    },
+    "checkbox": {
+        "background": "white",
+        "color": "#212121",
+        "fontSize": 14,
+        "fontWeight": "normal",
+        "height": 14,
+        "margin": 2,
+        "radius": 2,
+        "width": 14,
+        "border": {
+            "color": "#82c4f8",
+            "width": 1
+        },
+        "active": {
+            "background": "#2196F3",
+            "border": {
+                "color": "#82c4f8",
                 "width": 2
-            },
-            "height": 8,
-            "width": 8,
-            "background": "#8BC34A",
-            "radius": 4
-        }
-    },
-    "window": {
-        "initialWidth": 300,
-        "initialHeight": 350,
+            }
+        }
+    },
+    "editor": {
+        "color": "black",
         "background": "white",
-        "height": 0.9,
-        "width": 0.9
+        "selection": "#2d2d91",
+        "keywords": {
+            "immediate": {
+                "color": "#a86c0d"
+            },
+            "instruction": {
+                "color": "#2196F3"
+            },
+            "comment": {
+                "color": "green"
+            },
+            "register": {
+                "color": "#f59332"
+            },
+            "label": {
+                "color": "#FF4081"
+            }
+        },
+        "lineHighlight": {
+            "background": "#1ae8e8e8",
+            "border": {
+                "color": "#1ab2b2b2"
+            }
+        },
+        "executionLineHighlight": {
+            "background": "#1a2196F3",
+            "border": {
+                "color": "transparent"
+            }
+        },
+        "breakpoint": {
+            "color": "#FF4081"
+        },
+        "sidebar": {
+            "background": "#e8e8e8",
+            "lineNumber": {
+                "color": "gray"
+            }
+        },
+        "macro": {
+            "background": "#f5f5f5"
+        },
+        "issue": {
+            "error": {
+                "darkColor": "#ffb998",
+                "lightColor": "#10ff5000"
+            },
+            "warning": {
+                "darkColor": "#ffe39d",
+                "lightColor": "#10ffb90a"
+            },
+            "information": {
+                "darkColor": "#99c8ff",
+                "lightColor": "#100075ff"
+            }
+        }
+    },
+    "memory": {
+        "cell": {
+            "background": "transparent",
+            "color": "#212121",
+            "borderColor": "#BDBDBD",
+            "borderRadius": 3,
+            "fontSize": 12,
+            "height": 24,
+            "minWidth": 120
+        },
+        "divider": {
+            "color": "#BDBDBD",
+            "width": 1
+        },
+        "address": {
+            "background": "transparent",
+            "color": "#212121",
+            "fontSize": 12,
+            "fontWeight": "normal",
+            "marginLeft": -10,
+            "width": 90
+        },
+        "header": {
+            "background": "transparent",
+            "height": 25,
+            "label": {
+                "background": "transparent",
+                "fontSize": 12,
+                "color": "#FF4081",
+                "delimiterOpen": "(",
+                "delimiterClose": ")",
+                "fontWeight": "normal",
+                "marginRight": 2,
+                "width": 10
+            },
+            "combobox": {
+                "background": "transparent",
+                "fontSize": 12,
+                "color": "#212121",
+                "fontWeight": "bold",
+                "marginBottom": 0,
+                "width": 53
+            },
+            "remove": {
+                "background": "transparent",
+                "color": "#FF4081",
+                "fontSize": 16,
+                "fontWeight": "bold",
+                "marginBottom": 0,
+                "marginLeft": 0
+            }
+        },
+        "add": {
+            "background": "transparent",
+            "color": "#FF4081",
+            "fontSize": 14,
+            "fontWeight": "bold",
+            "marginBottom": 2,
+            "marginRight": 2,
+            "width": 10
+        },
+        "snapshots": {
+            "item": {
+                "remove": {
+                    "background": "transparent",
+                    "color": "#FF4081",
+                    "fontSize": 14,
+                    "fontWeight": "bold",
+                    "marginBottom": 2,
+                    "marginRight": 2,
+                    "width": 10
+                }
+            }
+        }
     },
     "register": {
+        "background": "transparent",
+        "height": 40,
+        "marginLeft": -5,
+        "marginRight": 10,
+        "overflow": "auto",
+        "label": {
+            "color": "#212121",
+            "fontSize": 12,
+            "fontWeight": "bold"
+        },
         "content": {
+            "background": "white",
+            "color": "#212121",
+            "fontSize": 12,
+            "height": 25,
+            "margin": 4,
+            "radius": 2,
             "border": {
                 "color": "#BDBDBD",
                 "width": 1
             },
-            "margin": 4,
-            "fontSize": 12,
->>>>>>> 3660a54f
             "highlighted": {
                 "background": "#FF4081"
             },
-            "color": "#212121",
-<<<<<<< HEAD
-=======
-            "height": 25,
->>>>>>> 3660a54f
             "disabled": {
                 "background": "#f2f2f2",
                 "color": "#757575"
-            },
-<<<<<<< HEAD
-            "fontSize": 12,
-            "margin": 4,
-            "border": {
-                "width": 1,
-                "color": "#BDBDBD"
-            },
-            "radius": 2
-        },
-        "overflow": "auto",
-        "marginRight": 10
-    },
-    "window": {
-        "height": 0.9,
-        "initialHeight": 350,
-        "background": "white",
-        "initialWidth": 300,
-        "width": 0.9
-    },
-    "input": {
-        "tabBar": {
-            "background": "white",
-            "border": {
-                "width": 1,
-                "color": "#BDBDBD"
-            }
-        }
-=======
-            "background": "white",
-            "radius": 2
+            }
         },
         "selector": {
-            "fontSize": 14,
-            "color": "#FF4081",
             "height": 23,
             "width": 15,
             "background": "transparent",
+            "color": "#FF4081",
+            "fontSize": 14,
             "radius": 1
-        },
-        "overflow": "auto",
-        "height": 40,
-        "label": {
-            "fontWeight": "bold",
-            "fontSize": 12,
-            "color": "#212121"
-        },
-        "marginRight": 10,
-        "marginLeft": -5,
-        "background": "transparent"
+        }
+    },
+    "input": {
+        "tabBar": {
+            "background": "white",
+            "border": {
+                "color": "#BDBDBD",
+                "width": 1
+            }
+        }
     },
     "splitview": {
+        "handleWidth": 2,
         "handleHeight": 2,
-        "handleColor": "#BDBDBD",
-        "handleWidth": 2
-    },
-    "createProject": {
-        "button": {
-            "width": 160,
-            "background": "#2196F3",
-            "marginTop": 10
-        },
-        "marginTop": 10,
-        "name": {
-            "length": 80
-        },
-        "section": {
-            "borderColor": "#BDBDBD",
-            "margin": 20,
-            "fontSize": 20,
-            "borderWidth": 1,
-            "height": 50
-        },
-        "width": 280
->>>>>>> 3660a54f
+        "handleColor": "#BDBDBD"
     }
 }