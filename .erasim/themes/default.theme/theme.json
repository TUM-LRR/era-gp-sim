--- conflicted
+++ resolved
@@ -1,116 +1,109 @@
 {
-<<<<<<< HEAD
     "createProject": {
-        "section": {
-            "fontSize": 20,
-            "height": 50,
-            "borderColor": "#BDBDBD",
-            "margin": 20,
-            "borderWidth": 1
-        },
-        "marginTop": 10,
-        "button": {
-            "marginTop": 10,
-            "width": 160,
-            "background": "#2196F3"
-        },
         "width": 280,
         "name": {
             "length": 80
-        }
+        },
+        "button": {
+            "width": 160,
+            "marginTop": 10,
+            "background": "#2196F3"
+        },
+        "marginTop": 10,
+        "section": {
+            "borderColor": "#BDBDBD",
+            "height": 50,
+            "margin": 20,
+            "borderWidth": 1,
+            "fontSize": 20
+        }
+    },
+    "checkbox": {
+        "width": 14,
+        "fontSize": 14,
+        "color": "#212121",
+        "fontWeight": "normal",
+        "height": 14,
+        "margin": 2,
+        "border": {
+            "width": 1,
+            "color": "#82c4f8"
+        },
+        "radius": 2,
+        "background": "white",
+        "active": {
+            "border": {
+                "width": 2,
+                "color": "#82c4f8"
+            },
+            "background": "#2196F3"
+        }
+    },
+    "window": {
+        "width": 0.9,
+        "height": 0.9,
+        "initialWidth": 300,
+        "initialHeight": 350,
+        "background": "white"
     },
     "button": {
         "fontSize": 16,
+        "color": "#FFFFFF",
         "border": {
-            "color": "#82c4f8",
-            "width": 2
+            "width": 2,
+            "color": "#82c4f8"
+        },
+        "disabled": {
+            "color": "#212121",
+            "border": {
+                "color": "#d7d7d7"
+            },
+            "background": "#BDBDBD"
         },
         "height": 40,
-        "color": "#FFFFFF",
-        "disabled": {
-            "color": "#212121",
-            "border": {
-                "color": "#d7d7d7"
-            },
-            "background": "#BDBDBD"
-        },
         "radius": 4
     },
-    "tabbar": {
-        "frame": {
-            "background": "#f2f2f2"
-        },
-        "tab": {
-            "minWidth": 60,
-            "active": {
-                "background": "white"
-=======
-    "splitview": {
-        "handleHeight": 2,
-        "handleColor": "#BDBDBD",
-        "handleWidth": 2
-    },
-    "checkbox": {
-        "active": {
-            "background": "#2196F3",
-            "border": {
-                "color": "#82c4f8",
-                "width": 2
-            }
-        },
-        "background": "white",
-        "color": "#212121",
-        "margin": 2,
-        "fontWeight": "normal",
-        "height": 14,
-        "border": {
-            "color": "#82c4f8",
-            "width": 1
-        },
-        "fontSize": 14,
-        "radius": 2,
-        "width": 14
-    },
-    "createProject": {
-        "name": {
-            "length": 80
-        },
-        "width": 280,
-        "button": {
-            "background": "#2196F3",
-            "marginTop": 10,
-            "width": 160
-        },
-        "marginTop": 10,
-        "section": {
-            "height": 50,
-            "borderWidth": 1,
-            "fontSize": 20,
-            "borderColor": "#BDBDBD",
-            "margin": 20
-        }
+    "toolbar": {
+        "margin": 20,
+        "background": "white"
     },
     "settings": {
-        "h1": {
-            "color": "#212121",
-            "fontSize": 14,
-            "padding": 10
+        "status": {
+            "width": 8,
+            "height": 8,
+            "margin": 7,
+            "border": {
+                "width": 2,
+                "color": "#edf6e3"
+            },
+            "radius": 4,
+            "background": "#8BC34A"
         },
         "saveArea": {
             "height": 50,
             "background": "#2196F3"
         },
+        "verticalDivider": {
+            "width": 0,
+            "height": 1.0,
+            "color": "#BDBDBD"
+        },
+        "minWidth": 420,
         "minHeight": 405,
-        "status": {
-            "background": "#8BC34A",
-            "width": 8,
-            "margin": 7,
-            "height": 8,
-            "border": {
-                "color": "#edf6e3",
-                "width": 2
-            },
-            "radius": 4
+        "changed": {
+            "status": {
+                "border": {
+                    "width": 2,
+                    "color": "#fff8f7"
+                },
+                "background": "#F44336"
+            },
+            "minHeight": 455
+        },
+        "h1": {
+            "fontSize": 14,
+            "color": "#212121",
+            "padding": 10
         },
         "section": {
             "height": 90,
@@ -118,825 +111,415 @@
             "paddingTop": 10,
             "paddingLeft": 5
         },
-        "changed": {
-            "minHeight": 455,
-            "status": {
-                "background": "#F44336",
-                "border": {
-                    "color": "#fff8f7",
-                    "width": 2
-                }
-            }
-        },
-        "h2": {
-            "marginLeft": 10,
-            "color": "#757575",
-            "marginBottom": 10,
-            "fontSize": 12,
-            "marginRight": 5,
-            "marginTop": 10
+        "horizontalDivider": {
+            "width": 1.0,
+            "height": 1,
+            "color": "#BDBDBD"
         },
         "snapshots": {
             "button": {
-                "paddingRight": 20,
                 "fontSize": 13,
                 "background": "#FFFFFF",
+                "paddingRight": 20,
                 "paddingLeft": 10
             }
         },
-        "minWidth": 420,
-        "verticalDivider": {
-            "height": 1.0,
-            "color": "#BDBDBD",
-            "width": 0
-        },
-        "horizontalDivider": {
-            "height": 1,
-            "color": "#BDBDBD",
-            "width": 1.0
-        }
-    },
-    "window": {
-        "height": 0.9,
+        "h2": {
+            "fontSize": 12,
+            "color": "#757575",
+            "marginTop": 10,
+            "marginRight": 5,
+            "marginLeft": 10,
+            "marginBottom": 10
+        }
+    },
+    "editor": {
+        "breakpoint": {
+            "color": "#FF4081"
+        },
+        "issue": {
+            "warning": {
+                "darkColor": "#ffe39d",
+                "lightColor": "#10ffb90a"
+            },
+            "information": {
+                "darkColor": "#99c8ff",
+                "lightColor": "#100075ff"
+            },
+            "error": {
+                "darkColor": "#ffb998",
+                "lightColor": "#10ff5000"
+            }
+        },
+        "lineHighlight": {
+            "border": {
+                "color": "#1ab2b2b2"
+            },
+            "background": "#1ae8e8e8"
+        },
+        "selection": "#2d2d91",
+        "sidebar": {
+            "lineNumber": {
+                "color": "gray"
+            },
+            "background": "#e8e8e8"
+        },
+        "executionLineHighlight": {
+            "border": {
+                "color": "transparent"
+            },
+            "background": "#1a2196F3"
+        },
+        "macro": {
+            "background": "#f5f5f5"
+        },
+        "color": "black",
         "background": "white",
-        "width": 0.9,
-        "initialHeight": 350,
-        "initialWidth": 300
+        "keywords": {
+            "comment": {
+                "color": "green"
+            },
+            "immediate": {
+                "color": "#a86c0d"
+            },
+            "label": {
+                "color": "#FF4081"
+            },
+            "instruction": {
+                "color": "#2196F3"
+            },
+            "register": {
+                "color": "#f59332"
+            }
+        }
+    },
+    "input": {
+        "tabBar": {
+            "border": {
+                "width": 1,
+                "color": "#BDBDBD"
+            },
+            "background": "white"
+        }
+    },
+    "output": {
+        "sevenSegment": {
+            "settings": {
+                "width": 350,
+                "height": 120,
+                "margin": 15,
+                "doneButton": {
+                    "bottomMargin": 5
+                }
+            },
+            "digit": {
+                "inactive": {
+                    "background": "#BDBDBD"
+                },
+                "color": "black",
+                "active": {
+                    "background": "#2196F3"
+                }
+            },
+            "verticalMargin": 5,
+            "background": "white",
+            "spacing": 12
+        },
+        "lightStrip": {
+            "strip": {
+                "hovered": {
+                    "borderWidth": 1
+                },
+                "maximumWidth": 40,
+                "cornerRadius": 5,
+                "inactive": {
+                    "background": "#BDBDBD"
+                },
+                "rasterGranularity": 5,
+                "active": {
+                    "background": "#2196F3"
+                }
+            },
+            "margin": 10,
+            "borderWidth": 2,
+            "cornerRadius": 5,
+            "maximumHeight": 150,
+            "settings": {
+                "width": 350,
+                "height": 120,
+                "margin": 15,
+                "doneButton": {
+                    "bottomMargin": 5
+                }
+            },
+            "background": "white"
+        },
+        "colorChooser": {
+            "width": 300,
+            "height": 200
+        },
+        "background": "transparent",
+        "tabBar": {
+            "border": {
+                "width": 1,
+                "color": "#BDBDBD"
+            },
+            "background": "white"
+        }
+    },
+    "memory": {
+        "address": {
+            "width": 90,
+            "fontSize": 12,
+            "color": "#212121",
+            "fontWeight": "normal",
+            "marginLeft": -10,
+            "background": "transparent"
+        },
+        "divider": {
+            "width": 1,
+            "color": "#BDBDBD"
+        },
+        "header": {
+            "height": 25,
+            "combobox": {
+                "width": 53,
+                "fontSize": 12,
+                "color": "#212121",
+                "fontWeight": "bold",
+                "marginBottom": 0,
+                "background": "transparent"
+            },
+            "label": {
+                "width": 10,
+                "fontSize": 12,
+                "color": "#FF4081",
+                "delimiterOpen": "(",
+                "fontWeight": "normal",
+                "marginRight": 2,
+                "delimiterClose": ")",
+                "background": "transparent"
+            },
+            "remove": {
+                "fontSize": 16,
+                "color": "#FF4081",
+                "fontWeight": "bold",
+                "marginLeft": 0,
+                "marginBottom": 0,
+                "background": "transparent"
+            },
+            "background": "transparent"
+        },
+        "cell": {
+            "fontSize": 12,
+            "color": "#212121",
+            "minWidth": 120,
+            "height": 24,
+            "borderRadius": 3,
+            "borderColor": "#BDBDBD",
+            "background": "transparent"
+        },
+        "add": {
+            "width": 10,
+            "fontSize": 14,
+            "color": "#FF4081",
+            "fontWeight": "bold",
+            "marginRight": 2,
+            "marginBottom": 2,
+            "background": "transparent"
+        },
+        "snapshots": {
+            "item": {
+                "remove": {
+                    "width": 10,
+                    "fontSize": 14,
+                    "color": "#FF4081",
+                    "fontWeight": "bold",
+                    "marginRight": 2,
+                    "marginBottom": 2,
+                    "background": "transparent"
+                }
+            }
+        }
     },
     "snapshots": {
         "creationDialog": {
-            "marginLeft": 10,
-            "background": "white",
             "width": 400,
-            "marginBottom": 40,
+            "height": 95,
             "input": {
-                "background": "white",
+                "fontSize": 14,
                 "color": "#212121",
+                "marginTop": 8,
                 "border": {
-                    "color": "#BDBDBD",
-                    "width": 1
+                    "width": 1,
+                    "color": "#BDBDBD"
                 },
-                "marginTop": 8,
                 "radius": 2,
-                "fontSize": 14
-            },
-            "height": 95,
+                "background": "white"
+            },
             "marginTop": 25,
             "marginRight": 10,
             "button": {
+                "marginRight": 10,
                 "marginTop": 10,
-                "marginBottom": 20,
-                "marginRight": 10
-            }
+                "marginBottom": 20
+            },
+            "marginLeft": 10,
+            "marginBottom": 40,
+            "background": "white"
+        },
+        "settingDialog": {
+            "width": 350,
+            "height": 140,
+            "text": {
+                "fontSize": 14,
+                "color": "#212121",
+                "fontWeight": "normal"
+            },
+            "button": {
+                "marginBottom": 10
+            },
+            "marginTop": 25,
+            "checkbox": {
+                "fontSize": 12,
+                "marginTop": 20,
+                "marginBottom": 20
+            },
+            "marginRight": 10,
+            "marginLeft": 10,
+            "marginBottom": 40,
+            "background": "white"
+        },
+        "marginTop": 10,
+        "hr": {
+            "height": 0,
+            "color": "#BDBDBD"
+        },
+        "add": {
+            "fontSize": 16,
+            "color": "#FF4081",
+            "fontWeight": "bold",
+            "height": 22,
+            "marginBottom": 3,
+            "background": "white"
+        },
+        "title": {
+            "textAlign": "center",
+            "fontSize": 12,
+            "color": "#212121",
+            "fontWeight": "bold",
+            "height": 20,
+            "hr": {
+                "height": 0,
+                "color": "black"
+            },
+            "background": "white"
         },
         "background": "white",
-        "settingDialog": {
-            "marginLeft": 10,
-            "background": "white",
-            "width": 350,
-            "marginBottom": 40,
-            "text": {
-                "fontWeight": "normal",
-                "fontSize": 14,
-                "color": "#212121"
->>>>>>> d441a7e2
-            },
-            "highlighted": {
-                "color": "#333333"
-            },
-<<<<<<< HEAD
-            "inactive": {
-                "background": "#d4d4d4"
-            },
-            "color": "#666666",
-            "height": 25,
+        "item": {
+            "height": 20,
+            "color": "#212121",
+            "memory": {
+                "remove": {
+                    "width": 10,
+                    "fontSize": 14,
+                    "color": "#FF4081",
+                    "fontWeight": "bold",
+                    "marginRight": 2,
+                    "marginBottom": 2,
+                    "background": "transparent"
+                }
+            },
+            "fontWeight": "normal",
+            "fontSize": 12,
+            "marginRight": 10,
+            "remove": {
+                "fontSize": 16,
+                "color": "#FF4081",
+                "fontWeight": "bold",
+                "height": 22,
+                "marginBottom": 3,
+                "background": "white"
+            },
+            "background": "white"
+        }
+    },
+    "tabbar": {
+        "tab": {
             "closeButton": {
                 "color": "#666666",
                 "highlighted": {
                     "color": "#FF4081"
                 }
+            },
+            "height": 25,
+            "color": "#666666",
+            "minWidth": 60,
+            "inactive": {
+                "background": "#d4d4d4"
+            },
+            "active": {
+                "background": "white"
+            },
+            "highlighted": {
+                "color": "#333333"
             }
         },
         "addTabButton": {
-            "color": "#FF4081",
             "highlighted": {
                 "color": "#FF4081"
             },
+            "color": "#FF4081",
             "pointSize": 18,
             "background": "transparent"
         },
-        "background": "#ececec"
-    },
-    "editor": {
-        "macro": {
-            "background": "#f5f5f5"
-        },
-        "executionLineHighlight": {
-            "border": {
-                "color": "transparent"
-            },
-            "background": "#1a2196F3"
-        },
-        "sidebar": {
-            "lineNumber": {
-                "color": "gray"
-            },
-            "background": "#e8e8e8"
-        },
-        "keywords": {
-            "instruction": {
-                "color": "#2196F3"
-            },
-            "immediate": {
-                "color": "#a86c0d"
-            },
-            "label": {
-                "color": "#FF4081"
-=======
-            "height": 140,
-            "marginTop": 25,
-            "marginRight": 10,
-            "button": {
-                "marginBottom": 10
-            }
-        },
-        "hr": {
-            "height": 0,
-            "color": "#BDBDBD"
-        },
-        "title": {
-            "background": "white",
-            "color": "#212121",
-            "hr": {
-                "height": 0,
-                "color": "black"
-            },
-            "fontWeight": "bold",
-            "height": 20,
-            "textAlign": "center",
-            "fontSize": 12
-        },
-        "marginTop": 10,
-        "item": {
-            "fontWeight": "normal",
-            "remove": {
-                "background": "white",
-                "color": "#FF4081",
-                "marginBottom": 3,
-                "fontWeight": "bold",
-                "height": 22,
-                "fontSize": 16
-            },
-            "color": "#212121",
-            "background": "white",
-            "height": 20,
-            "fontSize": 12,
-            "memory": {
-                "remove": {
-                    "background": "transparent",
-                    "color": "#FF4081",
-                    "marginBottom": 2,
-                    "fontWeight": "bold",
-                    "fontSize": 14,
-                    "marginRight": 2,
-                    "width": 10
-                }
-            },
-            "marginRight": 10
-        },
-        "add": {
-            "background": "white",
-            "color": "#FF4081",
-            "marginBottom": 3,
-            "fontWeight": "bold",
-            "height": 22,
-            "fontSize": 16
-        }
-    },
-    "output": {
-        "colorChooser": {
-            "height": 200,
-            "width": 300
-        },
-        "background": "transparent",
-        "lightStrip": {
-            "background": "white",
-            "maximumHeight": 150,
-            "margin": 10,
-            "strip": {
-                "active": {
-                    "background": "#2196F3"
-                },
-                "rasterGranularity": 5,
-                "maximumWidth": 40,
-                "hovered": {
-                    "borderWidth": 1
-                },
-                "cornerRadius": 5,
-                "inactive": {
-                    "background": "#BDBDBD"
-                }
->>>>>>> d441a7e2
-            },
-            "borderWidth": 2,
-            "settings": {
-                "height": 120,
-                "width": 350,
-                "doneButton": {
-                    "bottomMargin": 5
-                },
-                "margin": 15
-            },
-<<<<<<< HEAD
-            "register": {
-                "color": "#f59332"
-            }
-        },
-        "lineHighlight": {
-            "border": {
-                "color": "#1ab2b2b2"
-            },
-            "background": "#1ae8e8e8"
-        },
-        "color": "black",
-        "breakpoint": {
-            "color": "#FF4081"
-        },
-        "selection": "#2d2d91",
-        "issue": {
-            "error": {
-                "darkColor": "#ffb998",
-                "lightColor": "#10ff5000"
-            },
-            "warning": {
-                "darkColor": "#ffe39d",
-                "lightColor": "#10ffb90a"
-            },
-            "information": {
-                "darkColor": "#99c8ff",
-                "lightColor": "#100075ff"
-=======
-            "cornerRadius": 5
-        },
-        "sevenSegment": {
-            "background": "white",
-            "settings": {
-                "height": 120,
-                "width": 350,
-                "doneButton": {
-                    "bottomMargin": 5
-                },
-                "margin": 15
-            },
-            "spacing": 12,
-            "verticalMargin": 5,
-            "digit": {
-                "active": {
-                    "background": "#2196F3"
-                },
-                "color": "black",
-                "inactive": {
-                    "background": "#BDBDBD"
-                }
-            }
-        },
-        "tabBar": {
-            "background": "white",
-            "border": {
-                "color": "#BDBDBD",
-                "width": 1
-            }
-        }
-    },
-    "toolbar": {
-        "background": "white",
-        "margin": 20
-    },
-    "input": {
-        "tabBar": {
-            "background": "white",
-            "border": {
-                "color": "#BDBDBD",
-                "width": 1
->>>>>>> d441a7e2
-            }
-        },
-        "background": "white"
+        "background": "#ececec",
+        "frame": {
+            "background": "#f2f2f2"
+        }
     },
     "splitview": {
+        "handleWidth": 2,
         "handleColor": "#BDBDBD",
-        "handleWidth": 2,
         "handleHeight": 2
     },
-    "window": {
-        "initialHeight": 350,
-        "initialWidth": 300,
-        "height": 0.9,
-        "width": 0.9,
-        "background": "white"
-    },
-    "toolbar": {
-        "margin": 20,
-        "background": "white"
-    },
-    "memory": {
-<<<<<<< HEAD
-        "address": {
-            "fontWeight": "normal",
-            "fontSize": 12,
-            "marginLeft": -10,
-            "color": "#212121",
-            "width": 90,
-            "background": "transparent"
-        },
-        "divider": {
-            "color": "#BDBDBD",
-            "width": 1
-        },
-        "snapshots": {
-            "item": {
-                "remove": {
-                    "fontWeight": "bold",
-                    "fontSize": 14,
-                    "width": 10,
-                    "marginBottom": 2,
-                    "color": "#FF4081",
-                    "marginRight": 2,
-                    "background": "transparent"
-                }
-            }
-        },
-        "header": {
-            "label": {
-                "fontWeight": "normal",
-                "fontSize": 12,
-                "width": 10,
-                "delimiterClose": ")",
-                "marginRight": 2,
-                "delimiterOpen": "(",
-                "color": "#FF4081",
-                "background": "transparent"
-            },
-            "combobox": {
-                "fontWeight": "bold",
-                "fontSize": 12,
-                "width": 53,
-                "marginBottom": 0,
-                "color": "#212121",
-                "background": "transparent"
-            },
-            "height": 25,
-            "remove": {
-                "fontWeight": "bold",
-                "fontSize": 16,
-                "marginLeft": 0,
-                "marginBottom": 0,
-                "color": "#FF4081",
-                "background": "transparent"
-            },
-            "background": "transparent"
-        },
-        "add": {
-            "fontWeight": "bold",
-            "fontSize": 14,
-            "width": 10,
-            "marginBottom": 2,
-            "color": "#FF4081",
-=======
-        "header": {
-            "height": 25,
-            "background": "transparent",
-            "combobox": {
-                "background": "transparent",
-                "color": "#212121",
-                "marginBottom": 0,
-                "fontWeight": "bold",
-                "fontSize": 12,
-                "width": 53
-            },
-            "label": {
-                "background": "transparent",
-                "color": "#FF4081",
-                "delimiterOpen": "(",
-                "fontWeight": "normal",
-                "fontSize": 12,
-                "marginRight": 2,
-                "delimiterClose": ")",
-                "width": 10
-            },
-            "remove": {
-                "marginLeft": 0,
-                "background": "transparent",
-                "color": "#FF4081",
-                "marginBottom": 0,
-                "fontWeight": "bold",
-                "fontSize": 16
-            }
-        },
-        "add": {
-            "background": "transparent",
-            "color": "#FF4081",
-            "marginBottom": 2,
-            "fontWeight": "bold",
-            "fontSize": 14,
->>>>>>> d441a7e2
-            "marginRight": 2,
-            "background": "transparent"
-        },
-<<<<<<< HEAD
-        "cell": {
-            "minWidth": 120,
-            "borderRadius": 3,
-            "fontSize": 12,
-            "color": "#212121",
-            "height": 24,
-            "borderColor": "#BDBDBD",
-            "background": "transparent"
-        }
-    },
-    "snapshots": {
-        "title": {
-            "fontWeight": "bold",
-            "fontSize": 12,
-            "textAlign": "center",
-            "height": 20,
-            "color": "#212121",
-            "hr": {
-                "color": "black",
-                "height": 0
-            },
-            "background": "white"
-        },
-        "item": {
-            "fontWeight": "normal",
-            "fontSize": 12,
-            "remove": {
-                "fontWeight": "bold",
-                "fontSize": 16,
-                "marginBottom": 3,
-                "color": "#FF4081",
-                "height": 22,
-                "background": "white"
-            },
-            "memory": {
-                "remove": {
-                    "fontWeight": "bold",
-                    "fontSize": 14,
-                    "width": 10,
-                    "marginBottom": 2,
-                    "color": "#FF4081",
-=======
-        "address": {
-            "marginLeft": -10,
-            "background": "transparent",
-            "color": "#212121",
-            "fontWeight": "normal",
-            "fontSize": 12,
-            "width": 90
-        },
-        "divider": {
-            "color": "#BDBDBD",
-            "width": 1
-        },
-        "snapshots": {
-            "item": {
-                "remove": {
-                    "background": "transparent",
-                    "color": "#FF4081",
-                    "marginBottom": 2,
-                    "fontWeight": "bold",
-                    "fontSize": 14,
->>>>>>> d441a7e2
-                    "marginRight": 2,
-                    "background": "transparent"
-                }
-<<<<<<< HEAD
-            },
-            "color": "#212121",
-            "marginRight": 10,
-            "height": 20,
-            "background": "white"
-        },
-        "creationDialog": {
-            "width": 400,
-            "marginLeft": 10,
-            "marginBottom": 40,
-            "input": {
-                "fontSize": 14,
-                "border": {
-                    "color": "#BDBDBD",
-                    "width": 1
-                },
-                "color": "#212121",
-                "radius": 2,
-                "marginTop": 8,
-                "background": "white"
-            },
-            "marginTop": 25,
-            "background": "white",
-            "height": 95,
-            "button": {
-                "marginTop": 10,
-                "marginRight": 10,
-                "marginBottom": 20
-            },
-            "marginRight": 10
-        },
-        "add": {
-            "fontWeight": "bold",
-            "fontSize": 16,
-            "marginBottom": 3,
-            "color": "#FF4081",
-            "height": 22,
-            "background": "white"
-        },
-        "marginTop": 10,
-        "hr": {
-            "color": "#BDBDBD",
-            "height": 0
-        },
-        "settingDialog": {
-            "button": {
-                "marginBottom": 10
-            },
-            "width": 350,
-            "marginLeft": 10,
-            "marginBottom": 40,
-            "text": {
-                "fontWeight": "normal",
-                "fontSize": 14,
-                "color": "#212121"
-            },
-            "marginTop": 25,
-            "background": "white",
-            "height": 140,
-            "checkbox": {
-                "fontSize": 12,
-                "marginTop": 20,
-                "marginBottom": 20
-            },
-            "marginRight": 10
-        },
-        "background": "white"
-    },
     "register": {
-        "overflow": "auto",
-        "marginLeft": -5,
+        "height": 40,
         "label": {
-            "fontWeight": "bold",
-            "color": "#212121",
-            "fontSize": 12
+            "fontSize": 12,
+            "color": "#212121",
+            "fontWeight": "bold"
         },
         "content": {
             "fontSize": 12,
+            "color": "#212121",
+            "margin": 4,
             "highlighted": {
                 "background": "#FF4081"
             },
-=======
-            }
-        },
-        "cell": {
-            "background": "transparent",
-            "color": "#212121",
-            "height": 24,
-            "borderColor": "#BDBDBD",
-            "fontSize": 12,
-            "borderRadius": 3,
-            "minWidth": 120
-        }
-    },
-    "register": {
-        "marginLeft": -5,
-        "background": "transparent",
-        "content": {
-            "background": "white",
-            "color": "#212121",
-            "margin": 4,
-            "height": 25,
->>>>>>> d441a7e2
-            "border": {
-                "color": "#BDBDBD",
-                "width": 1
-            },
-<<<<<<< HEAD
-            "radius": 2,
-            "color": "#212121",
-=======
-            "fontSize": 12,
-            "radius": 2,
-            "highlighted": {
-                "background": "#FF4081"
-            },
->>>>>>> d441a7e2
             "disabled": {
                 "color": "#757575",
                 "background": "#f2f2f2"
             },
             "height": 25,
-            "margin": 4,
-            "background": "white"
-        },
-<<<<<<< HEAD
-        "background": "transparent",
-        "height": 40,
-        "selector": {
-            "fontSize": 14,
-            "width": 15,
-            "radius": 1,
-            "color": "#FF4081",
-            "height": 23,
-            "background": "transparent"
-        },
-        "marginRight": 10
-    },
-    "input": {
-        "tabBar": {
-            "border": {
-                "color": "#BDBDBD",
-                "width": 1
-            },
-            "background": "white"
-        }
-    },
-    "checkbox": {
-        "fontWeight": "normal",
-        "fontSize": 14,
-        "active": {
-            "border": {
-                "color": "#82c4f8",
-                "width": 2
-            },
-            "background": "#2196F3"
-        },
-        "width": 14,
-        "border": {
-            "color": "#82c4f8",
-            "width": 1
-        },
-        "radius": 2,
-        "color": "#212121",
-        "height": 14,
-        "margin": 2,
-        "background": "white"
-    },
-    "settings": {
-        "minWidth": 420,
-        "h1": {
-            "fontSize": 14,
-            "padding": 10,
-            "color": "#212121"
-        },
-        "verticalDivider": {
-            "color": "#BDBDBD",
-            "height": 1.0,
-            "width": 0
-        },
-        "horizontalDivider": {
-            "color": "#BDBDBD",
-            "height": 1,
-            "width": 1.0
-        },
-        "changed": {
-            "minHeight": 455,
-            "status": {
-                "border": {
-                    "color": "#fff8f7",
-                    "width": 2
-                },
-                "background": "#F44336"
-            }
-        },
-        "h2": {
-            "fontSize": 12,
-            "marginLeft": 10,
-            "marginBottom": 10,
-            "color": "#757575",
-            "marginTop": 10,
-            "marginRight": 5
-        },
-        "section": {
-            "paddingRight": 0,
-            "paddingTop": 10,
-            "height": 90,
-            "paddingLeft": 5
-        },
-        "status": {
-            "width": 8,
-            "border": {
-                "color": "#edf6e3",
-                "width": 2
-            },
-            "height": 8,
-            "radius": 4,
-            "margin": 7,
-            "background": "#8BC34A"
-        },
-        "minHeight": 405,
-        "snapshots": {
-            "button": {
-                "paddingRight": 20,
-                "fontSize": 13,
-                "paddingLeft": 10,
-                "background": "#FFFFFF"
-            }
-        },
-        "saveArea": {
-            "height": 50,
-            "background": "#2196F3"
-=======
-        "overflow": "auto",
-        "height": 40,
-        "label": {
-            "fontWeight": "bold",
-            "color": "#212121",
-            "fontSize": 12
+            "border": {
+                "width": 1,
+                "color": "#BDBDBD"
+            },
+            "radius": 2,
+            "background": "white"
         },
         "marginRight": 10,
         "selector": {
-            "background": "transparent",
             "width": 15,
             "height": 23,
+            "color": "#FF4081",
             "fontSize": 14,
             "radius": 1,
-            "color": "#FF4081"
-        }
-    },
-    "editor": {
-        "background": "white",
-        "color": "black",
-        "selection": "#2d2d91",
-        "lineHighlight": {
-            "background": "#1ae8e8e8",
-            "border": {
-                "color": "#1ab2b2b2"
-            }
-        },
-        "issue": {
-            "error": {
-                "darkColor": "#ffb998",
-                "lightColor": "#10ff5000"
-            },
-            "information": {
-                "darkColor": "#99c8ff",
-                "lightColor": "#100075ff"
-            },
-            "warning": {
-                "darkColor": "#ffe39d",
-                "lightColor": "#10ffb90a"
-            }
-        },
-        "keywords": {
-            "comment": {
-                "color": "green"
-            },
-            "register": {
-                "color": "#f59332"
-            },
-            "label": {
-                "color": "#FF4081"
-            },
-            "instruction": {
-                "color": "#2196F3"
-            },
-            "immediate": {
-                "color": "#a86c0d"
-            }
-        },
-        "breakpoint": {
-            "color": "#FF4081"
-        },
-        "executionLineHighlight": {
-            "background": "#1a2196F3",
-            "border": {
-                "color": "transparent"
-            }
-        },
-        "sidebar": {
-            "background": "#e8e8e8",
-            "lineNumber": {
-                "color": "gray"
-            }
-        },
-        "macro": {
-            "background": "#f5f5f5"
-        }
-    },
-    "button": {
-        "color": "#FFFFFF",
-        "height": 40,
-        "radius": 4,
-        "fontSize": 16,
-        "border": {
-            "color": "#82c4f8",
-            "width": 2
-        },
-        "disabled": {
-            "background": "#BDBDBD",
-            "color": "#212121",
-            "border": {
-                "color": "#d7d7d7"
-            }
->>>>>>> d441a7e2
-        }
+            "background": "transparent"
+        },
+        "overflow": "auto",
+        "marginLeft": -5,
+        "background": "transparent"
     }
 }