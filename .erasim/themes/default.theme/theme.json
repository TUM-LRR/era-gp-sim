--- conflicted
+++ resolved
@@ -1,99 +1,76 @@
 {
-<<<<<<< HEAD
-    "editor": {
-        "executionLineHighlight": {
-            "border": {
-                "color": "transparent"
-=======
-    "window": {
-        "width": 0.9,
-        "height": 0.9,
+    "splitview": {
+        "handleHeight": 2,
+        "handleColor": "#BDBDBD",
+        "handleWidth": 2
+    },
+    "checkbox": {
+        "active": {
+            "background": "#2196F3",
+            "border": {
+                "color": "#82c4f8",
+                "width": 2
+            }
+        },
         "background": "white",
-        "initialWidth": 300,
-        "initialHeight": 350
+        "color": "#212121",
+        "margin": 2,
+        "fontWeight": "normal",
+        "height": 14,
+        "border": {
+            "color": "#82c4f8",
+            "width": 1
+        },
+        "fontSize": 14,
+        "radius": 2,
+        "width": 14
     },
     "createProject": {
+        "name": {
+            "length": 80
+        },
         "width": 280,
+        "button": {
+            "background": "#2196F3",
+            "marginTop": 10,
+            "width": 160
+        },
         "marginTop": 10,
         "section": {
-            "margin": 20,
             "height": 50,
+            "borderWidth": 1,
             "fontSize": 20,
-            "borderWidth": 1,
-            "borderColor": "#BDBDBD"
-        },
-        "name": {
-            "length": 80
-        },
-        "button": {
-            "marginTop": 10,
-            "background": "#2196F3",
-            "width": 160
-        }
-    },
-    "button": {
-        "color": "#FFFFFF",
-        "fontSize": 16,
-        "height": 40,
-        "radius": 4,
-        "border": {
-            "color": "#82c4f8",
-            "width": 2
-        },
-        "disabled": {
-            "background": "#BDBDBD",
-            "color": "#212121",
-            "border": {
-                "color": "#d7d7d7"
-            }
+            "borderColor": "#BDBDBD",
+            "margin": 20
         }
     },
     "settings": {
-        "minWidth": 420,
+        "h1": {
+            "color": "#212121",
+            "fontSize": 14,
+            "padding": 10
+        },
+        "saveArea": {
+            "height": 50,
+            "background": "#2196F3"
+        },
         "minHeight": 405,
+        "status": {
+            "background": "#8BC34A",
+            "width": 8,
+            "margin": 7,
+            "height": 8,
+            "border": {
+                "color": "#edf6e3",
+                "width": 2
+            },
+            "radius": 4
+        },
         "section": {
             "height": 90,
+            "paddingRight": 0,
             "paddingTop": 10,
-            "paddingLeft": 5,
-            "paddingRight": 0
-        },
-        "h1": {
-            "fontSize": 14,
-            "padding": 10,
-            "color": "#212121"
-        },
-        "h2": {
-            "fontSize": 12,
-            "color": "#757575",
-            "marginBottom": 10,
-            "marginLeft": 10,
-            "marginRight": 5,
-            "marginTop": 10
-        },
-        "horizontalDivider": {
-            "color": "#BDBDBD",
-            "height": 1,
-            "width": 1.0
-        },
-        "verticalDivider": {
-            "color": "#BDBDBD",
-            "width": 0,
-            "height": 1.0
-        },
-        "saveArea": {
-            "background": "#2196F3",
-            "height": 50
-        },
-        "status": {
-            "margin": 7,
-            "height": 8,
-            "width": 8,
-            "radius": 4,
-            "background": "#8BC34A",
-            "border": {
-                "color": "#edf6e3",
-                "width": 2
-            }
+            "paddingLeft": 5
         },
         "changed": {
             "minHeight": 455,
@@ -105,60 +82,76 @@
                 }
             }
         },
+        "h2": {
+            "marginLeft": 10,
+            "color": "#757575",
+            "marginBottom": 10,
+            "fontSize": 12,
+            "marginRight": 5,
+            "marginTop": 10
+        },
         "snapshots": {
             "button": {
+                "paddingRight": 20,
                 "fontSize": 13,
-                "paddingLeft": 10,
-                "paddingRight": 20,
-                "background": "#FFFFFF"
-            }
-        }
+                "background": "#FFFFFF",
+                "paddingLeft": 10
+            }
+        },
+        "minWidth": 420,
+        "verticalDivider": {
+            "height": 1.0,
+            "color": "#BDBDBD",
+            "width": 0
+        },
+        "horizontalDivider": {
+            "height": 1,
+            "color": "#BDBDBD",
+            "width": 1.0
+        }
+    },
+    "window": {
+        "height": 0.9,
+        "background": "white",
+        "width": 0.9,
+        "initialHeight": 350,
+        "initialWidth": 300
     },
     "snapshots": {
         "creationDialog": {
-            "background": "white",
             "marginLeft": 10,
-            "marginRight": 10,
-            "marginTop": 25,
+            "background": "white",
+            "width": 400,
             "marginBottom": 40,
-            "height": 95,
-            "width": 400,
             "input": {
                 "background": "white",
                 "color": "#212121",
-                "fontSize": 14,
-                "marginTop": 8,
-                "radius": 2,
                 "border": {
                     "color": "#BDBDBD",
                     "width": 1
-                }
->>>>>>> 1cdd135a
-            },
+                },
+                "marginTop": 8,
+                "radius": 2,
+                "fontSize": 14
+            },
+            "height": 95,
+            "marginTop": 25,
+            "marginRight": 10,
             "button": {
                 "marginTop": 10,
                 "marginBottom": 20,
                 "marginRight": 10
             }
         },
-<<<<<<< HEAD
-        "selection": "#2d2d91",
-        "breakpoint": {
-            "color": "#FF4081"
-        },
-        "color": "black",
-=======
+        "background": "white",
         "settingDialog": {
-            "background": "white",
             "marginLeft": 10,
-            "marginRight": 10,
-            "marginTop": 25,
+            "background": "white",
+            "width": 350,
             "marginBottom": 40,
-            "height": 140,
-            "width": 350,
             "text": {
+                "fontWeight": "normal",
                 "fontSize": 14,
-                "fontWeight": "normal",
                 "color": "#212121"
             },
             "checkbox": {
@@ -166,246 +159,112 @@
                 "marginBottom": 20,
                 "marginTop": 20
             },
+            "height": 140,
+            "marginTop": 25,
+            "marginRight": 10,
             "button": {
                 "marginBottom": 10
             }
         },
-        "background": "white",
+        "hr": {
+            "height": 0,
+            "color": "#BDBDBD"
+        },
+        "title": {
+            "background": "white",
+            "color": "#212121",
+            "hr": {
+                "height": 0,
+                "color": "black"
+            },
+            "fontWeight": "bold",
+            "height": 20,
+            "textAlign": "center",
+            "fontSize": 12
+        },
         "marginTop": 10,
-        "hr": {
-            "color": "#BDBDBD",
-            "height": 0
-        },
-        "title": {
-            "hr": {
-                "color": "black",
-                "height": 0
-            },
-            "background": "white",
-            "color": "#212121",
-            "fontWeight": "bold",
-            "fontSize": 12,
-            "textAlign": "center",
-            "height": 20
-        },
-        "add": {
-            "background": "white",
-            "color": "#FF4081",
-            "fontSize": 16,
-            "marginBottom": 3,
-            "fontWeight": "bold",
-            "height": 22
-        },
         "item": {
+            "fontWeight": "normal",
             "remove": {
                 "background": "white",
                 "color": "#FF4081",
-                "fontSize": 16,
                 "marginBottom": 3,
                 "fontWeight": "bold",
-                "height": 22
-            },
+                "height": 22,
+                "fontSize": 16
+            },
+            "color": "#212121",
+            "background": "white",
             "height": 20,
-            "background": "white",
-            "color": "#212121",
             "fontSize": 12,
-            "fontWeight": "normal",
-            "marginRight": 10,
             "memory": {
                 "remove": {
                     "background": "transparent",
                     "color": "#FF4081",
+                    "marginBottom": 2,
+                    "fontWeight": "bold",
                     "fontSize": 14,
-                    "fontWeight": "bold",
-                    "marginBottom": 2,
                     "marginRight": 2,
                     "width": 10
                 }
-            }
-        }
-    },
-    "toolbar": {
-        "margin": 20,
-        "background": "white"
-    },
-    "checkbox": {
-        "background": "white",
-        "color": "#212121",
-        "fontSize": 14,
-        "fontWeight": "normal",
-        "height": 14,
-        "margin": 2,
-        "radius": 2,
-        "width": 14,
-        "border": {
-            "color": "#82c4f8",
-            "width": 1
-        },
-        "active": {
-            "background": "#2196F3",
-            "border": {
-                "color": "#82c4f8",
-                "width": 2
-            }
-        }
-    },
-    "editor": {
-        "color": "black",
-        "background": "white",
-        "selection": "#2d2d91",
-        "keywords": {
-            "immediate": {
-                "color": "#a86c0d"
-            },
-            "instruction": {
-                "color": "#2196F3"
-            },
-            "comment": {
-                "color": "green"
-            },
-            "register": {
-                "color": "#f59332"
-            },
-            "label": {
-                "color": "#FF4081"
-            }
-        },
-        "lineHighlight": {
-            "background": "#1ae8e8e8",
-            "border": {
-                "color": "#1ab2b2b2"
-            }
-        },
-        "executionLineHighlight": {
-            "background": "#1a2196F3",
-            "border": {
-                "color": "transparent"
-            }
-        },
-        "breakpoint": {
-            "color": "#FF4081"
-        },
->>>>>>> 1cdd135a
-        "sidebar": {
-            "background": "#e8e8e8",
-            "lineNumber": {
-                "color": "gray"
-            }
-        },
-        "macro": {
-            "background": "#f5f5f5"
-        },
-        "background": "white",
-        "lineHighlight": {
-            "border": {
-                "color": "#1ab2b2b2"
-            },
-            "background": "#1ae8e8e8"
-        },
-        "issue": {
-            "error": {
-                "lightColor": "#10ff5000",
-                "darkColor": "#ffb998"
-            },
-            "warning": {
-                "lightColor": "#10ffb90a",
-                "darkColor": "#ffe39d"
-            },
-            "information": {
-                "lightColor": "#100075ff",
-                "darkColor": "#99c8ff"
-            }
-        }
-    },
-    "memory": {
-        "cell": {
-            "background": "transparent",
-            "color": "#212121",
-            "borderColor": "#BDBDBD",
-            "borderRadius": 3,
-            "fontSize": 12,
-            "height": 24,
-            "minWidth": 120
-        },
-<<<<<<< HEAD
-        "keywords": {
-            "instruction": {
-                "color": "#2196F3"
-            },
-            "label": {
-                "color": "#FF4081"
-            },
-            "immediate": {
-                "color": "#a86c0d"
-            },
-            "register": {
-                "color": "#f59332"
-            },
-            "comment": {
-                "color": "green"
-            }
-        }
-    },
-    "toolbar": {
-        "margin": 20,
-        "background": "white"
-    },
-    "window": {
-        "initialWidth": 300,
-        "height": 0.9,
-        "initialHeight": 350,
-        "background": "white",
-        "width": 0.9
-    },
-    "button": {
-        "radius": 4,
-        "color": "#FFFFFF",
-        "disabled": {
-            "border": {
-                "color": "#d7d7d7"
-            },
-            "background": "#BDBDBD",
-            "color": "#212121"
-        },
-        "border": {
-            "color": "#82c4f8",
-            "width": 2
-        },
-        "fontSize": 16,
-        "height": 40
-    },
-    "settings": {
-        "h2": {
-            "fontSize": 13,
-            "marginTop": 8,
-            "color": "#757575",
-            "marginBottom": 10
-        },
-        "hr": {
-            "color": "#BDBDBD",
-            "height": 1
-        },
-        "snapshots": {
-            "button": {
-                "fontSize": 14,
-                "paddingLeft": 10,
-                "background": "#FFFFFF",
-                "paddingRight": 20
-            }
-        },
-        "section": {
-            "paddingBottom": 5,
-            "height": 95
-        },
-        "paddingTop": 15,
-        "h1": {
-            "fontSize": 16,
-            "padding": 10,
-            "color": "#212121"
+            },
+            "marginRight": 10
+        },
+        "add": {
+            "background": "white",
+            "color": "#FF4081",
+            "marginBottom": 3,
+            "fontWeight": "bold",
+            "height": 22,
+            "fontSize": 16
         }
     },
     "output": {
+        "colorChooser": {
+            "height": 200,
+            "width": 300
+        },
+        "background": "transparent",
+        "lightStrip": {
+            "background": "white",
+            "maximumHeight": 150,
+            "margin": 10,
+            "strip": {
+                "active": {
+                    "background": "#2196F3"
+                },
+                "rasterGranularity": 5,
+                "maximumWidth": 40,
+                "hovered": {
+                    "borderWidth": 1
+                },
+                "cornerRadius": 5,
+                "inactive": {
+                    "background": "#BDBDBD"
+                }
+            },
+            "borderWidth": 2,
+            "settings": {
+                "height": 120,
+                "width": 350,
+                "doneButton": {
+                    "bottomMargin": 5
+                },
+                "margin": 15
+            },
+            "cornerRadius": 5
+        },
         "sevenSegment": {
+            "background": "white",
+            "settings": {
+                "height": 120,
+                "width": 350,
+                "doneButton": {
+                    "bottomMargin": 5
+                },
+                "margin": 15
+            },
+            "spacing": 12,
             "verticalMargin": 5,
             "digit": {
                 "active": {
@@ -415,238 +274,218 @@
                 "inactive": {
                     "background": "#BDBDBD"
                 }
-            },
-            "background": "white",
-            "settings": {
-                "margin": 15,
-                "height": 120,
-                "doneButton": {
-                    "bottomMargin": 5
-                },
-                "width": 350
-            },
-            "spacing": 12
+            }
         },
         "tabBar": {
+            "background": "white",
             "border": {
                 "color": "#BDBDBD",
                 "width": 1
-            },
-            "background": "white"
-        },
-        "background": "transparent",
-        "lightStrip": {
-            "margin": 10,
-            "borderWidth": 2,
-            "cornerRadius": 5,
-            "settings": {
-                "margin": 15,
-                "height": 120,
-                "doneButton": {
-                    "bottomMargin": 5
-                },
-                "width": 350
-            },
-            "background": "white",
-            "maximumHeight": 150,
-            "strip": {
-                "active": {
-                    "background": "#2196F3"
-                },
-                "hovered": {
-                    "borderWidth": 1
-                },
-                "inactive": {
-                    "background": "#BDBDBD"
-                },
-                "rasterGranularity": 5,
-                "cornerRadius": 5,
-                "maximumWidth": 40
-            }
-        },
-        "colorChooser": {
-            "height": 200,
-            "width": 300
-        }
-    },
-    "createProject": {
-        "section": {
-            "borderColor": "#BDBDBD",
-            "fontSize": 20,
-            "margin": 20,
-            "borderWidth": 1,
-            "height": 50
-        },
-        "marginTop": 10,
-        "name": {
-            "length": 80
-        },
-        "button": {
-            "background": "#2196F3",
-            "marginTop": 10,
-            "width": 160
-        },
-        "width": 280
-    },
-    "register": {
-        "selector": {
-            "radius": 1,
-            "height": 23,
+            }
+        }
+    },
+    "toolbar": {
+        "background": "white",
+        "margin": 20
+    },
+    "input": {
+        "tabBar": {
+            "background": "white",
+            "border": {
+                "color": "#BDBDBD",
+                "width": 1
+            }
+        }
+    },
+    "memory": {
+        "header": {
+            "height": 25,
+            "background": "transparent",
+            "combobox": {
+                "background": "transparent",
+                "color": "#212121",
+                "marginBottom": 0,
+                "fontWeight": "bold",
+                "fontSize": 12,
+                "width": 53
+            },
+            "label": {
+                "background": "transparent",
+                "color": "#FF4081",
+                "delimiterOpen": "(",
+                "fontWeight": "normal",
+                "fontSize": 12,
+                "marginRight": 2,
+                "delimiterClose": ")",
+                "width": 10
+            },
+            "remove": {
+                "marginLeft": 0,
+                "background": "transparent",
+                "color": "#FF4081",
+                "marginBottom": 0,
+                "fontWeight": "bold",
+                "fontSize": 16
+            }
+        },
+        "add": {
+            "background": "transparent",
             "color": "#FF4081",
+            "marginBottom": 2,
+            "fontWeight": "bold",
             "fontSize": 14,
+            "marginRight": 2,
+            "width": 10
+        },
+        "address": {
+            "marginLeft": -10,
             "background": "transparent",
-            "width": 15
-        },
-=======
+            "color": "#212121",
+            "fontWeight": "normal",
+            "fontSize": 12,
+            "width": 90
+        },
         "divider": {
             "color": "#BDBDBD",
             "width": 1
-        },
-        "address": {
-            "background": "transparent",
-            "color": "#212121",
-            "fontSize": 12,
-            "fontWeight": "normal",
-            "marginLeft": -10,
-            "width": 90
-        },
-        "header": {
-            "background": "transparent",
-            "height": 25,
-            "label": {
-                "background": "transparent",
-                "fontSize": 12,
-                "color": "#FF4081",
-                "delimiterOpen": "(",
-                "delimiterClose": ")",
-                "fontWeight": "normal",
-                "marginRight": 2,
-                "width": 10
-            },
-            "combobox": {
-                "background": "transparent",
-                "fontSize": 12,
-                "color": "#212121",
-                "fontWeight": "bold",
-                "marginBottom": 0,
-                "width": 53
-            },
-            "remove": {
-                "background": "transparent",
-                "color": "#FF4081",
-                "fontSize": 16,
-                "fontWeight": "bold",
-                "marginBottom": 0,
-                "marginLeft": 0
-            }
-        },
-        "add": {
-            "background": "transparent",
-            "color": "#FF4081",
-            "fontSize": 14,
-            "fontWeight": "bold",
-            "marginBottom": 2,
-            "marginRight": 2,
-            "width": 10
         },
         "snapshots": {
             "item": {
                 "remove": {
                     "background": "transparent",
                     "color": "#FF4081",
+                    "marginBottom": 2,
+                    "fontWeight": "bold",
                     "fontSize": 14,
-                    "fontWeight": "bold",
-                    "marginBottom": 2,
                     "marginRight": 2,
                     "width": 10
                 }
             }
+        },
+        "cell": {
+            "background": "transparent",
+            "color": "#212121",
+            "height": 24,
+            "borderColor": "#BDBDBD",
+            "fontSize": 12,
+            "borderRadius": 3,
+            "minWidth": 120
         }
     },
     "register": {
-        "background": "transparent",
-        "height": 40,
-        "marginLeft": -5,
-        "marginRight": 10,
-        "overflow": "auto",
->>>>>>> 1cdd135a
-        "label": {
-            "color": "#212121",
-            "fontSize": 12,
-            "fontWeight": "bold"
-        },
-<<<<<<< HEAD
-        "overflow": "auto",
         "marginLeft": -5,
         "background": "transparent",
         "content": {
+            "background": "white",
+            "color": "#212121",
+            "margin": 4,
+            "height": 25,
+            "border": {
+                "color": "#BDBDBD",
+                "width": 1
+            },
+            "fontSize": 12,
             "radius": 2,
-            "margin": 4,
-            "color": "#212121",
+            "highlighted": {
+                "background": "#FF4081"
+            },
             "disabled": {
                 "background": "#f2f2f2",
                 "color": "#757575"
-            },
-            "border": {
-                "color": "#BDBDBD",
-                "width": 1
-            },
-            "fontSize": 12,
-            "background": "white",
-            "highlighted": {
-                "background": "#FF4081"
-            },
-            "height": 25
+            }
+        },
+        "overflow": "auto",
+        "height": 40,
+        "label": {
+            "fontWeight": "bold",
+            "color": "#212121",
+            "fontSize": 12
         },
         "marginRight": 10,
-        "height": 40
-=======
-        "content": {
-            "background": "white",
-            "color": "#212121",
-            "fontSize": 12,
-            "height": 25,
-            "margin": 4,
-            "radius": 2,
-            "border": {
-                "color": "#BDBDBD",
-                "width": 1
-            },
-            "highlighted": {
-                "background": "#FF4081"
-            },
-            "disabled": {
-                "background": "#f2f2f2",
-                "color": "#757575"
-            }
-        },
         "selector": {
+            "background": "transparent",
+            "width": 15,
             "height": 23,
-            "width": 15,
-            "background": "transparent",
-            "color": "#FF4081",
             "fontSize": 14,
-            "radius": 1
-        }
->>>>>>> 1cdd135a
-    },
-    "input": {
-        "tabBar": {
-            "background": "white",
-            "border": {
-                "color": "#BDBDBD",
-                "width": 1
-<<<<<<< HEAD
-            },
-            "background": "white"
-=======
-            }
->>>>>>> 1cdd135a
-        }
-    },
-    "splitview": {
-        "handleWidth": 2,
-        "handleHeight": 2,
-        "handleColor": "#BDBDBD"
+            "radius": 1,
+            "color": "#FF4081"
+        }
+    },
+    "editor": {
+        "background": "white",
+        "color": "black",
+        "selection": "#2d2d91",
+        "lineHighlight": {
+            "background": "#1ae8e8e8",
+            "border": {
+                "color": "#1ab2b2b2"
+            }
+        },
+        "issue": {
+            "error": {
+                "darkColor": "#ffb998",
+                "lightColor": "#10ff5000"
+            },
+            "information": {
+                "darkColor": "#99c8ff",
+                "lightColor": "#100075ff"
+            },
+            "warning": {
+                "darkColor": "#ffe39d",
+                "lightColor": "#10ffb90a"
+            }
+        },
+        "keywords": {
+            "comment": {
+                "color": "green"
+            },
+            "register": {
+                "color": "#f59332"
+            },
+            "label": {
+                "color": "#FF4081"
+            },
+            "instruction": {
+                "color": "#2196F3"
+            },
+            "immediate": {
+                "color": "#a86c0d"
+            }
+        },
+        "breakpoint": {
+            "color": "#FF4081"
+        },
+        "executionLineHighlight": {
+            "background": "#1a2196F3",
+            "border": {
+                "color": "transparent"
+            }
+        },
+        "sidebar": {
+            "background": "#e8e8e8",
+            "lineNumber": {
+                "color": "gray"
+            }
+        },
+        "macro": {
+            "background": "#f5f5f5"
+        }
+    },
+    "button": {
+        "color": "#FFFFFF",
+        "height": 40,
+        "radius": 4,
+        "fontSize": 16,
+        "border": {
+            "color": "#82c4f8",
+            "width": 2
+        },
+        "disabled": {
+            "background": "#BDBDBD",
+            "color": "#212121",
+            "border": {
+                "color": "#d7d7d7"
+            }
+        }
     }
 }