--- conflicted
+++ resolved
@@ -30,23 +30,13 @@
         }
     },
     "createProject": {
-<<<<<<< HEAD
+
         "marginTop": 10,
-=======
-        "section": {
-            "borderWidth": 1,
-            "borderColor": "#BDBDBD",
-            "margin": 20,
-            "fontSize": 20,
-            "height": 50
-        },
->>>>>>> 2941cfea
         "button": {
             "background": "#2196F3",
             "width": 160,
             "marginTop": 10
         },
-<<<<<<< HEAD
         "name": {
             "length": 80
         },
@@ -103,20 +93,10 @@
             "fontSize": 12,
             "color": "#212121",
             "fontWeight": "bold"
-=======
-        "marginTop": 10,
-        "width": 280,
-        "name": {
-            "length": 80
->>>>>>> 2941cfea
         }
     },
     "button": {
         "color": "#FFFFFF",
-<<<<<<< HEAD
-=======
-        "fontSize": 16,
->>>>>>> 2941cfea
         "border": {
             "width": 2,
             "color": "#82c4f8"
@@ -129,21 +109,7 @@
             "color": "#212121"
         },
         "radius": 4,
-<<<<<<< HEAD
         "height": 40,
         "fontSize": 16
-=======
-        "height": 40
-    },
-    "window": {
-        "background": "white",
-        "initialHeight": 350,
-        "initialWidth": 300,
-        "height": 0.9,
-        "width": 0.9
-    },
-    "register": {
-        "border": 10
->>>>>>> 2941cfea
     }
 }