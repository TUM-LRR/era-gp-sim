{
<<<<<<< HEAD
    "window": {
        "initialHeight": 350,
        "width": 0.9,
        "background": "white",
        "initialWidth": 300,
        "height": 0.9
    },
    "button": {
        "disabled": {
            "background": "#BDBDBD",
            "border": {
                "color": "#d7d7d7"
            },
            "color": "#212121"
        },
        "height": 40,
        "color": "#FFFFFF",
        "border": {
            "width": 2,
            "color": "#82c4f8"
        },
        "fontSize": 16,
        "radius": 4
    },
    "editor": {
        "selection": "#2d2d91",
        "lineHighlight": {
            "background": "#1ae8e8e8",
            "border": {
                "color": "#1ab2b2b2"
            }
        },
        "keywords": {
            "instruction": {
                "color": "#2196F3"
            },
            "comment": {
                "color": "green"
            },
            "immediate": {
                "color": "#a86c0d"
            },
            "label": {
                "color": "#FF4081"
            },
=======
    "createProject": {
        "width": 280,
        "name": {
            "length": 80
        },
        "marginTop": 10,
        "button": {
            "width": 160,
            "background": "#2196F3",
            "marginTop": 10
        },
        "section": {
            "margin": 20,
            "fontSize": 20,
            "borderWidth": 1,
            "height": 50,
            "borderColor": "#BDBDBD"
        }
    },
    "settings": {
        "h2": {
            "fontSize": 13,
            "marginTop": 8,
            "color": "#757575",
            "marginBottom": 10
        },
        "hr": {
            "height": 1,
            "color": "#BDBDBD"
        },
        "section": {
            "height": 95,
            "paddingBottom": 5
        },
        "h1": {
            "fontSize": 16,
            "padding": 10,
            "color": "#212121"
        },
        "paddingTop": 15,
        "snapshots": {
            "button": {
                "fontSize": 14,
                "background": "#FFFFFF",
                "paddingRight": 20,
                "paddingLeft": 10
            }
        }
    },
    "editor": {
        "selection": "#2d2d91",
        "executionLineHighlight": {
            "border": {
                "color": "transparent"
            },
            "background": "#1a2196F3"
        },
        "breakpoint": {
            "color": "#FF4081"
        },
        "keywords": {
            "immediate": {
                "color": "#a86c0d"
            },
            "label": {
                "color": "#FF4081"
            },
            "instruction": {
                "color": "#2196F3"
            },
>>>>>>> e5a5f1ec
            "register": {
                "color": "#f59332"
            }
        },
<<<<<<< HEAD
        "issue": {
            "information": {
                "darkColor": "#99c8ff",
                "lightColor": "#100075ff"
=======
        "macro": {
            "background": "#f5f5f5"
        },
        "issue": {
            "error": {
                "darkColor": "#ffb998",
                "lightColor": "#10ff5000"
>>>>>>> e5a5f1ec
            },
            "warning": {
                "darkColor": "#ffe39d",
                "lightColor": "#10ffb90a"
            },
<<<<<<< HEAD
            "error": {
                "darkColor": "#ffb998",
                "lightColor": "#10ff5000"
            }
        },
        "breakpoint": {
            "color": "#FF4081"
=======
            "information": {
                "darkColor": "#99c8ff",
                "lightColor": "#100075ff"
            }
>>>>>>> e5a5f1ec
        },
        "background": "white",
        "sidebar": {
            "background": "#e8e8e8",
            "lineNumber": {
                "color": "gray"
            }
        },
<<<<<<< HEAD
        "executionLineHighlight": {
            "background": "#1a2196F3",
            "border": {
                "color": "transparent"
            }
        },
        "color": "black",
        "background": "white",
        "macro": {
            "background": "#f5f5f5"
        }
    },
    "createProject": {
        "marginTop": 10,
        "width": 280,
        "name": {
            "length": 80
        },
        "button": {
            "marginTop": 10,
            "width": 160,
            "background": "#2196F3"
        },
        "section": {
            "margin": 20,
            "borderColor": "#BDBDBD",
            "borderWidth": 1,
            "fontSize": 20,
            "height": 50
        }
    },
    "settings": {
        "snapshots": {
            "button": {
                "background": "#FFFFFF",
                "paddingRight": 20,
                "fontSize": 14,
                "paddingLeft": 10
            }
        },
        "h2": {
            "marginTop": 8,
            "color": "#757575",
            "fontSize": 13,
            "marginBottom": 10
        },
        "h1": {
            "color": "#212121",
            "fontSize": 16,
            "padding": 10
        },
        "hr": {
            "height": 1,
            "color": "#BDBDBD"
        },
        "section": {
            "height": 95,
            "paddingBottom": 5
        },
        "paddingTop": 15
    },
    "register": {
        "content": {
            "disabled": {
                "background": "#f2f2f2",
                "color": "#757575"
            },
            "margin": 4,
            "highlighted": {
                "background": "#FF4081"
            },
            "height": 25,
            "background": "white",
            "radius": 2,
=======
        "lineHighlight": {
            "border": {
                "color": "#1ab2b2b2"
            },
            "background": "#1ae8e8e8"
        },
        "color": "black"
    },
    "toolbar": {
        "margin": 20,
        "background": "white"
    },
    "window": {
        "width": 0.9,
        "background": "white",
        "height": 0.9,
        "initialHeight": 350,
        "initialWidth": 300
    },
    "register": {
        "label": {
            "fontSize": 12,
            "fontWeight": "bold",
            "color": "#212121"
        },
        "background": "transparent",
        "overflow": "auto",
        "content": {
            "margin": 4,
            "fontSize": 12,
            "height": 25,
            "highlighted": {
                "background": "#FF4081"
            },
>>>>>>> e5a5f1ec
            "border": {
                "width": 1,
                "color": "#BDBDBD"
            },
<<<<<<< HEAD
            "color": "#212121",
            "fontSize": 12
        },
        "height": 40,
        "background": "transparent",
        "label": {
            "fontWeight": "bold",
            "color": "#212121",
            "fontSize": 12
        },
=======
            "disabled": {
                "background": "#f2f2f2",
                "color": "#757575"
            },
            "background": "white",
            "radius": 2,
            "color": "#212121"
        },
        "marginLeft": -5,
>>>>>>> e5a5f1ec
        "marginRight": 10,
        "selector": {
            "width": 15,
            "height": 23,
<<<<<<< HEAD
            "background": "transparent",
            "fontSize": 14,
            "radius": 1
        },
        "overflow": "auto",
        "marginLeft": -5
    },
    "toolbar": {
        "margin": 20,
        "background": "white"
    },
    "memory": {
        "addButton": {
            "color": "#FF4081",
            "width": 30,
            "height": 23,
            "fontWeight": "bold",
            "marginBottom": 1,
            "background": "white",
            "fontSize": 14
        },
        "divider": {
            "width": 1,
            "color": "#BDBDBD"
        },
        "cell": {
            "width": 80,
            "height": 24,
            "borderRadius": 3,
            "borderColor": "#BDBDBD",
            "background": "transparent",
            "color": "#212121",
            "fontSize": 12
        },
        "address": {
            "color": "#212121",
            "width": 80,
            "fontSize": 12,
            "fontWeight": "normal",
            "background": "transparent",
            "marginLeft": -10
        },
        "header": {
            "fontWeight": "bold",
            "height": 25,
            "background": "transparent",
            "fontSize": 12,
            "remove": {
                "color": "#FF4081",
                "fontSize": 16,
                "fontWeight": "bold",
                "marginLeft": 7,
                "background": "transparent",
                "marginBottom": 2
            }
=======
            "radius": 1,
            "color": "#FF4081"
        }
    },
    "button": {
        "fontSize": 16,
        "height": 40,
        "border": {
            "width": 2,
            "color": "#82c4f8"
        },
        "disabled": {
            "border": {
                "color": "#d7d7d7"
            },
            "background": "#BDBDBD",
            "color": "#212121"
        },
        "radius": 4,
        "color": "#FFFFFF"
    },
    "input": {
        "tabBar": {
            "border": {
                "width": 1,
                "color": "#BDBDBD"
            },
            "background": "red"
>>>>>>> e5a5f1ec
        }
    }
}<|MERGE_RESOLUTION|>--- conflicted
+++ resolved
@@ -1,51 +1,89 @@
 {
-<<<<<<< HEAD
-    "window": {
-        "initialHeight": 350,
-        "width": 0.9,
-        "background": "white",
-        "initialWidth": 300,
-        "height": 0.9
-    },
-    "button": {
-        "disabled": {
-            "background": "#BDBDBD",
-            "border": {
-                "color": "#d7d7d7"
-            },
-            "color": "#212121"
-        },
-        "height": 40,
-        "color": "#FFFFFF",
-        "border": {
-            "width": 2,
-            "color": "#82c4f8"
-        },
-        "fontSize": 16,
-        "radius": 4
-    },
-    "editor": {
-        "selection": "#2d2d91",
-        "lineHighlight": {
-            "background": "#1ae8e8e8",
-            "border": {
-                "color": "#1ab2b2b2"
-            }
-        },
-        "keywords": {
-            "instruction": {
-                "color": "#2196F3"
-            },
-            "comment": {
-                "color": "green"
-            },
-            "immediate": {
-                "color": "#a86c0d"
-            },
-            "label": {
-                "color": "#FF4081"
-            },
-=======
+    "memory": {
+        "addButton": {
+            "width": 30,
+            "color": "#FF4081",
+            "fontWeight": "bold",
+            "marginBottom": 1,
+            "background": "white",
+            "fontSize": 14,
+            "height": 23
+        },
+        "address": {
+            "width": 80,
+            "color": "#212121",
+            "marginLeft": -10,
+            "background": "transparent",
+            "fontSize": 12,
+            "fontWeight": "normal"
+        },
+        "header": {
+            "background": "transparent",
+            "fontSize": 12,
+            "height": 25,
+            "fontWeight": "bold",
+            "remove": {
+                "color": "#FF4081",
+                "marginLeft": 7,
+                "marginBottom": 2,
+                "background": "transparent",
+                "fontSize": 16,
+                "fontWeight": "bold"
+            }
+        },
+        "divider": {
+            "width": 1,
+            "color": "#BDBDBD"
+        },
+        "cell": {
+            "width": 80,
+            "color": "#212121",
+            "borderRadius": 3,
+            "borderColor": "#BDBDBD",
+            "background": "transparent",
+            "fontSize": 12,
+            "height": 24
+        }
+    },
+    "register": {
+        "selector": {
+            "width": 15,
+            "color": "#FF4081",
+            "radius": 1,
+            "background": "transparent",
+            "fontSize": 14,
+            "height": 23
+        },
+        "content": {
+            "color": "#212121",
+            "fontSize": 12,
+            "border": {
+                "width": 1,
+                "color": "#BDBDBD"
+            },
+            "disabled": {
+                "background": "#f2f2f2",
+                "color": "#757575"
+            },
+            "radius": 2,
+            "background": "white",
+            "margin": 4,
+            "highlighted": {
+                "background": "#FF4081"
+            },
+            "height": 25
+        },
+        "marginLeft": -5,
+        "label": {
+            "color": "#212121",
+            "fontSize": 12,
+            "fontWeight": "bold"
+        },
+        "background": "transparent",
+        "overflow": "auto",
+        "marginRight": 10,
+        "height": 40
+    },
     "createProject": {
         "width": 280,
         "name": {
@@ -58,103 +96,114 @@
             "marginTop": 10
         },
         "section": {
+            "fontSize": 20,
             "margin": 20,
-            "fontSize": 20,
             "borderWidth": 1,
             "height": 50,
             "borderColor": "#BDBDBD"
         }
     },
+    "input": {
+        "tabBar": {
+            "background": "white",
+            "border": {
+                "width": 1,
+                "color": "#BDBDBD"
+            }
+        }
+    },
+    "button": {
+        "color": "#FFFFFF",
+        "fontSize": 16,
+        "disabled": {
+            "background": "#BDBDBD",
+            "border": {
+                "color": "#d7d7d7"
+            },
+            "color": "#212121"
+        },
+        "border": {
+            "width": 2,
+            "color": "#82c4f8"
+        },
+        "radius": 4,
+        "height": 40
+    },
+    "toolbar": {
+        "background": "white",
+        "margin": 20
+    },
     "settings": {
+        "snapshots": {
+            "button": {
+                "paddingRight": 20,
+                "background": "#FFFFFF",
+                "fontSize": 14,
+                "paddingLeft": 10
+            }
+        },
         "h2": {
+            "marginTop": 8,
             "fontSize": 13,
-            "marginTop": 8,
             "color": "#757575",
             "marginBottom": 10
         },
+        "h1": {
+            "color": "#212121",
+            "fontSize": 16,
+            "padding": 10
+        },
         "hr": {
-            "height": 1,
-            "color": "#BDBDBD"
-        },
+            "color": "#BDBDBD",
+            "height": 1
+        },
+        "paddingTop": 15,
         "section": {
-            "height": 95,
-            "paddingBottom": 5
-        },
-        "h1": {
-            "fontSize": 16,
-            "padding": 10,
-            "color": "#212121"
-        },
-        "paddingTop": 15,
-        "snapshots": {
-            "button": {
-                "fontSize": 14,
-                "background": "#FFFFFF",
-                "paddingRight": 20,
-                "paddingLeft": 10
-            }
-        }
+            "paddingBottom": 5,
+            "height": 95
+        }
+    },
+    "window": {
+        "width": 0.9,
+        "initialWidth": 300,
+        "background": "white",
+        "initialHeight": 350,
+        "height": 0.9
     },
     "editor": {
-        "selection": "#2d2d91",
-        "executionLineHighlight": {
-            "border": {
-                "color": "transparent"
-            },
-            "background": "#1a2196F3"
-        },
-        "breakpoint": {
-            "color": "#FF4081"
-        },
+        "issue": {
+            "error": {
+                "lightColor": "#10ff5000",
+                "darkColor": "#ffb998"
+            },
+            "warning": {
+                "lightColor": "#10ffb90a",
+                "darkColor": "#ffe39d"
+            },
+            "information": {
+                "lightColor": "#100075ff",
+                "darkColor": "#99c8ff"
+            }
+        },
+        "color": "black",
         "keywords": {
+            "label": {
+                "color": "#FF4081"
+            },
+            "register": {
+                "color": "#f59332"
+            },
+            "comment": {
+                "color": "green"
+            },
             "immediate": {
                 "color": "#a86c0d"
             },
-            "label": {
-                "color": "#FF4081"
-            },
             "instruction": {
                 "color": "#2196F3"
-            },
->>>>>>> e5a5f1ec
-            "register": {
-                "color": "#f59332"
-            }
-        },
-<<<<<<< HEAD
-        "issue": {
-            "information": {
-                "darkColor": "#99c8ff",
-                "lightColor": "#100075ff"
-=======
-        "macro": {
-            "background": "#f5f5f5"
-        },
-        "issue": {
-            "error": {
-                "darkColor": "#ffb998",
-                "lightColor": "#10ff5000"
->>>>>>> e5a5f1ec
-            },
-            "warning": {
-                "darkColor": "#ffe39d",
-                "lightColor": "#10ffb90a"
-            },
-<<<<<<< HEAD
-            "error": {
-                "darkColor": "#ffb998",
-                "lightColor": "#10ff5000"
-            }
-        },
-        "breakpoint": {
-            "color": "#FF4081"
-=======
-            "information": {
-                "darkColor": "#99c8ff",
-                "lightColor": "#100075ff"
-            }
->>>>>>> e5a5f1ec
-        },
+            }
+        },
+        "selection": "#2d2d91",
         "background": "white",
         "sidebar": {
             "background": "#e8e8e8",
@@ -162,233 +211,23 @@
                 "color": "gray"
             }
         },
-<<<<<<< HEAD
+        "breakpoint": {
+            "color": "#FF4081"
+        },
+        "lineHighlight": {
+            "background": "#1ae8e8e8",
+            "border": {
+                "color": "#1ab2b2b2"
+            }
+        },
+        "macro": {
+            "background": "#f5f5f5"
+        },
         "executionLineHighlight": {
             "background": "#1a2196F3",
             "border": {
                 "color": "transparent"
             }
-        },
-        "color": "black",
-        "background": "white",
-        "macro": {
-            "background": "#f5f5f5"
-        }
-    },
-    "createProject": {
-        "marginTop": 10,
-        "width": 280,
-        "name": {
-            "length": 80
-        },
-        "button": {
-            "marginTop": 10,
-            "width": 160,
-            "background": "#2196F3"
-        },
-        "section": {
-            "margin": 20,
-            "borderColor": "#BDBDBD",
-            "borderWidth": 1,
-            "fontSize": 20,
-            "height": 50
-        }
-    },
-    "settings": {
-        "snapshots": {
-            "button": {
-                "background": "#FFFFFF",
-                "paddingRight": 20,
-                "fontSize": 14,
-                "paddingLeft": 10
-            }
-        },
-        "h2": {
-            "marginTop": 8,
-            "color": "#757575",
-            "fontSize": 13,
-            "marginBottom": 10
-        },
-        "h1": {
-            "color": "#212121",
-            "fontSize": 16,
-            "padding": 10
-        },
-        "hr": {
-            "height": 1,
-            "color": "#BDBDBD"
-        },
-        "section": {
-            "height": 95,
-            "paddingBottom": 5
-        },
-        "paddingTop": 15
-    },
-    "register": {
-        "content": {
-            "disabled": {
-                "background": "#f2f2f2",
-                "color": "#757575"
-            },
-            "margin": 4,
-            "highlighted": {
-                "background": "#FF4081"
-            },
-            "height": 25,
-            "background": "white",
-            "radius": 2,
-=======
-        "lineHighlight": {
-            "border": {
-                "color": "#1ab2b2b2"
-            },
-            "background": "#1ae8e8e8"
-        },
-        "color": "black"
-    },
-    "toolbar": {
-        "margin": 20,
-        "background": "white"
-    },
-    "window": {
-        "width": 0.9,
-        "background": "white",
-        "height": 0.9,
-        "initialHeight": 350,
-        "initialWidth": 300
-    },
-    "register": {
-        "label": {
-            "fontSize": 12,
-            "fontWeight": "bold",
-            "color": "#212121"
-        },
-        "background": "transparent",
-        "overflow": "auto",
-        "content": {
-            "margin": 4,
-            "fontSize": 12,
-            "height": 25,
-            "highlighted": {
-                "background": "#FF4081"
-            },
->>>>>>> e5a5f1ec
-            "border": {
-                "width": 1,
-                "color": "#BDBDBD"
-            },
-<<<<<<< HEAD
-            "color": "#212121",
-            "fontSize": 12
-        },
-        "height": 40,
-        "background": "transparent",
-        "label": {
-            "fontWeight": "bold",
-            "color": "#212121",
-            "fontSize": 12
-        },
-=======
-            "disabled": {
-                "background": "#f2f2f2",
-                "color": "#757575"
-            },
-            "background": "white",
-            "radius": 2,
-            "color": "#212121"
-        },
-        "marginLeft": -5,
->>>>>>> e5a5f1ec
-        "marginRight": 10,
-        "selector": {
-            "width": 15,
-            "height": 23,
-<<<<<<< HEAD
-            "background": "transparent",
-            "fontSize": 14,
-            "radius": 1
-        },
-        "overflow": "auto",
-        "marginLeft": -5
-    },
-    "toolbar": {
-        "margin": 20,
-        "background": "white"
-    },
-    "memory": {
-        "addButton": {
-            "color": "#FF4081",
-            "width": 30,
-            "height": 23,
-            "fontWeight": "bold",
-            "marginBottom": 1,
-            "background": "white",
-            "fontSize": 14
-        },
-        "divider": {
-            "width": 1,
-            "color": "#BDBDBD"
-        },
-        "cell": {
-            "width": 80,
-            "height": 24,
-            "borderRadius": 3,
-            "borderColor": "#BDBDBD",
-            "background": "transparent",
-            "color": "#212121",
-            "fontSize": 12
-        },
-        "address": {
-            "color": "#212121",
-            "width": 80,
-            "fontSize": 12,
-            "fontWeight": "normal",
-            "background": "transparent",
-            "marginLeft": -10
-        },
-        "header": {
-            "fontWeight": "bold",
-            "height": 25,
-            "background": "transparent",
-            "fontSize": 12,
-            "remove": {
-                "color": "#FF4081",
-                "fontSize": 16,
-                "fontWeight": "bold",
-                "marginLeft": 7,
-                "background": "transparent",
-                "marginBottom": 2
-            }
-=======
-            "radius": 1,
-            "color": "#FF4081"
-        }
-    },
-    "button": {
-        "fontSize": 16,
-        "height": 40,
-        "border": {
-            "width": 2,
-            "color": "#82c4f8"
-        },
-        "disabled": {
-            "border": {
-                "color": "#d7d7d7"
-            },
-            "background": "#BDBDBD",
-            "color": "#212121"
-        },
-        "radius": 4,
-        "color": "#FFFFFF"
-    },
-    "input": {
-        "tabBar": {
-            "border": {
-                "width": 1,
-                "color": "#BDBDBD"
-            },
-            "background": "red"
->>>>>>> e5a5f1ec
         }
     }
 }