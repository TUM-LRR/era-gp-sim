--- conflicted
+++ resolved
@@ -1,18 +1,6 @@
 {
-<<<<<<< HEAD
-  "name": "no-deps",
-  "endianness": "little",
-  "alignment-behavior": "strict",
-  "word-size": 32,
-  "byte-size": 8,
-  "units": [
-    {
-      "name": "cpu",
-      "registers": [
-=======
     "name": "no-deps",
     "instructions": [
->>>>>>> 4f40fda0
         {
             "format": "R",
             "mnemonic": "add",
@@ -29,29 +17,6 @@
                 "function": 3
             }
         }
-<<<<<<< HEAD
-      ]
-    }
-  ],
-  "instructions": [
-    {
-      "mnemonic": "add",
-      "format": "R",
-      "key": {
-        "opcode": 6,
-        "function": 3
-      }
-    },
-    {
-      "mnemonic": "sub",
-      "format": "R",
-      "key": {
-        "opcode": 9,
-        "function": 3
-      }
-    }
-  ]
-=======
     ],
     "word-size": 32,
     "byte-size": 8,
@@ -86,5 +51,4 @@
             ]
         }
     ]
->>>>>>> 4f40fda0
 }