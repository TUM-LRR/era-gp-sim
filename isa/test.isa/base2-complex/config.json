--- conflicted
+++ resolved
@@ -1,20 +1,4 @@
 {
-<<<<<<< HEAD
-  "name": "base2-complex",
-  "extends": "base3-cycle",
-  "reset-units": false,
-  "instructions": [
-    {
-      "mnemonic": "sll",
-      "format": "R",
-      "key": {
-        "opcode": 6,
-        "function": 6,
-        "width": 6
-      }
-    }
-  ]
-=======
     "extends": "base3-cycle",
     "name": "base2-complex",
     "reset-units": false,
@@ -29,5 +13,4 @@
             }
         }
     ]
->>>>>>> 4f40fda0
 }