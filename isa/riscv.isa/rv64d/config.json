--- conflicted
+++ resolved
@@ -1,63 +1,4 @@
 {
-<<<<<<< HEAD
-  "name": "rv64d",
-  "instructions": [
-    {
-      "mnemonic": "fcvtld",
-      "format": "R",
-      "key": {
-        "opcode": 83,
-        "rs2": 2,
-        "funct7": 97
-      }
-    },
-    {
-      "mnemonic": "fcvtlud",
-      "format": "R",
-      "key": {
-        "opcode": 83,
-        "rs2": 3,
-        "funct7": 97
-      }
-    },
-    {
-      "mnemonic": "fmvxd",
-      "format": "R",
-      "key": {
-        "opcode": 83,
-        "rs2": 0,
-        "funct7": 113
-      }
-    },
-    {
-      "mnemonic": "fcvtdl",
-      "format": "R",
-      "key": {
-        "opcode": 83,
-        "rs2": 2,
-        "funct7": 105
-      }
-    },
-    {
-      "mnemonic": "fcvtslu",
-      "format": "R",
-      "key": {
-        "opcode": 83,
-        "rs2": 3,
-        "funct7": 105
-      }
-    },
-    {
-      "mnemonic": "fmvdx",
-      "format": "R",
-      "key": {
-        "opcode": 83,
-        "rs2": 0,
-        "funct7": 121
-      }
-    }
-  ]
-=======
     "name": "rv64d",
     "instructions": [
         {
@@ -115,5 +56,4 @@
             }
         }
     ]
->>>>>>> 4f40fda0
 }