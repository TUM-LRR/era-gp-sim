{
<<<<<<< HEAD
  "name": "rv32f",
  "instructions": [
    {
      "mnemonic": "flw",
      "format": "I",
      "key": {
        "opcode": 7,
        "funct3": 2
      }
    },
    {
      "mnemonic": "fsw",
      "format": "S",
      "key": {
        "opcode": 39,
        "funct3": 2
      }
    },
    {
      "mnemonic": "fmadds",
      "format": "S",
      "key": {
        "opcode": 67,
        "funct2": 0
      }
    },
    {
      "mnemonic": "fmsubs",
      "format": "S",
      "key": {
        "opcode": 71,
        "funct2": 0
      }
    },
    {
      "mnemonic": "fnmsubs",
      "format": "S",
      "key": {
        "opcode": 75,
        "funct2": 0
      }
    },
    {
      "mnemonic": "fnmadds",
      "format": "S",
      "key": {
        "opcode": 79,
        "funct7": 0
      }
    },
    {
      "mnemonic": "fadds",
      "format": "R",
      "key": {
        "opcode": 83,
        "funct7": 0
      }
    },
    {
      "mnemonic": "fsubs",
      "format": "R",
      "key": {
        "opcode": 83,
        "funct7": 4
      }
    },
    {
      "mnemonic": "fmuls",
      "format": "R",
      "key": {
        "opcode": 83,
        "funct7": 8
      }
    },
    {
      "mnemonic": "fdivs",
      "format": "R",
      "key": {
        "opcode": 83,
        "funct7": 12
      }
    },
    {
      "mnemonic": "fsqrts",
      "format": "R",
      "key": {
        "opcode": 83,
        "funct7": 44,
        "rs2": 0
      }
    },
    {
      "mnemonic": "fsgnjs",
      "format": "R",
      "key": {
        "opcode": 83,
        "funct3": 0,
        "funct7": 16
      }
    },
    {
      "mnemonic": "fsgnjns",
      "format": "R",
      "key": {
        "opcode": 83,
        "funct3": 1,
        "funct7": 16
      }
    },
    {
      "mnemonic": "fsgnjxs",
      "format": "R",
      "key": {
        "opcode": 83,
        "funct3": 2,
        "funct7": 16
      }
    },
    {
      "mnemonic": "fmins",
      "format": "R",
      "key": {
        "opcode": 83,
        "funct3": 0,
        "funct7": 20
      }
    },
    {
      "mnemonic": "fcvtws",
      "format": "R",
      "key": {
        "opcode": 83,
        "funct7": 96,
        "rs2": 0
      }
    },
    {
      "mnemonic": "fcvtwus",
      "format": "R",
      "key": {
        "opcode": 83,
        "funct7": 96,
        "rs2": 1
      }
    },
    {
      "mnemonic": "fmvxs",
      "format": "R",
      "key": {
        "opcode": 83,
        "funct3": 0,
        "funct7": 112,
        "rs2": 0
      }
    },
    {
      "mnemonic": "feqs",
      "format": "R",
      "key": {
        "opcode": 83,
        "funct3": 2,
        "funct7": 80
      }
    },
    {
      "mnemonic": "flts",
      "format": "R",
      "key": {
        "opcode": 83,
        "funct3": 1,
        "funct7": 80
      }
    },
    {
      "mnemonic": "fles",
      "format": "R",
      "key": {
        "opcode": 83,
        "funct3": 0,
        "funct7": 80
      }
    },
    {
      "mnemonic": "fclasss",
      "format": "R",
      "key": {
        "opcode": 83,
        "funct3": 1,
        "funct7": 112,
        "rs2": 0
      }
    },
    {
      "mnemonic": "fcvtsw",
      "format": "R",
      "key": {
        "opcode": 83,
        "funct7": 104,
        "rs2": 0
      }
    },
    {
      "mnemonic": "fcvtswu",
      "format": "R",
      "key": {
        "opcode": 83,
        "funct7": 104,
        "rs2": 1
      }
    },
    {
      "mnemonic": "fmvsx",
      "format": "R",
      "key": {
        "opcode": 83,
        "funct3": 0,
        "funct7": 120,
        "rs2": 0
      }
    },
    {
      "mnemonic": "frcsr",
      "format": "I",
      "key": {
        "opcode": 115,
        "funct3": 2,
        "funct7": 3,
        "rs1": 0
      }
    },
    {
      "mnemonic": "frrm",
      "format": "I",
      "key": {
        "opcode": 115,
        "funct3": 2,
        "funct7": 2,
        "rs1": 0
      }
    },
    {
      "mnemonic": "frflags",
      "format": "I",
      "key": {
        "opcode": 115,
        "funct3": 2,
        "funct7": 1,
        "rs1": 0
      }
    },
    {
      "mnemonic": "fscsr",
      "format": "I",
      "key": {
        "opcode": 115,
        "funct3": 1,
        "funct7": 3
      }
    },
    {
      "mnemonic": "fsrm",
      "format": "I",
      "key": {
        "opcode": 115,
        "funct3": 1,
        "funct7": 2
      }
    },
    {
      "mnemonic": "fsflags",
      "format": "I",
      "key": {
        "opcode": 115,
        "funct3": 1,
        "funct7": 1
      }
    },
    {
      "mnemonic": "fsrmi",
      "format": "I",
      "key": {
        "opcode": 115,
        "funct3": 5,
        "funct7": 2,
        "rs1": 0
      }
    },
    {
      "mnemonic": "fsflagsi",
      "format": "I",
      "key": {
        "opcode": 115,
        "funct3": 5,
        "funct7": 1,
        "rs1": 0
      }
    }
  ],
  "units": [
    {
      "name": "cpu",
      "registers": [
        {
          "name": "f1",
          "id": 1,
          "size": 32,
          "type": "float"
        },
        {
          "name": "f2",
          "id": 2,
          "size": 32,
          "type": "float"
        },
        {
          "name": "f3",
          "id": 3,
          "size": 32,
          "type": "float"
        },
        {
          "name": "f4",
          "id": 4,
          "size": 32,
          "type": "float"
        },
        {
          "name": "f5",
          "id": 5,
          "size": 32,
          "type": "float"
        },
        {
          "name": "f6",
          "id": 6,
          "size": 32,
          "type": "float"
        },
        {
          "name": "f7",
          "id": 7,
          "size": 32,
          "type": "float"
        },
        {
          "name": "f8",
          "id": 8,
          "size": 32,
          "type": "float"
        },
        {
          "name": "f9",
          "id": 9,
          "size": 32,
          "type": "float"
        },
        {
          "name": "f10",
          "id": 10,
          "size": 32,
          "type": "float"
        },
        {
          "name": "f11",
          "id": 11,
          "size": 32,
          "type": "float"
        },
        {
          "name": "f12",
          "id": 12,
          "size": 32,
          "type": "float"
        },
        {
          "name": "f13",
          "id": 13,
          "size": 32,
          "type": "float"
        },
        {
          "name": "f14",
          "id": 14,
          "size": 32,
          "type": "float"
        },
        {
          "name": "f15",
          "id": 15,
          "size": 32,
          "type": "float"
        },
        {
          "name": "f16",
          "id": 16,
          "size": 32,
          "type": "float"
        },
        {
          "name": "f17",
          "id": 17,
          "size": 32,
          "type": "float"
        },
        {
          "name": "f18",
          "id": 18,
          "size": 32,
          "type": "float"
        },
        {
          "name": "f19",
          "id": 19,
          "size": 32,
          "type": "float"
        },
=======
    "name": "rv32f",
    "instructions": [
>>>>>>> 4f40fda0
        {
            "format": "I",
            "mnemonic": "flw",
            "key": {
                "opcode": 7,
                "funct3": 2
            }
        },
        {
            "format": "S",
            "mnemonic": "fsw",
            "key": {
                "opcode": 39,
                "funct3": 2
            }
        },
        {
            "format": "S",
            "mnemonic": "fmadds",
            "key": {
                "opcode": 67,
                "funct2": 0
            }
        },
        {
            "format": "S",
            "mnemonic": "fmsubs",
            "key": {
                "opcode": 71,
                "funct2": 0
            }
        },
        {
            "format": "S",
            "mnemonic": "fnmsubs",
            "key": {
                "opcode": 75,
                "funct2": 0
            }
        },
        {
            "format": "S",
            "mnemonic": "fnmadds",
            "key": {
                "opcode": 79,
                "funct7": 0
            }
        },
        {
            "format": "R",
            "mnemonic": "fadds",
            "key": {
                "opcode": 83,
                "funct7": 0
            }
        },
        {
            "format": "R",
            "mnemonic": "fsubs",
            "key": {
                "opcode": 83,
                "funct7": 4
            }
        },
        {
            "format": "R",
            "mnemonic": "fmuls",
            "key": {
                "opcode": 83,
                "funct7": 8
            }
        },
        {
            "format": "R",
            "mnemonic": "fdivs",
            "key": {
                "opcode": 83,
                "funct7": 12
            }
        },
        {
            "format": "R",
            "mnemonic": "fsqrts",
            "key": {
                "opcode": 83,
                "rs2": 0,
                "funct7": 44
            }
        },
        {
            "format": "R",
            "mnemonic": "fsgnjs",
            "key": {
                "opcode": 83,
                "funct3": 0,
                "funct7": 16
            }
        },
        {
            "format": "R",
            "mnemonic": "fsgnjns",
            "key": {
                "opcode": 83,
                "funct3": 1,
                "funct7": 16
            }
        },
        {
            "format": "R",
            "mnemonic": "fsgnjxs",
            "key": {
                "opcode": 83,
                "funct3": 2,
                "funct7": 16
            }
        },
        {
            "format": "R",
            "mnemonic": "fmins",
            "key": {
                "opcode": 83,
                "funct3": 0,
                "funct7": 20
            }
        },
        {
            "format": "R",
            "mnemonic": "fcvtws",
            "key": {
                "opcode": 83,
                "rs2": 0,
                "funct7": 96
            }
        },
        {
            "format": "R",
            "mnemonic": "fcvtwus",
            "key": {
                "opcode": 83,
                "rs2": 1,
                "funct7": 96
            }
        },
        {
            "format": "R",
            "mnemonic": "fmvxs",
            "key": {
                "opcode": 83,
                "rs2": 0,
                "funct3": 0,
                "funct7": 112
            }
        },
        {
            "format": "R",
            "mnemonic": "feqs",
            "key": {
                "opcode": 83,
                "funct3": 2,
                "funct7": 80
            }
        },
        {
            "format": "R",
            "mnemonic": "flts",
            "key": {
                "opcode": 83,
                "funct3": 1,
                "funct7": 80
            }
        },
        {
            "format": "R",
            "mnemonic": "fles",
            "key": {
                "opcode": 83,
                "funct3": 0,
                "funct7": 80
            }
        },
        {
            "format": "R",
            "mnemonic": "fclasss",
            "key": {
                "opcode": 83,
                "rs2": 0,
                "funct3": 1,
                "funct7": 112
            }
        },
        {
            "format": "R",
            "mnemonic": "fcvtsw",
            "key": {
                "opcode": 83,
                "rs2": 0,
                "funct7": 104
            }
        },
        {
            "format": "R",
            "mnemonic": "fcvtswu",
            "key": {
                "opcode": 83,
                "rs2": 1,
                "funct7": 104
            }
        },
        {
            "format": "R",
            "mnemonic": "fmvsx",
            "key": {
                "opcode": 83,
                "rs2": 0,
                "funct3": 0,
                "funct7": 120
            }
        },
        {
            "format": "I",
            "mnemonic": "frcsr",
            "key": {
                "opcode": 115,
                "funct3": 2,
                "funct7": 3,
                "rs1": 0
            }
        },
        {
            "format": "I",
            "mnemonic": "frrm",
            "key": {
                "opcode": 115,
                "funct3": 2,
                "funct7": 2,
                "rs1": 0
            }
        },
        {
            "format": "I",
            "mnemonic": "frflags",
            "key": {
                "opcode": 115,
                "funct3": 2,
                "funct7": 1,
                "rs1": 0
            }
        },
        {
            "format": "I",
            "mnemonic": "fscsr",
            "key": {
                "opcode": 115,
                "funct3": 1,
                "funct7": 3
            }
        },
        {
            "format": "I",
            "mnemonic": "fsrm",
            "key": {
                "opcode": 115,
                "funct3": 1,
                "funct7": 2
            }
        },
        {
            "format": "I",
            "mnemonic": "fsflags",
            "key": {
                "opcode": 115,
                "funct3": 1,
                "funct7": 1
            }
        },
        {
            "format": "I",
            "mnemonic": "fsrmi",
            "key": {
                "opcode": 115,
                "funct3": 5,
                "funct7": 2,
                "rs1": 0
            }
        },
        {
            "format": "I",
            "mnemonic": "fsflagsi",
            "key": {
                "opcode": 115,
                "funct3": 5,
                "funct7": 1,
                "rs1": 0
            }
        }
    ],
    "units": [
        {
            "name": "cpu",
            "registers": [
                {
                    "id": 1,
                    "name": "f1",
                    "size": 32,
                    "type": "float"
                },
                {
                    "id": 2,
                    "name": "f2",
                    "size": 32,
                    "type": "float"
                },
                {
                    "id": 3,
                    "name": "f3",
                    "size": 32,
                    "type": "float"
                },
                {
                    "id": 4,
                    "name": "f4",
                    "size": 32,
                    "type": "float"
                },
                {
                    "id": 5,
                    "name": "f5",
                    "size": 32,
                    "type": "float"
                },
                {
                    "id": 6,
                    "name": "f6",
                    "size": 32,
                    "type": "float"
                },
                {
                    "id": 7,
                    "name": "f7",
                    "size": 32,
                    "type": "float"
                },
                {
                    "id": 8,
                    "name": "f8",
                    "size": 32,
                    "type": "float"
                },
                {
                    "id": 9,
                    "name": "f9",
                    "size": 32,
                    "type": "float"
                },
                {
                    "id": 10,
                    "name": "f10",
                    "size": 32,
                    "type": "float"
                },
                {
                    "id": 11,
                    "name": "f11",
                    "size": 32,
                    "type": "float"
                },
                {
                    "id": 12,
                    "name": "f12",
                    "size": 32,
                    "type": "float"
                },
                {
                    "id": 13,
                    "name": "f13",
                    "size": 32,
                    "type": "float"
                },
                {
                    "id": 14,
                    "name": "f14",
                    "size": 32,
                    "type": "float"
                },
                {
                    "id": 15,
                    "name": "f15",
                    "size": 32,
                    "type": "float"
                },
                {
                    "id": 16,
                    "name": "f16",
                    "size": 32,
                    "type": "float"
                },
                {
                    "id": 17,
                    "name": "f17",
                    "size": 32,
                    "type": "float"
                },
                {
                    "id": 18,
                    "name": "f18",
                    "size": 32,
                    "type": "float"
                },
                {
                    "id": 19,
                    "name": "f19",
                    "size": 32,
                    "type": "float"
                },
                {
                    "id": 20,
                    "name": "f20",
                    "size": 32,
                    "type": "float"
                },
                {
                    "id": 21,
                    "name": "f21",
                    "size": 32,
                    "type": "float"
                },
                {
                    "id": 22,
                    "name": "f22",
                    "size": 32,
                    "type": "float"
                },
                {
                    "id": 23,
                    "name": "f23",
                    "size": 32,
                    "type": "float"
                },
                {
                    "id": 24,
                    "name": "f24",
                    "size": 32,
                    "type": "float"
                },
                {
                    "id": 25,
                    "name": "f25",
                    "size": 32,
                    "type": "float"
                },
                {
                    "id": 26,
                    "name": "f26",
                    "size": 32,
                    "type": "float"
                },
                {
                    "id": 27,
                    "name": "f27",
                    "size": 32,
                    "type": "float"
                },
                {
                    "id": 28,
                    "name": "f28",
                    "size": 32,
                    "type": "float"
                },
                {
                    "id": 29,
                    "name": "f29",
                    "size": 32,
                    "type": "float"
                },
                {
                    "id": 30,
                    "name": "f30",
                    "size": 32,
                    "type": "float"
                },
                {
                    "id": 31,
                    "name": "f31",
                    "size": 32,
                    "type": "float"
                },
                {
                    "id": 32,
                    "name": "fcsr",
                    "constituents": [
                        33,
                        34
                    ],
                    "size": 32,
                    "type": "flag"
                },
                {
                    "id": 33,
                    "name": "frm",
                    "size": 3,
                    "type": "flag",
                    "enclosing": 32
                },
                {
                    "id": 34,
                    "name": "fflags",
                    "size": 5,
                    "type": "flag",
                    "enclosing": 32
                }
            ]
        }
    ]
}<|MERGE_RESOLUTION|>--- conflicted
+++ resolved
@@ -1,425 +1,6 @@
 {
-<<<<<<< HEAD
-  "name": "rv32f",
-  "instructions": [
-    {
-      "mnemonic": "flw",
-      "format": "I",
-      "key": {
-        "opcode": 7,
-        "funct3": 2
-      }
-    },
-    {
-      "mnemonic": "fsw",
-      "format": "S",
-      "key": {
-        "opcode": 39,
-        "funct3": 2
-      }
-    },
-    {
-      "mnemonic": "fmadds",
-      "format": "S",
-      "key": {
-        "opcode": 67,
-        "funct2": 0
-      }
-    },
-    {
-      "mnemonic": "fmsubs",
-      "format": "S",
-      "key": {
-        "opcode": 71,
-        "funct2": 0
-      }
-    },
-    {
-      "mnemonic": "fnmsubs",
-      "format": "S",
-      "key": {
-        "opcode": 75,
-        "funct2": 0
-      }
-    },
-    {
-      "mnemonic": "fnmadds",
-      "format": "S",
-      "key": {
-        "opcode": 79,
-        "funct7": 0
-      }
-    },
-    {
-      "mnemonic": "fadds",
-      "format": "R",
-      "key": {
-        "opcode": 83,
-        "funct7": 0
-      }
-    },
-    {
-      "mnemonic": "fsubs",
-      "format": "R",
-      "key": {
-        "opcode": 83,
-        "funct7": 4
-      }
-    },
-    {
-      "mnemonic": "fmuls",
-      "format": "R",
-      "key": {
-        "opcode": 83,
-        "funct7": 8
-      }
-    },
-    {
-      "mnemonic": "fdivs",
-      "format": "R",
-      "key": {
-        "opcode": 83,
-        "funct7": 12
-      }
-    },
-    {
-      "mnemonic": "fsqrts",
-      "format": "R",
-      "key": {
-        "opcode": 83,
-        "funct7": 44,
-        "rs2": 0
-      }
-    },
-    {
-      "mnemonic": "fsgnjs",
-      "format": "R",
-      "key": {
-        "opcode": 83,
-        "funct3": 0,
-        "funct7": 16
-      }
-    },
-    {
-      "mnemonic": "fsgnjns",
-      "format": "R",
-      "key": {
-        "opcode": 83,
-        "funct3": 1,
-        "funct7": 16
-      }
-    },
-    {
-      "mnemonic": "fsgnjxs",
-      "format": "R",
-      "key": {
-        "opcode": 83,
-        "funct3": 2,
-        "funct7": 16
-      }
-    },
-    {
-      "mnemonic": "fmins",
-      "format": "R",
-      "key": {
-        "opcode": 83,
-        "funct3": 0,
-        "funct7": 20
-      }
-    },
-    {
-      "mnemonic": "fcvtws",
-      "format": "R",
-      "key": {
-        "opcode": 83,
-        "funct7": 96,
-        "rs2": 0
-      }
-    },
-    {
-      "mnemonic": "fcvtwus",
-      "format": "R",
-      "key": {
-        "opcode": 83,
-        "funct7": 96,
-        "rs2": 1
-      }
-    },
-    {
-      "mnemonic": "fmvxs",
-      "format": "R",
-      "key": {
-        "opcode": 83,
-        "funct3": 0,
-        "funct7": 112,
-        "rs2": 0
-      }
-    },
-    {
-      "mnemonic": "feqs",
-      "format": "R",
-      "key": {
-        "opcode": 83,
-        "funct3": 2,
-        "funct7": 80
-      }
-    },
-    {
-      "mnemonic": "flts",
-      "format": "R",
-      "key": {
-        "opcode": 83,
-        "funct3": 1,
-        "funct7": 80
-      }
-    },
-    {
-      "mnemonic": "fles",
-      "format": "R",
-      "key": {
-        "opcode": 83,
-        "funct3": 0,
-        "funct7": 80
-      }
-    },
-    {
-      "mnemonic": "fclasss",
-      "format": "R",
-      "key": {
-        "opcode": 83,
-        "funct3": 1,
-        "funct7": 112,
-        "rs2": 0
-      }
-    },
-    {
-      "mnemonic": "fcvtsw",
-      "format": "R",
-      "key": {
-        "opcode": 83,
-        "funct7": 104,
-        "rs2": 0
-      }
-    },
-    {
-      "mnemonic": "fcvtswu",
-      "format": "R",
-      "key": {
-        "opcode": 83,
-        "funct7": 104,
-        "rs2": 1
-      }
-    },
-    {
-      "mnemonic": "fmvsx",
-      "format": "R",
-      "key": {
-        "opcode": 83,
-        "funct3": 0,
-        "funct7": 120,
-        "rs2": 0
-      }
-    },
-    {
-      "mnemonic": "frcsr",
-      "format": "I",
-      "key": {
-        "opcode": 115,
-        "funct3": 2,
-        "funct7": 3,
-        "rs1": 0
-      }
-    },
-    {
-      "mnemonic": "frrm",
-      "format": "I",
-      "key": {
-        "opcode": 115,
-        "funct3": 2,
-        "funct7": 2,
-        "rs1": 0
-      }
-    },
-    {
-      "mnemonic": "frflags",
-      "format": "I",
-      "key": {
-        "opcode": 115,
-        "funct3": 2,
-        "funct7": 1,
-        "rs1": 0
-      }
-    },
-    {
-      "mnemonic": "fscsr",
-      "format": "I",
-      "key": {
-        "opcode": 115,
-        "funct3": 1,
-        "funct7": 3
-      }
-    },
-    {
-      "mnemonic": "fsrm",
-      "format": "I",
-      "key": {
-        "opcode": 115,
-        "funct3": 1,
-        "funct7": 2
-      }
-    },
-    {
-      "mnemonic": "fsflags",
-      "format": "I",
-      "key": {
-        "opcode": 115,
-        "funct3": 1,
-        "funct7": 1
-      }
-    },
-    {
-      "mnemonic": "fsrmi",
-      "format": "I",
-      "key": {
-        "opcode": 115,
-        "funct3": 5,
-        "funct7": 2,
-        "rs1": 0
-      }
-    },
-    {
-      "mnemonic": "fsflagsi",
-      "format": "I",
-      "key": {
-        "opcode": 115,
-        "funct3": 5,
-        "funct7": 1,
-        "rs1": 0
-      }
-    }
-  ],
-  "units": [
-    {
-      "name": "cpu",
-      "registers": [
-        {
-          "name": "f1",
-          "id": 1,
-          "size": 32,
-          "type": "float"
-        },
-        {
-          "name": "f2",
-          "id": 2,
-          "size": 32,
-          "type": "float"
-        },
-        {
-          "name": "f3",
-          "id": 3,
-          "size": 32,
-          "type": "float"
-        },
-        {
-          "name": "f4",
-          "id": 4,
-          "size": 32,
-          "type": "float"
-        },
-        {
-          "name": "f5",
-          "id": 5,
-          "size": 32,
-          "type": "float"
-        },
-        {
-          "name": "f6",
-          "id": 6,
-          "size": 32,
-          "type": "float"
-        },
-        {
-          "name": "f7",
-          "id": 7,
-          "size": 32,
-          "type": "float"
-        },
-        {
-          "name": "f8",
-          "id": 8,
-          "size": 32,
-          "type": "float"
-        },
-        {
-          "name": "f9",
-          "id": 9,
-          "size": 32,
-          "type": "float"
-        },
-        {
-          "name": "f10",
-          "id": 10,
-          "size": 32,
-          "type": "float"
-        },
-        {
-          "name": "f11",
-          "id": 11,
-          "size": 32,
-          "type": "float"
-        },
-        {
-          "name": "f12",
-          "id": 12,
-          "size": 32,
-          "type": "float"
-        },
-        {
-          "name": "f13",
-          "id": 13,
-          "size": 32,
-          "type": "float"
-        },
-        {
-          "name": "f14",
-          "id": 14,
-          "size": 32,
-          "type": "float"
-        },
-        {
-          "name": "f15",
-          "id": 15,
-          "size": 32,
-          "type": "float"
-        },
-        {
-          "name": "f16",
-          "id": 16,
-          "size": 32,
-          "type": "float"
-        },
-        {
-          "name": "f17",
-          "id": 17,
-          "size": 32,
-          "type": "float"
-        },
-        {
-          "name": "f18",
-          "id": 18,
-          "size": 32,
-          "type": "float"
-        },
-        {
-          "name": "f19",
-          "id": 19,
-          "size": 32,
-          "type": "float"
-        },
-=======
     "name": "rv32f",
     "instructions": [
->>>>>>> 4f40fda0
         {
             "format": "I",
             "mnemonic": "flw",
