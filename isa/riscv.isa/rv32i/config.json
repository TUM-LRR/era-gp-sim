{
    "units": [
        {
            "name": "cpu",
            "registers": [
                {
                    "name": "x0",
                    "alias": "zero",
                    "constant": "0x0",
                    "id": 0,
                    "size": 32
                },
                {
                    "name": "x1",
                    "id": 1,
                    "size": 32
                },
                {
                    "name": "x2",
                    "id": 2,
                    "size": 32
                },
                {
                    "name": "x3",
                    "id": 3,
                    "size": 32
                },
                {
                    "name": "x4",
                    "id": 4,
                    "size": 32
                },
                {
                    "name": "x5",
                    "id": 5,
                    "size": 32
                },
                {
                    "name": "x6",
                    "id": 6,
                    "size": 32
                },
                {
                    "name": "x7",
                    "id": 7,
                    "size": 32
                },
                {
                    "name": "x8",
                    "id": 8,
                    "size": 32
                },
                {
                    "name": "x9",
                    "id": 9,
                    "size": 32
                },
                {
                    "name": "x10",
                    "id": 10,
                    "size": 32
                },
                {
                    "name": "x11",
                    "id": 11,
                    "size": 32
                },
                {
                    "name": "x12",
                    "id": 12,
                    "size": 32
                },
                {
                    "name": "x13",
                    "id": 13,
                    "size": 32
                },
                {
                    "name": "x14",
                    "id": 14,
                    "size": 32
                },
                {
                    "name": "x15",
                    "id": 15,
                    "size": 32
                },
                {
                    "name": "x16",
                    "id": 16,
                    "size": 32
                },
                {
                    "name": "x17",
                    "id": 17,
                    "size": 32
                },
                {
                    "name": "x18",
                    "id": 18,
                    "size": 32
                },
                {
                    "name": "x19",
                    "id": 19,
                    "size": 32
                },
                {
                    "name": "x20",
                    "id": 20,
                    "size": 32
                },
                {
                    "name": "x21",
                    "id": 21,
                    "size": 32
                },
                {
                    "name": "x22",
                    "id": 22,
                    "size": 32
                },
                {
                    "name": "x23",
                    "id": 23,
                    "size": 32
                },
                {
                    "name": "x24",
                    "id": 24,
                    "size": 32
                },
                {
                    "name": "x25",
                    "id": 25,
                    "size": 32
                },
                {
                    "name": "x26",
                    "id": 26,
                    "size": 32
                },
                {
                    "name": "x27",
                    "id": 27,
                    "size": 32
                },
                {
                    "name": "x28",
                    "id": 28,
                    "size": 32
                },
                {
                    "name": "x29",
                    "id": 29,
                    "size": 32
                },
                {
                    "name": "x30",
                    "id": 30,
                    "size": 32
                },
                {
                    "name": "x31",
                    "id": 31,
                    "size": 32
                },
                {
                    "id": 32,
                    "name": "pc",
                    "type": "program-counter",
                    "size": 32
                }
            ]
        }
    ],
    "endianness": "little",
    "builtin-macros": [
        ".macro la, rd, symbol\nauipc \\rd, ((\\symbol >> 12) & 0xfffff)\naddi \\rd, \\rd, (\\symbol & 0xfff)\n.endm\n",
        ".macro lbg, rd, symbol\nauipc \\rd, ((\\symbol >> 12) & 0xfffff)\nlb \\rd, \\rd, (\\symbol & 0xfff)\n.endm\n",
        ".macro lhg, rd, symbol\nauipc \\rd, ((\\symbol >> 12) & 0xfffff)\nlh \\rd, \\rd, (\\symbol & 0xfff)\n.endm\n",
        ".macro lwg, rd, symbol\nauipc \\rd, ((\\symbol >> 12) & 0xfffff)\nlw \\rd, \\rd, (\\symbol & 0xfff)\n.endm\n",
        ".macro nop\naddi x0, x0, 0\n.endm\n",
        ".macro li, rd, imm\nlui \\rd, ((\\imm >> 12) & 0xfffff)\naddi \\rd, \\rd, (\\imm & 0xfff)\n.endm\n",
        ".macro mv, rd, rs\naddi \\rd, \\rs, 0\n.endm\n",
        ".macro not, rd, rs\nxori \\rd, \\rs, -1\n.endm\n",
        ".macro neg, rd, rs\nsub \\rd, x0, \\rs\n.endm\n",
        ".macro seqz, rd, rs\nsltiu \\rd, \\rs, 1\n.endm\n",
        ".macro snez, rd, rs\n sltu \\rd, x0, \\rs\n .endm\n",
        ".macro sltz, rd, rs\nslt \\rd, \\rs, x0\n.endm\n",
        ".macro sgtz, rd, rs\nslt \\rd, x0, \\rs\n.endm\n",
        ".macro beqz, rs, offset\nbeq \\rs, x0, \\offset\n.endm\n",
        ".macro bnez, rs, offset\nbne \\rs, x0, \\offset\n.endm\n",
        ".macro blez, rs, offset\nbge x0, \\rs, \\offset\n.endm\n",
        ".macro bgez, rs, offset\nbge \\rs, x0, \\offset\n.endm\n",
        ".macro bltz, rs, offset\nblt \\rs, x0, \\offset\n.endm\n",
        ".macro bgtz, rs, offset\nblt x0, \\rs, \\offset\n.endm\n",
        ".macro j, offset\njal x0, \\offset\n.endm\n",
        ".macro jal, offset\njal x1, \\offset\n.endm\n",
        ".macro jr, rs\njalr x0, \\rs, 0\n.endm\n",
        ".macro jalr, rs\njalr x1, \\rs, 0\n.endm\n",
        ".macro ret\njalr x0, x1, 0\n.endm\n",
        ".macro call, offset\nauipc x6, ((\\offset >> 12) & 0xfffff)\njalr x1, x6, (\\offset & 0xfff)\n.endm\n",
        ".macro tail, offset\nauipc x6, ((\\offset >> 12) & 0xfffff)\njalr x0, x6, (\\offset & 0xfff)\n.endm\n"
    ],
    "instructions": [
        {
<<<<<<< HEAD
            "length": 32,
            "format": "custom",
            "key": {
                "opcode": -1
            },
            "operand length": [
                32
            ],
            "mnemonic": "simusleep"
        },
        {
            "length": 32,
            "format": "custom",
            "key": {
                "opcode": -1
            },
            "mnemonic": "simucrash"
        },
=======
            "mnemonic": "simusleep", 
            "length": 32, 
            "operand length": [
                32
            ], 
            "key": {
                "opcode": -1
            }, 
            "format": "custom"
        }, 
        {
            "mnemonic": "simucrash", 
            "length": 32, 
            "key": {
                "opcode": -1
            }, 
            "format": "custom"
        }, 
>>>>>>> 861a0df6
        {
            "length": 32,
            "format": "U",
            "key": {
                "opcode": 55
            },
            "operand length": [
                0,
                20
            ],
            "mnemonic": "lui"
        },
        {
            "length": 32,
            "format": "U",
            "key": {
                "opcode": 23
            },
            "operand length": [
                0,
                20
            ],
            "mnemonic": "auipc"
        },
        {
            "length": 32,
            "format": "UJ",
            "key": {
                "opcode": 111
            },
            "operand length": [
                0,
                20
            ],
            "mnemonic": "jal"
        },
        {
            "length": 32,
            "format": "I",
            "key": {
                "funct3": 0, 
                "opcode": 103
            },
            "operand length": [
                0,
                0,
                12
            ],
            "mnemonic": "jalr"
        },
        {
            "length": 32,
            "format": "SB",
            "key": {
                "funct3": 0,
                "opcode": 99
            },
            "operand length": [
                0,
                0,
                12
            ],
            "mnemonic": "beq"
        },
        {
            "length": 32,
            "format": "SB",
            "key": {
                "funct3": 1,
                "opcode": 99
            },
            "operand length": [
                0,
                0,
                12
            ],
            "mnemonic": "bne"
        },
        {
            "length": 32,
            "format": "SB",
            "key": {
                "funct3": 4,
                "opcode": 99
            },
            "operand length": [
                0,
                0,
                12
            ],
            "mnemonic": "blt"
        },
        {
            "length": 32,
            "format": "SB",
            "key": {
                "funct3": 5,
                "opcode": 99
            },
            "operand length": [
                0,
                0,
                12
            ],
            "mnemonic": "bge"
        },
        {
            "length": 32,
            "format": "SB",
            "key": {
                "funct3": 6,
                "opcode": 99
            },
            "operand length": [
                0,
                0,
                12
            ],
            "mnemonic": "bltu"
        },
        {
            "length": 32,
            "format": "SB",
            "key": {
                "funct3": 7,
                "opcode": 99
            },
            "operand length": [
                0,
                0,
                12
            ],
            "mnemonic": "bgeu"
        },
        {
            "length": 32,
            "format": "I",
            "key": {
                "funct3": 0,
                "opcode": 3
            },
            "operand length": [
                0,
                0,
                12
            ],
            "mnemonic": "lb"
        },
        {
            "length": 32,
            "format": "I",
            "key": {
                "funct3": 1,
                "opcode": 3
            },
            "operand length": [
                0,
                0,
                12
            ],
            "mnemonic": "lh"
        },
        {
            "length": 32,
            "format": "I",
            "key": {
                "funct3": 2,
                "opcode": 3
            },
            "operand length": [
                0,
                0,
                12
            ],
            "mnemonic": "lw"
        },
        {
            "length": 32,
            "format": "I",
            "key": {
                "funct3": 4,
                "opcode": 3
            },
            "operand length": [
                0,
                0,
                12
            ],
            "mnemonic": "lbu"
        },
        {
            "length": 32,
            "format": "I",
            "key": {
                "funct3": 5,
                "opcode": 3
            },
            "operand length": [
                0,
                0,
                12
            ],
            "mnemonic": "lhu"
        },
        {
            "length": 32,
            "format": "S",
            "key": {
                "funct3": 0,
                "opcode": 35
            },
            "operand length": [
                0,
                0,
                12
            ],
            "mnemonic": "sb"
        },
        {
            "length": 32,
            "format": "S",
            "key": {
                "funct3": 1,
                "opcode": 35
            },
            "operand length": [
                0,
                0,
                12
            ],
            "mnemonic": "sh"
        },
        {
            "length": 32,
            "format": "S",
            "key": {
                "funct3": 2,
                "opcode": 35
            },
            "operand length": [
                0,
                0,
                12
            ],
            "mnemonic": "sw"
        },
        {
            "length": 32,
            "format": "I",
            "key": {
                "funct3": 0,
                "opcode": 19
            },
            "operand length": [
                0,
                0,
                12
            ],
            "mnemonic": "addi"
        },
        {
            "length": 32,
            "format": "I",
            "key": {
                "funct3": 2,
                "opcode": 19
            },
            "operand length": [
                0,
                0,
                12
            ],
            "mnemonic": "slti"
        },
        {
            "length": 32,
            "format": "I",
            "key": {
                "funct3": 3,
                "opcode": 19
            },
            "operand length": [
                0,
                0,
                12
            ],
            "mnemonic": "sltiu"
        },
        {
            "length": 32,
            "format": "I",
            "key": {
                "funct3": 4,
                "opcode": 19
            },
            "operand length": [
                0,
                0,
                12
            ],
            "mnemonic": "xori"
        },
        {
            "length": 32,
            "format": "I",
            "key": {
                "funct3": 6,
                "opcode": 19
            },
            "operand length": [
                0,
                0,
                12
            ],
            "mnemonic": "ori"
        },
        {
            "length": 32,
            "format": "I",
            "key": {
                "funct3": 7,
                "opcode": 19
            },
            "operand length": [
                0,
                0,
                12
            ],
            "mnemonic": "andi"
        },
        {
            "length": 32,
            "format": "R",
            "key": {
                "funct3": 1,
                "funct7": 0,
                "opcode": 19
            },
            "operand length": [
                0,
                0,
                12
            ],
            "mnemonic": "slli"
        },
        {
            "length": 32,
            "format": "R",
            "key": {
                "funct3": 5,
                "funct7": 0,
                "opcode": 19
            },
            "operand length": [
                0,
                0,
                12
            ],
            "mnemonic": "srli"
        },
        {
            "length": 32,
            "format": "R",
            "key": {
                "funct3": 5,
                "funct7": 32,
                "opcode": 19
            },
            "operand length": [
                0,
                0,
                12
            ],
            "mnemonic": "srai"
        },
        {
            "length": 32,
            "format": "R",
            "key": {
                "funct3": 0,
                "funct7": 0,
                "opcode": 51
            },
            "mnemonic": "add"
        },
        {
            "length": 32,
            "format": "R",
            "key": {
                "funct3": 0,
                "funct7": 32,
                "opcode": 51
            },
            "mnemonic": "sub"
        },
        {
            "length": 32,
            "format": "R",
            "key": {
                "funct3": 1,
                "funct7": 0,
                "opcode": 51
            },
            "mnemonic": "sll"
        },
        {
            "length": 32,
            "format": "R",
            "key": {
                "funct3": 2,
                "funct7": 0,
                "opcode": 51
            },
            "mnemonic": "slt"
        },
        {
            "length": 32,
            "format": "R",
            "key": {
                "funct3": 3,
                "funct7": 0,
                "opcode": 51
            },
            "mnemonic": "sltu"
        },
        {
            "length": 32,
            "format": "R",
            "key": {
                "funct3": 4,
                "funct7": 0,
                "opcode": 51
            },
            "mnemonic": "xor"
        },
        {
            "length": 32,
            "format": "R",
            "key": {
                "funct3": 5,
                "funct7": 0,
                "opcode": 51
            },
            "mnemonic": "srl"
        },
        {
            "length": 32,
            "format": "R",
            "key": {
                "funct3": 5,
                "funct7": 32,
                "opcode": 51
            },
            "mnemonic": "sra"
        },
        {
            "length": 32,
            "format": "R",
            "key": {
                "funct3": 6,
                "funct7": 0,
                "opcode": 51
            },
            "mnemonic": "or"
        },
        {
            "length": 32,
            "format": "R",
            "key": {
                "funct3": 0,
                "funct7": 7,
                "opcode": 51
            },
            "mnemonic": "and"
        }
    ],
    "byte-size": 8,
    "alignment-behavior": "relaxed",
    "signed-representation": "twos-complement",
    "name": "rv32i",
    "word-size": 32
}<|MERGE_RESOLUTION|>--- conflicted
+++ resolved
@@ -1,179 +1,5 @@
 {
-    "units": [
-        {
-            "name": "cpu",
-            "registers": [
-                {
-                    "name": "x0",
-                    "alias": "zero",
-                    "constant": "0x0",
-                    "id": 0,
-                    "size": 32
-                },
-                {
-                    "name": "x1",
-                    "id": 1,
-                    "size": 32
-                },
-                {
-                    "name": "x2",
-                    "id": 2,
-                    "size": 32
-                },
-                {
-                    "name": "x3",
-                    "id": 3,
-                    "size": 32
-                },
-                {
-                    "name": "x4",
-                    "id": 4,
-                    "size": 32
-                },
-                {
-                    "name": "x5",
-                    "id": 5,
-                    "size": 32
-                },
-                {
-                    "name": "x6",
-                    "id": 6,
-                    "size": 32
-                },
-                {
-                    "name": "x7",
-                    "id": 7,
-                    "size": 32
-                },
-                {
-                    "name": "x8",
-                    "id": 8,
-                    "size": 32
-                },
-                {
-                    "name": "x9",
-                    "id": 9,
-                    "size": 32
-                },
-                {
-                    "name": "x10",
-                    "id": 10,
-                    "size": 32
-                },
-                {
-                    "name": "x11",
-                    "id": 11,
-                    "size": 32
-                },
-                {
-                    "name": "x12",
-                    "id": 12,
-                    "size": 32
-                },
-                {
-                    "name": "x13",
-                    "id": 13,
-                    "size": 32
-                },
-                {
-                    "name": "x14",
-                    "id": 14,
-                    "size": 32
-                },
-                {
-                    "name": "x15",
-                    "id": 15,
-                    "size": 32
-                },
-                {
-                    "name": "x16",
-                    "id": 16,
-                    "size": 32
-                },
-                {
-                    "name": "x17",
-                    "id": 17,
-                    "size": 32
-                },
-                {
-                    "name": "x18",
-                    "id": 18,
-                    "size": 32
-                },
-                {
-                    "name": "x19",
-                    "id": 19,
-                    "size": 32
-                },
-                {
-                    "name": "x20",
-                    "id": 20,
-                    "size": 32
-                },
-                {
-                    "name": "x21",
-                    "id": 21,
-                    "size": 32
-                },
-                {
-                    "name": "x22",
-                    "id": 22,
-                    "size": 32
-                },
-                {
-                    "name": "x23",
-                    "id": 23,
-                    "size": 32
-                },
-                {
-                    "name": "x24",
-                    "id": 24,
-                    "size": 32
-                },
-                {
-                    "name": "x25",
-                    "id": 25,
-                    "size": 32
-                },
-                {
-                    "name": "x26",
-                    "id": 26,
-                    "size": 32
-                },
-                {
-                    "name": "x27",
-                    "id": 27,
-                    "size": 32
-                },
-                {
-                    "name": "x28",
-                    "id": 28,
-                    "size": 32
-                },
-                {
-                    "name": "x29",
-                    "id": 29,
-                    "size": 32
-                },
-                {
-                    "name": "x30",
-                    "id": 30,
-                    "size": 32
-                },
-                {
-                    "name": "x31",
-                    "id": 31,
-                    "size": 32
-                },
-                {
-                    "id": 32,
-                    "name": "pc",
-                    "type": "program-counter",
-                    "size": 32
-                }
-            ]
-        }
-    ],
+    "signed-representation": "twos-complement",
     "endianness": "little",
     "builtin-macros": [
         ".macro la, rd, symbol\nauipc \\rd, ((\\symbol >> 12) & 0xfffff)\naddi \\rd, \\rd, (\\symbol & 0xfff)\n.endm\n",
@@ -203,526 +29,679 @@
         ".macro call, offset\nauipc x6, ((\\offset >> 12) & 0xfffff)\njalr x1, x6, (\\offset & 0xfff)\n.endm\n",
         ".macro tail, offset\nauipc x6, ((\\offset >> 12) & 0xfffff)\njalr x0, x6, (\\offset & 0xfff)\n.endm\n"
     ],
-    "instructions": [
-        {
-<<<<<<< HEAD
-            "length": 32,
-            "format": "custom",
-            "key": {
-                "opcode": -1
-            },
-            "operand length": [
-                32
-            ],
-            "mnemonic": "simusleep"
-        },
-        {
-            "length": 32,
-            "format": "custom",
-            "key": {
-                "opcode": -1
-            },
-            "mnemonic": "simucrash"
-        },
-=======
-            "mnemonic": "simusleep", 
-            "length": 32, 
-            "operand length": [
-                32
-            ], 
-            "key": {
-                "opcode": -1
-            }, 
-            "format": "custom"
-        }, 
-        {
-            "mnemonic": "simucrash", 
-            "length": 32, 
-            "key": {
-                "opcode": -1
-            }, 
-            "format": "custom"
-        }, 
->>>>>>> 861a0df6
-        {
-            "length": 32,
-            "format": "U",
-            "key": {
-                "opcode": 55
-            },
-            "operand length": [
-                0,
-                20
-            ],
-            "mnemonic": "lui"
-        },
-        {
-            "length": 32,
-            "format": "U",
-            "key": {
-                "opcode": 23
-            },
-            "operand length": [
-                0,
-                20
-            ],
-            "mnemonic": "auipc"
-        },
-        {
-            "length": 32,
-            "format": "UJ",
-            "key": {
-                "opcode": 111
-            },
-            "operand length": [
-                0,
-                20
-            ],
-            "mnemonic": "jal"
-        },
-        {
-            "length": 32,
-            "format": "I",
-            "key": {
-                "funct3": 0, 
-                "opcode": 103
-            },
-            "operand length": [
-                0,
-                0,
-                12
-            ],
-            "mnemonic": "jalr"
-        },
-        {
-            "length": 32,
-            "format": "SB",
-            "key": {
-                "funct3": 0,
-                "opcode": 99
-            },
-            "operand length": [
-                0,
-                0,
-                12
-            ],
-            "mnemonic": "beq"
-        },
-        {
-            "length": 32,
-            "format": "SB",
-            "key": {
-                "funct3": 1,
-                "opcode": 99
-            },
-            "operand length": [
-                0,
-                0,
-                12
-            ],
-            "mnemonic": "bne"
-        },
-        {
-            "length": 32,
-            "format": "SB",
-            "key": {
-                "funct3": 4,
-                "opcode": 99
-            },
-            "operand length": [
-                0,
-                0,
-                12
-            ],
-            "mnemonic": "blt"
-        },
-        {
-            "length": 32,
-            "format": "SB",
-            "key": {
-                "funct3": 5,
-                "opcode": 99
-            },
-            "operand length": [
-                0,
-                0,
-                12
-            ],
-            "mnemonic": "bge"
-        },
-        {
-            "length": 32,
-            "format": "SB",
-            "key": {
-                "funct3": 6,
-                "opcode": 99
-            },
-            "operand length": [
-                0,
-                0,
-                12
-            ],
-            "mnemonic": "bltu"
-        },
-        {
-            "length": 32,
-            "format": "SB",
-            "key": {
-                "funct3": 7,
-                "opcode": 99
-            },
-            "operand length": [
-                0,
-                0,
-                12
-            ],
-            "mnemonic": "bgeu"
-        },
-        {
-            "length": 32,
-            "format": "I",
-            "key": {
-                "funct3": 0,
-                "opcode": 3
-            },
-            "operand length": [
-                0,
-                0,
-                12
-            ],
-            "mnemonic": "lb"
-        },
-        {
-            "length": 32,
-            "format": "I",
-            "key": {
-                "funct3": 1,
-                "opcode": 3
-            },
-            "operand length": [
-                0,
-                0,
-                12
-            ],
-            "mnemonic": "lh"
-        },
-        {
-            "length": 32,
-            "format": "I",
-            "key": {
-                "funct3": 2,
-                "opcode": 3
-            },
-            "operand length": [
-                0,
-                0,
-                12
-            ],
-            "mnemonic": "lw"
-        },
-        {
-            "length": 32,
-            "format": "I",
-            "key": {
-                "funct3": 4,
-                "opcode": 3
-            },
-            "operand length": [
-                0,
-                0,
-                12
-            ],
-            "mnemonic": "lbu"
-        },
-        {
-            "length": 32,
-            "format": "I",
-            "key": {
-                "funct3": 5,
-                "opcode": 3
-            },
-            "operand length": [
-                0,
-                0,
-                12
-            ],
-            "mnemonic": "lhu"
-        },
-        {
-            "length": 32,
-            "format": "S",
-            "key": {
-                "funct3": 0,
-                "opcode": 35
-            },
-            "operand length": [
-                0,
-                0,
-                12
-            ],
-            "mnemonic": "sb"
-        },
-        {
-            "length": 32,
-            "format": "S",
-            "key": {
-                "funct3": 1,
-                "opcode": 35
-            },
-            "operand length": [
-                0,
-                0,
-                12
-            ],
-            "mnemonic": "sh"
-        },
-        {
-            "length": 32,
-            "format": "S",
-            "key": {
-                "funct3": 2,
-                "opcode": 35
-            },
-            "operand length": [
-                0,
-                0,
-                12
-            ],
-            "mnemonic": "sw"
-        },
-        {
-            "length": 32,
-            "format": "I",
-            "key": {
-                "funct3": 0,
-                "opcode": 19
-            },
-            "operand length": [
-                0,
-                0,
-                12
-            ],
-            "mnemonic": "addi"
-        },
-        {
-            "length": 32,
-            "format": "I",
-            "key": {
-                "funct3": 2,
-                "opcode": 19
-            },
-            "operand length": [
-                0,
-                0,
-                12
-            ],
-            "mnemonic": "slti"
-        },
-        {
-            "length": 32,
-            "format": "I",
-            "key": {
-                "funct3": 3,
-                "opcode": 19
-            },
-            "operand length": [
-                0,
-                0,
-                12
-            ],
-            "mnemonic": "sltiu"
-        },
-        {
-            "length": 32,
-            "format": "I",
-            "key": {
-                "funct3": 4,
-                "opcode": 19
-            },
-            "operand length": [
-                0,
-                0,
-                12
-            ],
-            "mnemonic": "xori"
-        },
-        {
-            "length": 32,
-            "format": "I",
-            "key": {
-                "funct3": 6,
-                "opcode": 19
-            },
-            "operand length": [
-                0,
-                0,
-                12
-            ],
-            "mnemonic": "ori"
-        },
-        {
-            "length": 32,
-            "format": "I",
-            "key": {
-                "funct3": 7,
-                "opcode": 19
-            },
-            "operand length": [
-                0,
-                0,
-                12
-            ],
-            "mnemonic": "andi"
-        },
-        {
-            "length": 32,
-            "format": "R",
-            "key": {
-                "funct3": 1,
-                "funct7": 0,
-                "opcode": 19
-            },
-            "operand length": [
-                0,
-                0,
-                12
-            ],
-            "mnemonic": "slli"
-        },
-        {
-            "length": 32,
-            "format": "R",
-            "key": {
-                "funct3": 5,
-                "funct7": 0,
-                "opcode": 19
-            },
-            "operand length": [
-                0,
-                0,
-                12
-            ],
-            "mnemonic": "srli"
-        },
-        {
-            "length": 32,
-            "format": "R",
-            "key": {
-                "funct3": 5,
-                "funct7": 32,
-                "opcode": 19
-            },
-            "operand length": [
-                0,
-                0,
-                12
-            ],
-            "mnemonic": "srai"
-        },
-        {
-            "length": 32,
-            "format": "R",
-            "key": {
-                "funct3": 0,
-                "funct7": 0,
-                "opcode": 51
-            },
-            "mnemonic": "add"
-        },
-        {
-            "length": 32,
-            "format": "R",
-            "key": {
-                "funct3": 0,
-                "funct7": 32,
-                "opcode": 51
-            },
-            "mnemonic": "sub"
-        },
-        {
-            "length": 32,
-            "format": "R",
-            "key": {
-                "funct3": 1,
-                "funct7": 0,
-                "opcode": 51
-            },
-            "mnemonic": "sll"
-        },
-        {
-            "length": 32,
-            "format": "R",
-            "key": {
-                "funct3": 2,
-                "funct7": 0,
-                "opcode": 51
-            },
-            "mnemonic": "slt"
-        },
-        {
-            "length": 32,
-            "format": "R",
-            "key": {
-                "funct3": 3,
-                "funct7": 0,
-                "opcode": 51
-            },
-            "mnemonic": "sltu"
-        },
-        {
-            "length": 32,
-            "format": "R",
-            "key": {
-                "funct3": 4,
-                "funct7": 0,
-                "opcode": 51
-            },
-            "mnemonic": "xor"
-        },
-        {
-            "length": 32,
-            "format": "R",
-            "key": {
-                "funct3": 5,
-                "funct7": 0,
-                "opcode": 51
-            },
-            "mnemonic": "srl"
-        },
-        {
-            "length": 32,
-            "format": "R",
-            "key": {
-                "funct3": 5,
-                "funct7": 32,
-                "opcode": 51
-            },
-            "mnemonic": "sra"
-        },
-        {
-            "length": 32,
-            "format": "R",
-            "key": {
-                "funct3": 6,
-                "funct7": 0,
-                "opcode": 51
-            },
-            "mnemonic": "or"
-        },
-        {
-            "length": 32,
-            "format": "R",
-            "key": {
-                "funct3": 0,
-                "funct7": 7,
-                "opcode": 51
-            },
-            "mnemonic": "and"
+    "word-size": 32,
+    "units": [
+        {
+            "name": "cpu",
+            "registers": [
+                {
+                    "size": 32,
+                    "name": "x0",
+                    "alias": "zero",
+                    "constant": "0x0",
+                    "id": 0
+                },
+                {
+                    "size": 32,
+                    "name": "x1",
+                    "id": 1
+                },
+                {
+                    "size": 32,
+                    "name": "x2",
+                    "id": 2
+                },
+                {
+                    "size": 32,
+                    "name": "x3",
+                    "id": 3
+                },
+                {
+                    "size": 32,
+                    "name": "x4",
+                    "id": 4
+                },
+                {
+                    "size": 32,
+                    "name": "x5",
+                    "id": 5
+                },
+                {
+                    "size": 32,
+                    "name": "x6",
+                    "id": 6
+                },
+                {
+                    "size": 32,
+                    "name": "x7",
+                    "id": 7
+                },
+                {
+                    "size": 32,
+                    "name": "x8",
+                    "id": 8
+                },
+                {
+                    "size": 32,
+                    "name": "x9",
+                    "id": 9
+                },
+                {
+                    "size": 32,
+                    "name": "x10",
+                    "id": 10
+                },
+                {
+                    "size": 32,
+                    "name": "x11",
+                    "id": 11
+                },
+                {
+                    "size": 32,
+                    "name": "x12",
+                    "id": 12
+                },
+                {
+                    "size": 32,
+                    "name": "x13",
+                    "id": 13
+                },
+                {
+                    "size": 32,
+                    "name": "x14",
+                    "id": 14
+                },
+                {
+                    "size": 32,
+                    "name": "x15",
+                    "id": 15
+                },
+                {
+                    "size": 32,
+                    "name": "x16",
+                    "id": 16
+                },
+                {
+                    "size": 32,
+                    "name": "x17",
+                    "id": 17
+                },
+                {
+                    "size": 32,
+                    "name": "x18",
+                    "id": 18
+                },
+                {
+                    "size": 32,
+                    "name": "x19",
+                    "id": 19
+                },
+                {
+                    "size": 32,
+                    "name": "x20",
+                    "id": 20
+                },
+                {
+                    "size": 32,
+                    "name": "x21",
+                    "id": 21
+                },
+                {
+                    "size": 32,
+                    "name": "x22",
+                    "id": 22
+                },
+                {
+                    "size": 32,
+                    "name": "x23",
+                    "id": 23
+                },
+                {
+                    "size": 32,
+                    "name": "x24",
+                    "id": 24
+                },
+                {
+                    "size": 32,
+                    "name": "x25",
+                    "id": 25
+                },
+                {
+                    "size": 32,
+                    "name": "x26",
+                    "id": 26
+                },
+                {
+                    "size": 32,
+                    "name": "x27",
+                    "id": 27
+                },
+                {
+                    "size": 32,
+                    "name": "x28",
+                    "id": 28
+                },
+                {
+                    "size": 32,
+                    "name": "x29",
+                    "id": 29
+                },
+                {
+                    "size": 32,
+                    "name": "x30",
+                    "id": 30
+                },
+                {
+                    "size": 32,
+                    "name": "x31",
+                    "id": 31
+                },
+                {
+                    "size": 32,
+                    "name": "pc",
+                    "id": 32,
+                    "type": "program-counter"
+                }
+            ]
         }
     ],
+    "alignment-behavior": "relaxed",
     "byte-size": 8,
-    "alignment-behavior": "relaxed",
-    "signed-representation": "twos-complement",
     "name": "rv32i",
-    "word-size": 32
+    "instructions": [
+        {
+            "mnemonic": "simusleep",
+            "length": 32,
+            "key": {
+                "opcode": -1
+            },
+            "format": "custom",
+            "operand length": [
+                32
+            ]
+        },
+        {
+            "mnemonic": "simucrash",
+            "length": 32,
+            "key": {
+                "opcode": -1
+            },
+            "format": "custom"
+        },
+        {
+            "mnemonic": "lui",
+            "length": 32,
+            "key": {
+                "opcode": 55
+            },
+            "format": "U",
+            "operand length": [
+                0,
+                20
+            ]
+        },
+        {
+            "mnemonic": "auipc",
+            "length": 32,
+            "key": {
+                "opcode": 23
+            },
+            "format": "U",
+            "operand length": [
+                0,
+                20
+            ]
+        },
+        {
+            "mnemonic": "jal",
+            "length": 32,
+            "key": {
+                "opcode": 111
+            },
+            "format": "UJ",
+            "operand length": [
+                0,
+                20
+            ]
+        },
+        {
+            "mnemonic": "jalr",
+            "length": 32,
+            "key": {
+                "opcode": 103,
+                "funct3": 0
+            },
+            "format": "I",
+            "operand length": [
+                0,
+                0,
+                12
+            ]
+        },
+        {
+            "mnemonic": "beq",
+            "length": 32,
+            "key": {
+                "opcode": 99,
+                "funct3": 0
+            },
+            "format": "SB",
+            "operand length": [
+                0,
+                0,
+                12
+            ]
+        },
+        {
+            "mnemonic": "bne",
+            "length": 32,
+            "key": {
+                "opcode": 99,
+                "funct3": 1
+            },
+            "format": "SB",
+            "operand length": [
+                0,
+                0,
+                12
+            ]
+        },
+        {
+            "mnemonic": "blt",
+            "length": 32,
+            "key": {
+                "opcode": 99,
+                "funct3": 4
+            },
+            "format": "SB",
+            "operand length": [
+                0,
+                0,
+                12
+            ]
+        },
+        {
+            "mnemonic": "bge",
+            "length": 32,
+            "key": {
+                "opcode": 99,
+                "funct3": 5
+            },
+            "format": "SB",
+            "operand length": [
+                0,
+                0,
+                12
+            ]
+        },
+        {
+            "mnemonic": "bltu",
+            "length": 32,
+            "key": {
+                "opcode": 99,
+                "funct3": 6
+            },
+            "format": "SB",
+            "operand length": [
+                0,
+                0,
+                12
+            ]
+        },
+        {
+            "mnemonic": "bgeu",
+            "length": 32,
+            "key": {
+                "opcode": 99,
+                "funct3": 7
+            },
+            "format": "SB",
+            "operand length": [
+                0,
+                0,
+                12
+            ]
+        },
+        {
+            "mnemonic": "lb",
+            "length": 32,
+            "key": {
+                "opcode": 3,
+                "funct3": 0
+            },
+            "format": "I",
+            "operand length": [
+                0,
+                0,
+                12
+            ]
+        },
+        {
+            "mnemonic": "lh",
+            "length": 32,
+            "key": {
+                "opcode": 3,
+                "funct3": 1
+            },
+            "format": "I",
+            "operand length": [
+                0,
+                0,
+                12
+            ]
+        },
+        {
+            "mnemonic": "lw",
+            "length": 32,
+            "key": {
+                "opcode": 3,
+                "funct3": 2
+            },
+            "format": "I",
+            "operand length": [
+                0,
+                0,
+                12
+            ]
+        },
+        {
+            "mnemonic": "lbu",
+            "length": 32,
+            "key": {
+                "opcode": 3,
+                "funct3": 4
+            },
+            "format": "I",
+            "operand length": [
+                0,
+                0,
+                12
+            ]
+        },
+        {
+            "mnemonic": "lhu",
+            "length": 32,
+            "key": {
+                "opcode": 3,
+                "funct3": 5
+            },
+            "format": "I",
+            "operand length": [
+                0,
+                0,
+                12
+            ]
+        },
+        {
+            "mnemonic": "sb",
+            "length": 32,
+            "key": {
+                "opcode": 35,
+                "funct3": 0
+            },
+            "format": "S",
+            "operand length": [
+                0,
+                0,
+                12
+            ]
+        },
+        {
+            "mnemonic": "sh",
+            "length": 32,
+            "key": {
+                "opcode": 35,
+                "funct3": 1
+            },
+            "format": "S",
+            "operand length": [
+                0,
+                0,
+                12
+            ]
+        },
+        {
+            "mnemonic": "sw",
+            "length": 32,
+            "key": {
+                "opcode": 35,
+                "funct3": 2
+            },
+            "format": "S",
+            "operand length": [
+                0,
+                0,
+                12
+            ]
+        },
+        {
+            "mnemonic": "addi",
+            "length": 32,
+            "key": {
+                "opcode": 19,
+                "funct3": 0
+            },
+            "format": "I",
+            "operand length": [
+                0,
+                0,
+                12
+            ]
+        },
+        {
+            "mnemonic": "slti",
+            "length": 32,
+            "key": {
+                "opcode": 19,
+                "funct3": 2
+            },
+            "format": "I",
+            "operand length": [
+                0,
+                0,
+                12
+            ]
+        },
+        {
+            "mnemonic": "sltiu",
+            "length": 32,
+            "key": {
+                "opcode": 19,
+                "funct3": 3
+            },
+            "format": "I",
+            "operand length": [
+                0,
+                0,
+                12
+            ]
+        },
+        {
+            "mnemonic": "xori",
+            "length": 32,
+            "key": {
+                "opcode": 19,
+                "funct3": 4
+            },
+            "format": "I",
+            "operand length": [
+                0,
+                0,
+                12
+            ]
+        },
+        {
+            "mnemonic": "ori",
+            "length": 32,
+            "key": {
+                "opcode": 19,
+                "funct3": 6
+            },
+            "format": "I",
+            "operand length": [
+                0,
+                0,
+                12
+            ]
+        },
+        {
+            "mnemonic": "andi",
+            "length": 32,
+            "key": {
+                "opcode": 19,
+                "funct3": 7
+            },
+            "format": "I",
+            "operand length": [
+                0,
+                0,
+                12
+            ]
+        },
+        {
+            "mnemonic": "slli",
+            "length": 32,
+            "key": {
+                "funct3": 1,
+                "opcode": 19,
+                "funct7": 0
+            },
+            "format": "R",
+            "operand length": [
+                0,
+                0,
+                12
+            ]
+        },
+        {
+            "mnemonic": "srli",
+            "length": 32,
+            "key": {
+                "funct3": 5,
+                "opcode": 19,
+                "funct7": 0
+            },
+            "format": "R",
+            "operand length": [
+                0,
+                0,
+                12
+            ]
+        },
+        {
+            "mnemonic": "srai",
+            "length": 32,
+            "key": {
+                "funct3": 5,
+                "opcode": 19,
+                "funct7": 32
+            },
+            "format": "R",
+            "operand length": [
+                0,
+                0,
+                12
+            ]
+        },
+        {
+            "mnemonic": "add",
+            "length": 32,
+            "key": {
+                "funct3": 0,
+                "opcode": 51,
+                "funct7": 0
+            },
+            "format": "R"
+        },
+        {
+            "mnemonic": "sub",
+            "length": 32,
+            "key": {
+                "funct3": 0,
+                "opcode": 51,
+                "funct7": 32
+            },
+            "format": "R"
+        },
+        {
+            "mnemonic": "sll",
+            "length": 32,
+            "key": {
+                "funct3": 1,
+                "opcode": 51,
+                "funct7": 0
+            },
+            "format": "R"
+        },
+        {
+            "mnemonic": "slt",
+            "length": 32,
+            "key": {
+                "funct3": 2,
+                "opcode": 51,
+                "funct7": 0
+            },
+            "format": "R"
+        },
+        {
+            "mnemonic": "sltu",
+            "length": 32,
+            "key": {
+                "funct3": 3,
+                "opcode": 51,
+                "funct7": 0
+            },
+            "format": "R"
+        },
+        {
+            "mnemonic": "xor",
+            "length": 32,
+            "key": {
+                "funct3": 4,
+                "opcode": 51,
+                "funct7": 0
+            },
+            "format": "R"
+        },
+        {
+            "mnemonic": "srl",
+            "length": 32,
+            "key": {
+                "funct3": 5,
+                "opcode": 51,
+                "funct7": 0
+            },
+            "format": "R"
+        },
+        {
+            "mnemonic": "sra",
+            "length": 32,
+            "key": {
+                "funct3": 5,
+                "opcode": 51,
+                "funct7": 32
+            },
+            "format": "R"
+        },
+        {
+            "mnemonic": "or",
+            "length": 32,
+            "key": {
+                "funct3": 6,
+                "opcode": 51,
+                "funct7": 0
+            },
+            "format": "R"
+        },
+        {
+            "mnemonic": "and",
+            "length": 32,
+            "key": {
+                "funct3": 0,
+                "opcode": 51,
+                "funct7": 7
+            },
+            "format": "R"
+        }
+    ]
 }