--- conflicted
+++ resolved
@@ -1,679 +1,4 @@
 {
-<<<<<<< HEAD
-    "word-size": 32, 
-    "alignment-behavior": "relaxed", 
-    "name": "rv32i", 
-    "signed-representation": "twos-complement", 
-    "endianness": "little", 
-    "units": [
-        {
-            "registers": [
-                {
-                    "id": 0, 
-                    "alias": "zero", 
-                    "constant": "0x0", 
-                    "name": "x0", 
-                    "size": 32
-                }, 
-                {
-                    "id": 1, 
-                    "name": "x1", 
-                    "size": 32
-                }, 
-                {
-                    "id": 2, 
-                    "name": "x2", 
-                    "size": 32
-                }, 
-                {
-                    "id": 3, 
-                    "name": "x3", 
-                    "size": 32
-                }, 
-                {
-                    "id": 4, 
-                    "name": "x4", 
-                    "size": 32
-                }, 
-                {
-                    "id": 5, 
-                    "name": "x5", 
-                    "size": 32
-                }, 
-                {
-                    "id": 6, 
-                    "name": "x6", 
-                    "size": 32
-                }, 
-                {
-                    "id": 7, 
-                    "name": "x7", 
-                    "size": 32
-                }, 
-                {
-                    "id": 8, 
-                    "name": "x8", 
-                    "size": 32
-                }, 
-                {
-                    "id": 9, 
-                    "name": "x9", 
-                    "size": 32
-                }, 
-                {
-                    "id": 10, 
-                    "name": "x10", 
-                    "size": 32
-                }, 
-                {
-                    "id": 11, 
-                    "name": "x11", 
-                    "size": 32
-                }, 
-                {
-                    "id": 12, 
-                    "name": "x12", 
-                    "size": 32
-                }, 
-                {
-                    "id": 13, 
-                    "name": "x13", 
-                    "size": 32
-                }, 
-                {
-                    "id": 14, 
-                    "name": "x14", 
-                    "size": 32
-                }, 
-                {
-                    "id": 15, 
-                    "name": "x15", 
-                    "size": 32
-                }, 
-                {
-                    "id": 16, 
-                    "name": "x16", 
-                    "size": 32
-                }, 
-                {
-                    "id": 17, 
-                    "name": "x17", 
-                    "size": 32
-                }, 
-                {
-                    "id": 18, 
-                    "name": "x18", 
-                    "size": 32
-                }, 
-                {
-                    "id": 19, 
-                    "name": "x19", 
-                    "size": 32
-                }, 
-                {
-                    "id": 20, 
-                    "name": "x20", 
-                    "size": 32
-                }, 
-                {
-                    "id": 21, 
-                    "name": "x21", 
-                    "size": 32
-                }, 
-                {
-                    "id": 22, 
-                    "name": "x22", 
-                    "size": 32
-                }, 
-                {
-                    "id": 23, 
-                    "name": "x23", 
-                    "size": 32
-                }, 
-                {
-                    "id": 24, 
-                    "name": "x24", 
-                    "size": 32
-                }, 
-                {
-                    "id": 25, 
-                    "name": "x25", 
-                    "size": 32
-                }, 
-                {
-                    "id": 26, 
-                    "name": "x26", 
-                    "size": 32
-                }, 
-                {
-                    "id": 27, 
-                    "name": "x27", 
-                    "size": 32
-                }, 
-                {
-                    "id": 28, 
-                    "name": "x28", 
-                    "size": 32
-                }, 
-                {
-                    "id": 29, 
-                    "name": "x29", 
-                    "size": 32
-                }, 
-                {
-                    "id": 30, 
-                    "name": "x30", 
-                    "size": 32
-                }, 
-                {
-                    "id": 31, 
-                    "name": "x31", 
-                    "size": 32
-                }, 
-                {
-                    "id": 32, 
-                    "type": "program-counter", 
-                    "name": "pc", 
-                    "size": 32
-                }
-            ], 
-            "name": "cpu"
-        }
-    ], 
-    "byte-size": 8, 
-    "instructions": [
-	{
-            "length": 32,
-            "format": "custom",
-	    "key": {
-		"opcode": -1
-	     },
-            "mnemonic": "simucrash"
-        },
-	{
-            "length": 32,
-            "format": "custom",
-	    "key": {
-		"opcode": -1
-	     },
-            "mnemonic": "simusleep",
-	    "operand length": [
-		32
-	    ]
-        },
-        {
-            "mnemonic": "lui", 
-            "length": 32, 
-            "operand length": [
-                0, 
-                20
-            ], 
-            "key": {
-                "opcode": 55
-            }, 
-            "format": "U"
-        }, 
-        {
-            "mnemonic": "auipc", 
-            "length": 32, 
-            "operand length": [
-                0, 
-                20
-            ], 
-            "key": {
-                "opcode": 23
-            }, 
-            "format": "U"
-        }, 
-        {
-            "mnemonic": "jal", 
-            "length": 32, 
-            "operand length": [
-                0, 
-                20
-            ], 
-            "key": {
-                "opcode": 111
-            }, 
-            "format": "UJ"
-        }, 
-        {
-            "mnemonic": "jalr", 
-            "length": 32, 
-            "operand length": [
-                0, 
-                0, 
-                12
-            ], 
-            "key": {
-                "opcode": 103
-            }, 
-            "format": "I"
-        }, 
-        {
-            "mnemonic": "beq", 
-            "length": 32, 
-            "operand length": [
-                0, 
-                0, 
-                12
-            ], 
-            "key": {
-                "funct3": 0, 
-                "opcode": 99
-            }, 
-            "format": "SB"
-        }, 
-        {
-            "mnemonic": "bne", 
-            "length": 32, 
-            "operand length": [
-                0, 
-                0, 
-                12
-            ], 
-            "key": {
-                "funct3": 1, 
-                "opcode": 99
-            }, 
-            "format": "SB"
-        }, 
-        {
-            "mnemonic": "blt", 
-            "length": 32, 
-            "operand length": [
-                0, 
-                0, 
-                12
-            ], 
-            "key": {
-                "funct3": 4, 
-                "opcode": 99
-            }, 
-            "format": "SB"
-        }, 
-        {
-            "mnemonic": "bge", 
-            "length": 32, 
-            "operand length": [
-                0, 
-                0, 
-                12
-            ], 
-            "key": {
-                "funct3": 5, 
-                "opcode": 99
-            }, 
-            "format": "SB"
-        }, 
-        {
-            "mnemonic": "bltu", 
-            "length": 32, 
-            "operand length": [
-                0, 
-                0, 
-                12
-            ], 
-            "key": {
-                "funct3": 6, 
-                "opcode": 99
-            }, 
-            "format": "SB"
-        }, 
-        {
-            "mnemonic": "bgeu", 
-            "length": 32, 
-            "operand length": [
-                0, 
-                0, 
-                12
-            ], 
-            "key": {
-                "funct3": 7, 
-                "opcode": 99
-            }, 
-            "format": "SB"
-        }, 
-        {
-            "mnemonic": "lb", 
-            "length": 32, 
-            "operand length": [
-                0, 
-                0, 
-                12
-            ], 
-            "key": {
-                "funct3": 0, 
-                "opcode": 3
-            }, 
-            "format": "I"
-        }, 
-        {
-            "mnemonic": "lh", 
-            "length": 32, 
-            "operand length": [
-                0, 
-                0, 
-                12
-            ], 
-            "key": {
-                "funct3": 1, 
-                "opcode": 3
-            }, 
-            "format": "I"
-        }, 
-        {
-            "mnemonic": "lw", 
-            "length": 32, 
-            "operand length": [
-                0, 
-                0, 
-                12
-            ], 
-            "key": {
-                "funct3": 2, 
-                "opcode": 3
-            }, 
-            "format": "I"
-        }, 
-        {
-            "mnemonic": "lbu", 
-            "length": 32, 
-            "operand length": [
-                0, 
-                0, 
-                12
-            ], 
-            "key": {
-                "funct3": 4, 
-                "opcode": 3
-            }, 
-            "format": "I"
-        }, 
-        {
-            "mnemonic": "lhu", 
-            "length": 32, 
-            "operand length": [
-                0, 
-                0, 
-                12
-            ], 
-            "key": {
-                "funct3": 5, 
-                "opcode": 3
-            }, 
-            "format": "I"
-        }, 
-        {
-            "mnemonic": "sb", 
-            "length": 32, 
-            "operand length": [
-                0, 
-                0, 
-                12
-            ], 
-            "key": {
-                "funct3": 0, 
-                "opcode": 35
-            }, 
-            "format": "S"
-        }, 
-        {
-            "mnemonic": "sh", 
-            "length": 32, 
-            "operand length": [
-                0, 
-                0, 
-                12
-            ], 
-            "key": {
-                "funct3": 1, 
-                "opcode": 35
-            }, 
-            "format": "S"
-        }, 
-        {
-            "mnemonic": "sw", 
-            "length": 32, 
-            "operand length": [
-                0, 
-                0, 
-                12
-            ], 
-            "key": {
-                "funct3": 2, 
-                "opcode": 35
-            }, 
-            "format": "S"
-        }, 
-        {
-            "mnemonic": "addi", 
-            "length": 32, 
-            "operand length": [
-                0, 
-                0, 
-                12
-            ], 
-            "key": {
-                "funct3": 0, 
-                "opcode": 19
-            }, 
-            "format": "I"
-        }, 
-        {
-            "mnemonic": "slti", 
-            "length": 32, 
-            "operand length": [
-                0, 
-                0, 
-                12
-            ], 
-            "key": {
-                "funct3": 2, 
-                "opcode": 19
-            }, 
-            "format": "I"
-        }, 
-        {
-            "mnemonic": "sltiu", 
-            "length": 32, 
-            "operand length": [
-                0, 
-                0, 
-                12
-            ], 
-            "key": {
-                "funct3": 3, 
-                "opcode": 19
-            }, 
-            "format": "I"
-        }, 
-        {
-            "mnemonic": "xori", 
-            "length": 32, 
-            "operand length": [
-                0, 
-                0, 
-                12
-            ], 
-            "key": {
-                "funct3": 4, 
-                "opcode": 19
-            }, 
-            "format": "I"
-        }, 
-        {
-            "mnemonic": "ori", 
-            "length": 32, 
-            "operand length": [
-                0, 
-                0, 
-                12
-            ], 
-            "key": {
-                "funct3": 6, 
-                "opcode": 19
-            }, 
-            "format": "I"
-        }, 
-        {
-            "mnemonic": "andi", 
-            "length": 32, 
-            "operand length": [
-                0, 
-                0, 
-                12
-            ], 
-            "key": {
-                "funct3": 7, 
-                "opcode": 19
-            }, 
-            "format": "I"
-        }, 
-        {
-            "mnemonic": "slli", 
-            "length": 32, 
-            "operand length": [
-                0, 
-                0, 
-                12
-            ], 
-            "key": {
-                "funct3": 1, 
-                "opcode": 19, 
-                "funct7": 0
-            }, 
-            "format": "R"
-        }, 
-        {
-            "mnemonic": "srli", 
-            "length": 32, 
-            "operand length": [
-                0, 
-                0, 
-                12
-            ], 
-            "key": {
-                "funct3": 5, 
-                "opcode": 19, 
-                "funct7": 0
-            }, 
-            "format": "R"
-        }, 
-        {
-            "mnemonic": "srai", 
-            "length": 32, 
-            "operand length": [
-                0, 
-                0, 
-                12
-            ], 
-            "key": {
-                "funct3": 5, 
-                "opcode": 19, 
-                "funct7": 32
-            }, 
-            "format": "R"
-        }, 
-        {
-            "mnemonic": "add", 
-            "length": 32, 
-            "key": {
-                "funct3": 0, 
-                "opcode": 51, 
-                "funct7": 0
-            }, 
-            "format": "R"
-        }, 
-        {
-            "mnemonic": "sub", 
-            "length": 32, 
-            "key": {
-                "funct3": 0, 
-                "opcode": 51, 
-                "funct7": 32
-            }, 
-            "format": "R"
-        }, 
-        {
-            "mnemonic": "sll", 
-            "length": 32, 
-            "key": {
-                "funct3": 1, 
-                "opcode": 51, 
-                "funct7": 0
-            }, 
-            "format": "R"
-        }, 
-        {
-            "mnemonic": "slt", 
-            "length": 32, 
-            "key": {
-                "funct3": 2, 
-                "opcode": 51, 
-                "funct7": 0
-            }, 
-            "format": "R"
-        }, 
-        {
-            "mnemonic": "sltu", 
-            "length": 32, 
-            "key": {
-                "funct3": 3, 
-                "opcode": 51, 
-                "funct7": 0
-            }, 
-            "format": "R"
-        }, 
-        {
-            "mnemonic": "xor", 
-            "length": 32, 
-            "key": {
-                "funct3": 4, 
-                "opcode": 51, 
-                "funct7": 0
-            }, 
-            "format": "R"
-        }, 
-        {
-            "mnemonic": "srl", 
-            "length": 32, 
-            "key": {
-                "funct3": 5, 
-                "opcode": 51, 
-                "funct7": 0
-            }, 
-            "format": "R"
-        }, 
-        {
-            "mnemonic": "sra", 
-            "length": 32, 
-            "key": {
-                "funct3": 5, 
-                "opcode": 51, 
-                "funct7": 32
-            }, 
-            "format": "R"
-        }, 
-        {
-            "mnemonic": "or", 
-            "length": 32, 
-            "key": {
-                "funct3": 6, 
-                "opcode": 51, 
-                "funct7": 0
-            }, 
-            "format": "R"
-        }, 
-        {
-            "mnemonic": "and", 
-            "length": 32, 
-            "key": {
-                "funct3": 0, 
-                "opcode": 51, 
-                "funct7": 7
-            }, 
-=======
     "signed-representation": "twos-complement",
     "endianness": "little",
     "builtin-macros": [
@@ -1376,7 +701,6 @@
                 "opcode": 51,
                 "funct7": 7
             },
->>>>>>> e05a314f
             "format": "R"
         }
     ]
