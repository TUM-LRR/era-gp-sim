{
<<<<<<< HEAD
  "name": "rv32i",
  "alignment-behavior": "relaxed",
  "endianness": "little",
  "word-size": 32,
  "byte-size": 8,
  "instructions": [
    {
      "mnemonic": "lui",
      "format": "U",
      "key": {
        "opcode": 55
      }
    },
    {
      "mnemonic": "auipc",
      "format": "U",
      "key": {
        "opcode": 23
      }
    },
    {
      "mnemonic": "jal",
      "format": "UJ",
      "key": {
        "opcode": 111
      }
    },
    {
      "mnemonic": "jalr",
      "format": "I",
      "key": {
        "opcode": 103
      }
    },
    {
      "mnemonic": "beq",
      "format": "SB",
      "key": {
        "opcode": 99,
        "funct3": 0
      }
    },
    {
      "mnemonic": "bne",
      "format": "SB",
      "key": {
        "opcode": 99,
        "funct3": 1
      }
    },
    {
      "mnemonic": "blt",
      "format": "SB",
      "key": {
        "opcode": 99,
        "funct3": 4
      }
    },
    {
      "mnemonic": "bge",
      "format": "SB",
      "key": {
        "opcode": 99,
        "funct3": 5
      }
    },
    {
      "mnemonic": "bltu",
      "format": "SB",
      "key": {
        "opcode": 99,
        "funct3": 6
      }
    },
    {
      "mnemonic": "bgeu",
      "format": "SB",
      "key": {
        "opcode": 99,
        "funct3": 7
      }
    },
    {
      "mnemonic": "lb",
      "format": "I",
      "key": {
        "opcode": 3,
        "funct3": 0
      }
    },
    {
      "mnemonic": "lh",
      "format": "I",
      "key": {
        "opcode": 3,
        "funct3": 1
      }
    },
    {
      "mnemonic": "lw",
      "format": "I",
      "key": {
        "opcode": 3,
        "funct3": 2
      }
    },
    {
      "mnemonic": "lbu",
      "format": "I",
      "key": {
        "opcode": 3,
        "funct3": 4
      }
    },
    {
      "mnemonic": "lhu",
      "format": "I",
      "key": {
        "opcode": 3,
        "funct3": 5
      }
    },
    {
      "mnemonic": "sb",
      "format": "S",
      "key": {
        "opcode": 35
      },
      "funct": 0
    },
    {
      "mnemonic": "sh",
      "format": "S",
      "key": {
        "opcode": 35
      },
      "funct": 1
    },
    {
      "mnemonic": "sw",
      "format": "S",
      "key": {
        "opcode": 35
      },
      "funct": 2
    },
    {
      "mnemonic": "addi",
      "format": "I",
      "key": {
        "opcode": 19,
        "funct3": 0
      }
    },
    {
      "mnemonic": "slti",
      "format": "I",
      "key": {
        "opcode": 19,
        "funct3": 2
      }
    },
    {
      "mnemonic": "sltiu",
      "format": "I",
      "key": {
        "opcode": 19,
        "funct3": 3
      }
    },
    {
      "mnemonic": "xori",
      "format": "I",
      "key": {
        "opcode": 19,
        "funct3": 4
      }
    },
    {
      "mnemonic": "ori",
      "format": "I",
      "key": {
        "opcode": 19,
        "funct3": 6
      }
    },
    {
      "mnemonic": "andi",
      "format": "I",
      "key": {
        "opcode": 19,
        "funct3": 7
      }
    },
    {
      "mnemonic": "slli",
      "format": "R",
      "key": {
        "opcode": 19,
        "funct3": 1,
        "funct7": 0
      }
    },
    {
      "mnemonic": "srli",
      "format": "R",
      "key": {
        "opcode": 19,
        "funct3": 5,
        "funct7": 0
      }
    },
    {
      "mnemonic": "srai",
      "format": "R",
      "key": {
        "opcode": 19,
        "funct3": 5,
        "funct7": 32
      }
    },
    {
      "mnemonic": "add",
      "format": "R",
      "key": {
        "opcode": 51,
        "funct3": 0,
        "funct7": 0
      }
    },
    {
      "mnemonic": "sub",
      "format": "R",
      "key": {
        "opcode": 51,
        "funct3": 0,
        "funct7": 32
      }
    },
    {
      "mnemonic": "sll",
      "format": "R",
      "key": {
        "opcode": 51,
        "funct3": 1,
        "funct7": 0
      }
    },
    {
      "mnemonic": "slt",
      "format": "R",
      "key": {
        "opcode": 51,
        "funct3": 2,
        "funct7": 0
      }
    },
    {
      "mnemonic": "sltu",
      "format": "R",
      "key": {
        "opcode": 51,
        "funct3": 3,
        "funct7": 0
      }
    },
    {
      "mnemonic": "xor",
      "format": "R",
      "key": {
        "opcode": 51,
        "funct3": 4,
        "funct7": 0
      }
    },
    {
      "mnemonic": "srl",
      "format": "R",
      "key": {
        "opcode": 51,
        "funct3": 5,
        "funct7": 0
      }
    },
    {
      "mnemonic": "sra",
      "format": "R",
      "key": {
        "opcode": 51,
        "funct3": 5,
        "funct7": 32
      }
    },
    {
      "mnemonic": "or",
      "format": "R",
      "key": {
        "opcode": 51,
        "funct3": 6,
        "funct7": 0
      }
    },
    {
      "mnemonic": "and",
      "format": "R",
      "key": {
        "opcode": 51,
        "funct3": 0,
        "funct7": 7
      }
    }
  ],
  "units": [
    {
      "name": "cpu",
      "registers": [
        {
          "name": "x0",
          "id": 0,
          "alias": "zero",
          "size": 32,
          "constant": 0
        },
        {
          "name": "x1",
          "id": 1,
          "size": 32
        },
        {
          "name": "x2",
          "id": 2,
          "size": 32
        },
        {
          "name": "x3",
          "id": 3,
          "size": 32
        },
        {
          "name": "x4",
          "id": 4,
          "size": 32
        },
        {
          "name": "x5",
          "id": 5,
          "size": 32
        },
=======
    "name": "rv32i",
    "instructions": [
>>>>>>> 4f40fda0
        {
            "format": "U",
            "mnemonic": "lui",
            "key": {
                "opcode": 55
            }
        },
        {
            "format": "U",
            "mnemonic": "auipc",
            "key": {
                "opcode": 23
            }
        },
        {
            "format": "UJ",
            "mnemonic": "jal",
            "key": {
                "opcode": 111
            }
        },
        {
            "format": "I",
            "mnemonic": "jalr",
            "key": {
                "opcode": 103
            }
        },
        {
            "format": "SB",
            "mnemonic": "beq",
            "key": {
                "opcode": 99,
                "funct3": 0
            }
        },
        {
            "format": "SB",
            "mnemonic": "bne",
            "key": {
                "opcode": 99,
                "funct3": 1
            }
        },
        {
            "format": "SB",
            "mnemonic": "blt",
            "key": {
                "opcode": 99,
                "funct3": 4
            }
        },
        {
            "format": "SB",
            "mnemonic": "bge",
            "key": {
                "opcode": 99,
                "funct3": 5
            }
        },
        {
            "format": "SB",
            "mnemonic": "bltu",
            "key": {
                "opcode": 99,
                "funct3": 6
            }
        },
        {
            "format": "SB",
            "mnemonic": "bgeu",
            "key": {
                "opcode": 99,
                "funct3": 7
            }
        },
        {
            "format": "I",
            "mnemonic": "lb",
            "key": {
                "opcode": 3,
                "funct3": 0
            }
        },
        {
            "format": "I",
            "mnemonic": "lh",
            "key": {
                "opcode": 3,
                "funct3": 1
            }
        },
        {
            "format": "I",
            "mnemonic": "lw",
            "key": {
                "opcode": 3,
                "funct3": 2
            }
        },
        {
            "format": "I",
            "mnemonic": "lbu",
            "key": {
                "opcode": 3,
                "funct3": 4
            }
        },
        {
            "format": "I",
            "mnemonic": "lhu",
            "key": {
                "opcode": 3,
                "funct3": 5
            }
        },
        {
            "format": "S",
            "mnemonic": "sb",
            "funct": 0,
            "key": {
                "opcode": 35
            }
        },
        {
            "format": "S",
            "mnemonic": "sh",
            "funct": 1,
            "key": {
                "opcode": 35
            }
        },
        {
            "format": "S",
            "mnemonic": "sw",
            "funct": 2,
            "key": {
                "opcode": 35
            }
        },
        {
            "format": "I",
            "mnemonic": "addi",
            "key": {
                "opcode": 19,
                "funct3": 0
            }
        },
        {
            "format": "I",
            "mnemonic": "slti",
            "key": {
                "opcode": 19,
                "funct3": 2
            }
        },
        {
            "format": "I",
            "mnemonic": "sltiu",
            "key": {
                "opcode": 19,
                "funct3": 3
            }
        },
        {
            "format": "I",
            "mnemonic": "xori",
            "key": {
                "opcode": 19,
                "funct3": 4
            }
        },
        {
            "format": "I",
            "mnemonic": "ori",
            "key": {
                "opcode": 19,
                "funct3": 6
            }
        },
        {
            "format": "I",
            "mnemonic": "andi",
            "key": {
                "opcode": 19,
                "funct3": 7
            }
        },
        {
            "format": "R",
            "mnemonic": "slli",
            "key": {
                "opcode": 19,
                "funct3": 1,
                "funct7": 0
            }
        },
        {
            "format": "R",
            "mnemonic": "srli",
            "key": {
                "opcode": 19,
                "funct3": 5,
                "funct7": 0
            }
        },
        {
            "format": "R",
            "mnemonic": "srai",
            "key": {
                "opcode": 19,
                "funct3": 5,
                "funct7": 32
            }
        },
        {
            "format": "R",
            "mnemonic": "add",
            "key": {
                "opcode": 51,
                "funct3": 0,
                "funct7": 0
            }
        },
        {
            "format": "R",
            "mnemonic": "sub",
            "key": {
                "opcode": 51,
                "funct3": 0,
                "funct7": 32
            }
        },
        {
            "format": "R",
            "mnemonic": "sll",
            "key": {
                "opcode": 51,
                "funct3": 1,
                "funct7": 0
            }
        },
        {
            "format": "R",
            "mnemonic": "slt",
            "key": {
                "opcode": 51,
                "funct3": 2,
                "funct7": 0
            }
        },
        {
            "format": "R",
            "mnemonic": "sltu",
            "key": {
                "opcode": 51,
                "funct3": 3,
                "funct7": 0
            }
        },
        {
            "format": "R",
            "mnemonic": "xor",
            "key": {
                "opcode": 51,
                "funct3": 4,
                "funct7": 0
            }
        },
        {
            "format": "R",
            "mnemonic": "srl",
            "key": {
                "opcode": 51,
                "funct3": 5,
                "funct7": 0
            }
        },
        {
            "format": "R",
            "mnemonic": "sra",
            "key": {
                "opcode": 51,
                "funct3": 5,
                "funct7": 32
            }
        },
        {
            "format": "R",
            "mnemonic": "or",
            "key": {
                "opcode": 51,
                "funct3": 6,
                "funct7": 0
            }
        },
        {
            "format": "R",
            "mnemonic": "and",
            "key": {
                "opcode": 51,
                "funct3": 0,
                "funct7": 7
            }
        }
    ],
    "word-size": 32,
    "byte-size": 8,
    "alignment-behavior": "relaxed",
    "endianness": "little",
    "units": [
        {
            "name": "cpu",
            "registers": [
                {
                    "constant": 0,
                    "id": 0,
                    "name": "x0",
                    "alias": "zero",
                    "size": 32
                },
                {
                    "id": 1,
                    "name": "x1",
                    "size": 32
                },
                {
                    "id": 2,
                    "name": "x2",
                    "size": 32
                },
                {
                    "id": 3,
                    "name": "x3",
                    "size": 32
                },
                {
                    "id": 4,
                    "name": "x4",
                    "size": 32
                },
                {
                    "id": 5,
                    "name": "x5",
                    "size": 32
                },
                {
                    "id": 6,
                    "name": "x6",
                    "size": 32
                },
                {
                    "id": 7,
                    "name": "x7",
                    "size": 32
                },
                {
                    "id": 8,
                    "name": "x8",
                    "size": 32
                },
                {
                    "id": 9,
                    "name": "x9",
                    "size": 32
                },
                {
                    "id": 10,
                    "name": "x10",
                    "size": 32
                },
                {
                    "id": 11,
                    "name": "x11",
                    "size": 32
                },
                {
                    "id": 12,
                    "name": "x12",
                    "size": 32
                },
                {
                    "id": 13,
                    "name": "x13",
                    "size": 32
                },
                {
                    "id": 14,
                    "name": "x14",
                    "size": 32
                },
                {
                    "id": 15,
                    "name": "x15",
                    "size": 32
                },
                {
                    "id": 16,
                    "name": "x16",
                    "size": 32
                },
                {
                    "id": 17,
                    "name": "x17",
                    "size": 32
                },
                {
                    "id": 18,
                    "name": "x18",
                    "size": 32
                },
                {
                    "id": 19,
                    "name": "x19",
                    "size": 32
                },
                {
                    "id": 20,
                    "name": "x20",
                    "size": 32
                },
                {
                    "id": 21,
                    "name": "x21",
                    "size": 32
                },
                {
                    "id": 22,
                    "name": "x22",
                    "size": 32
                },
                {
                    "id": 23,
                    "name": "x23",
                    "size": 32
                },
                {
                    "id": 24,
                    "name": "x24",
                    "size": 32
                },
                {
                    "id": 25,
                    "name": "x25",
                    "size": 32
                },
                {
                    "id": 26,
                    "name": "x26",
                    "size": 32
                },
                {
                    "id": 27,
                    "name": "x27",
                    "size": 32
                },
                {
                    "id": 28,
                    "name": "x28",
                    "size": 32
                },
                {
                    "id": 29,
                    "name": "x29",
                    "size": 32
                },
                {
                    "id": 30,
                    "name": "x30",
                    "size": 32
                },
                {
                    "id": 31,
                    "name": "x31",
                    "size": 32
                },
                {
                    "id": 32,
                    "name": "pc",
                    "size": 32,
                    "type": "program-counter"
                }
            ]
        }
    ]
}<|MERGE_RESOLUTION|>--- conflicted
+++ resolved
@@ -1,357 +1,6 @@
 {
-<<<<<<< HEAD
-  "name": "rv32i",
-  "alignment-behavior": "relaxed",
-  "endianness": "little",
-  "word-size": 32,
-  "byte-size": 8,
-  "instructions": [
-    {
-      "mnemonic": "lui",
-      "format": "U",
-      "key": {
-        "opcode": 55
-      }
-    },
-    {
-      "mnemonic": "auipc",
-      "format": "U",
-      "key": {
-        "opcode": 23
-      }
-    },
-    {
-      "mnemonic": "jal",
-      "format": "UJ",
-      "key": {
-        "opcode": 111
-      }
-    },
-    {
-      "mnemonic": "jalr",
-      "format": "I",
-      "key": {
-        "opcode": 103
-      }
-    },
-    {
-      "mnemonic": "beq",
-      "format": "SB",
-      "key": {
-        "opcode": 99,
-        "funct3": 0
-      }
-    },
-    {
-      "mnemonic": "bne",
-      "format": "SB",
-      "key": {
-        "opcode": 99,
-        "funct3": 1
-      }
-    },
-    {
-      "mnemonic": "blt",
-      "format": "SB",
-      "key": {
-        "opcode": 99,
-        "funct3": 4
-      }
-    },
-    {
-      "mnemonic": "bge",
-      "format": "SB",
-      "key": {
-        "opcode": 99,
-        "funct3": 5
-      }
-    },
-    {
-      "mnemonic": "bltu",
-      "format": "SB",
-      "key": {
-        "opcode": 99,
-        "funct3": 6
-      }
-    },
-    {
-      "mnemonic": "bgeu",
-      "format": "SB",
-      "key": {
-        "opcode": 99,
-        "funct3": 7
-      }
-    },
-    {
-      "mnemonic": "lb",
-      "format": "I",
-      "key": {
-        "opcode": 3,
-        "funct3": 0
-      }
-    },
-    {
-      "mnemonic": "lh",
-      "format": "I",
-      "key": {
-        "opcode": 3,
-        "funct3": 1
-      }
-    },
-    {
-      "mnemonic": "lw",
-      "format": "I",
-      "key": {
-        "opcode": 3,
-        "funct3": 2
-      }
-    },
-    {
-      "mnemonic": "lbu",
-      "format": "I",
-      "key": {
-        "opcode": 3,
-        "funct3": 4
-      }
-    },
-    {
-      "mnemonic": "lhu",
-      "format": "I",
-      "key": {
-        "opcode": 3,
-        "funct3": 5
-      }
-    },
-    {
-      "mnemonic": "sb",
-      "format": "S",
-      "key": {
-        "opcode": 35
-      },
-      "funct": 0
-    },
-    {
-      "mnemonic": "sh",
-      "format": "S",
-      "key": {
-        "opcode": 35
-      },
-      "funct": 1
-    },
-    {
-      "mnemonic": "sw",
-      "format": "S",
-      "key": {
-        "opcode": 35
-      },
-      "funct": 2
-    },
-    {
-      "mnemonic": "addi",
-      "format": "I",
-      "key": {
-        "opcode": 19,
-        "funct3": 0
-      }
-    },
-    {
-      "mnemonic": "slti",
-      "format": "I",
-      "key": {
-        "opcode": 19,
-        "funct3": 2
-      }
-    },
-    {
-      "mnemonic": "sltiu",
-      "format": "I",
-      "key": {
-        "opcode": 19,
-        "funct3": 3
-      }
-    },
-    {
-      "mnemonic": "xori",
-      "format": "I",
-      "key": {
-        "opcode": 19,
-        "funct3": 4
-      }
-    },
-    {
-      "mnemonic": "ori",
-      "format": "I",
-      "key": {
-        "opcode": 19,
-        "funct3": 6
-      }
-    },
-    {
-      "mnemonic": "andi",
-      "format": "I",
-      "key": {
-        "opcode": 19,
-        "funct3": 7
-      }
-    },
-    {
-      "mnemonic": "slli",
-      "format": "R",
-      "key": {
-        "opcode": 19,
-        "funct3": 1,
-        "funct7": 0
-      }
-    },
-    {
-      "mnemonic": "srli",
-      "format": "R",
-      "key": {
-        "opcode": 19,
-        "funct3": 5,
-        "funct7": 0
-      }
-    },
-    {
-      "mnemonic": "srai",
-      "format": "R",
-      "key": {
-        "opcode": 19,
-        "funct3": 5,
-        "funct7": 32
-      }
-    },
-    {
-      "mnemonic": "add",
-      "format": "R",
-      "key": {
-        "opcode": 51,
-        "funct3": 0,
-        "funct7": 0
-      }
-    },
-    {
-      "mnemonic": "sub",
-      "format": "R",
-      "key": {
-        "opcode": 51,
-        "funct3": 0,
-        "funct7": 32
-      }
-    },
-    {
-      "mnemonic": "sll",
-      "format": "R",
-      "key": {
-        "opcode": 51,
-        "funct3": 1,
-        "funct7": 0
-      }
-    },
-    {
-      "mnemonic": "slt",
-      "format": "R",
-      "key": {
-        "opcode": 51,
-        "funct3": 2,
-        "funct7": 0
-      }
-    },
-    {
-      "mnemonic": "sltu",
-      "format": "R",
-      "key": {
-        "opcode": 51,
-        "funct3": 3,
-        "funct7": 0
-      }
-    },
-    {
-      "mnemonic": "xor",
-      "format": "R",
-      "key": {
-        "opcode": 51,
-        "funct3": 4,
-        "funct7": 0
-      }
-    },
-    {
-      "mnemonic": "srl",
-      "format": "R",
-      "key": {
-        "opcode": 51,
-        "funct3": 5,
-        "funct7": 0
-      }
-    },
-    {
-      "mnemonic": "sra",
-      "format": "R",
-      "key": {
-        "opcode": 51,
-        "funct3": 5,
-        "funct7": 32
-      }
-    },
-    {
-      "mnemonic": "or",
-      "format": "R",
-      "key": {
-        "opcode": 51,
-        "funct3": 6,
-        "funct7": 0
-      }
-    },
-    {
-      "mnemonic": "and",
-      "format": "R",
-      "key": {
-        "opcode": 51,
-        "funct3": 0,
-        "funct7": 7
-      }
-    }
-  ],
-  "units": [
-    {
-      "name": "cpu",
-      "registers": [
-        {
-          "name": "x0",
-          "id": 0,
-          "alias": "zero",
-          "size": 32,
-          "constant": 0
-        },
-        {
-          "name": "x1",
-          "id": 1,
-          "size": 32
-        },
-        {
-          "name": "x2",
-          "id": 2,
-          "size": 32
-        },
-        {
-          "name": "x3",
-          "id": 3,
-          "size": 32
-        },
-        {
-          "name": "x4",
-          "id": 4,
-          "size": 32
-        },
-        {
-          "name": "x5",
-          "id": 5,
-          "size": 32
-        },
-=======
     "name": "rv32i",
     "instructions": [
->>>>>>> 4f40fda0
         {
             "format": "U",
             "mnemonic": "lui",
