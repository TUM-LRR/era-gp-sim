--- conflicted
+++ resolved
@@ -1,7 +1,185 @@
 {
-<<<<<<< HEAD
-    "alignment-behavior": "relaxed",
-    "endianness": "little",
+    "word-size": 32, 
+    "alignment-behavior": "relaxed", 
+    "name": "rv32i", 
+    "signed-representation": "twos-complement", 
+    "endianness": "little", 
+    "units": [
+        {
+            "registers": [
+                {
+                    "id": 0, 
+                    "alias": "zero", 
+                    "constant": "0x0", 
+                    "name": "x0", 
+                    "size": 32
+                }, 
+                {
+                    "id": 1, 
+                    "name": "x1", 
+                    "size": 32
+                }, 
+                {
+                    "id": 2, 
+                    "name": "x2", 
+                    "size": 32
+                }, 
+                {
+                    "id": 3, 
+                    "name": "x3", 
+                    "size": 32
+                }, 
+                {
+                    "id": 4, 
+                    "name": "x4", 
+                    "size": 32
+                }, 
+                {
+                    "id": 5, 
+                    "name": "x5", 
+                    "size": 32
+                }, 
+                {
+                    "id": 6, 
+                    "name": "x6", 
+                    "size": 32
+                }, 
+                {
+                    "id": 7, 
+                    "name": "x7", 
+                    "size": 32
+                }, 
+                {
+                    "id": 8, 
+                    "name": "x8", 
+                    "size": 32
+                }, 
+                {
+                    "id": 9, 
+                    "name": "x9", 
+                    "size": 32
+                }, 
+                {
+                    "id": 10, 
+                    "name": "x10", 
+                    "size": 32
+                }, 
+                {
+                    "id": 11, 
+                    "name": "x11", 
+                    "size": 32
+                }, 
+                {
+                    "id": 12, 
+                    "name": "x12", 
+                    "size": 32
+                }, 
+                {
+                    "id": 13, 
+                    "name": "x13", 
+                    "size": 32
+                }, 
+                {
+                    "id": 14, 
+                    "name": "x14", 
+                    "size": 32
+                }, 
+                {
+                    "id": 15, 
+                    "name": "x15", 
+                    "size": 32
+                }, 
+                {
+                    "id": 16, 
+                    "name": "x16", 
+                    "size": 32
+                }, 
+                {
+                    "id": 17, 
+                    "name": "x17", 
+                    "size": 32
+                }, 
+                {
+                    "id": 18, 
+                    "name": "x18", 
+                    "size": 32
+                }, 
+                {
+                    "id": 19, 
+                    "name": "x19", 
+                    "size": 32
+                }, 
+                {
+                    "id": 20, 
+                    "name": "x20", 
+                    "size": 32
+                }, 
+                {
+                    "id": 21, 
+                    "name": "x21", 
+                    "size": 32
+                }, 
+                {
+                    "id": 22, 
+                    "name": "x22", 
+                    "size": 32
+                }, 
+                {
+                    "id": 23, 
+                    "name": "x23", 
+                    "size": 32
+                }, 
+                {
+                    "id": 24, 
+                    "name": "x24", 
+                    "size": 32
+                }, 
+                {
+                    "id": 25, 
+                    "name": "x25", 
+                    "size": 32
+                }, 
+                {
+                    "id": 26, 
+                    "name": "x26", 
+                    "size": 32
+                }, 
+                {
+                    "id": 27, 
+                    "name": "x27", 
+                    "size": 32
+                }, 
+                {
+                    "id": 28, 
+                    "name": "x28", 
+                    "size": 32
+                }, 
+                {
+                    "id": 29, 
+                    "name": "x29", 
+                    "size": 32
+                }, 
+                {
+                    "id": 30, 
+                    "name": "x30", 
+                    "size": 32
+                }, 
+                {
+                    "id": 31, 
+                    "name": "x31", 
+                    "size": 32
+                }, 
+                {
+                    "id": 32, 
+                    "type": "program-counter", 
+                    "name": "pc", 
+                    "size": 32
+                }
+            ], 
+            "name": "cpu"
+        }
+    ], 
+    "byte-size": 8, 
     "instructions": [
 	{
             "length": 32,
@@ -17,538 +195,11 @@
 	    "key": {
 		"opcode": -1
 	     },
-            "mnemonic": "simusleep"
+            "mnemonic": "simusleep",
+	    "operand length": [
+		32
+	    ]
         },
-        {
-            "length": 32,
-            "format": "U",
-            "key": {
-                "opcode": 55
-            },
-            "mnemonic": "lui"
-        },
-        {
-            "length": 32,
-            "format": "U",
-            "key": {
-                "opcode": 23
-            },
-            "mnemonic": "auipc"
-        },
-        {
-            "length": 32,
-            "format": "UJ",
-            "key": {
-                "opcode": 111
-            },
-            "mnemonic": "jal"
-        },
-        {
-            "length": 32,
-            "format": "I",
-            "key": {
-                "opcode": 103
-            },
-            "mnemonic": "jalr"
-        },
-        {
-            "length": 32,
-            "format": "SB",
-            "key": {
-                "opcode": 99,
-                "funct3": 0
-            },
-            "mnemonic": "beq"
-        },
-        {
-            "length": 32,
-            "format": "SB",
-            "key": {
-                "opcode": 99,
-                "funct3": 1
-            },
-            "mnemonic": "bne"
-        },
-        {
-            "length": 32,
-            "format": "SB",
-            "key": {
-                "opcode": 99,
-                "funct3": 4
-            },
-            "mnemonic": "blt"
-        },
-        {
-            "length": 32,
-            "format": "SB",
-            "key": {
-                "opcode": 99,
-                "funct3": 5
-            },
-            "mnemonic": "bge"
-        },
-        {
-            "length": 32,
-            "format": "SB",
-            "key": {
-                "opcode": 99,
-                "funct3": 6
-            },
-            "mnemonic": "bltu"
-        },
-        {
-            "length": 32,
-            "format": "SB",
-            "key": {
-                "opcode": 99,
-                "funct3": 7
-            },
-            "mnemonic": "bgeu"
-        },
-        {
-            "length": 32,
-            "format": "I",
-            "key": {
-                "opcode": 3,
-                "funct3": 0
-            },
-            "mnemonic": "lb"
-        },
-        {
-            "length": 32,
-            "format": "I",
-            "key": {
-                "opcode": 3,
-                "funct3": 1
-            },
-            "mnemonic": "lh"
-        },
-        {
-            "length": 32,
-            "format": "I",
-            "key": {
-                "opcode": 3,
-                "funct3": 2
-            },
-            "mnemonic": "lw"
-        },
-        {
-            "length": 32,
-            "format": "I",
-            "key": {
-                "opcode": 3,
-                "funct3": 4
-            },
-            "mnemonic": "lbu"
-        },
-        {
-            "length": 32,
-            "format": "I",
-            "key": {
-                "opcode": 3,
-                "funct3": 5
-            },
-            "mnemonic": "lhu"
-        },
-        {
-            "length": 32,
-            "format": "S",
-            "key": {
-		"funct3": 0,
-                "opcode": 35
-            },
-            "mnemonic": "sb"
-        },
-        {
-            "length": 32,
-            "format": "S",
-            "key": {
-		"funct3": 1,
-                "opcode": 35
-            },
-            "mnemonic": "sh"
-        },
-        {
-            "length": 32,
-            "format": "S",
-            "key": {
-		"funct3": 2,
-                "opcode": 35
-            },
-            "mnemonic": "sw"
-        },
-        {
-            "length": 32,
-            "format": "I",
-            "key": {
-                "opcode": 19,
-                "funct3": 0
-            },
-            "mnemonic": "addi"
-        },
-        {
-            "length": 32,
-            "format": "I",
-            "key": {
-                "opcode": 19,
-                "funct3": 2
-            },
-            "mnemonic": "slti"
-        },
-        {
-            "length": 32,
-            "format": "I",
-            "key": {
-                "opcode": 19,
-                "funct3": 3
-            },
-            "mnemonic": "sltiu"
-        },
-        {
-            "length": 32,
-            "format": "I",
-            "key": {
-                "opcode": 19,
-                "funct3": 4
-            },
-            "mnemonic": "xori"
-        },
-        {
-            "length": 32,
-            "format": "I",
-            "key": {
-                "opcode": 19,
-                "funct3": 6
-            },
-            "mnemonic": "ori"
-        },
-        {
-            "length": 32,
-            "format": "I",
-            "key": {
-                "opcode": 19,
-                "funct3": 7
-            },
-            "mnemonic": "andi"
-        },
-        {
-            "length": 32,
-            "format": "R",
-            "key": {
-                "funct7": 0,
-                "opcode": 19,
-                "funct3": 1
-            },
-            "mnemonic": "slli"
-        },
-        {
-            "length": 32,
-            "format": "R",
-            "key": {
-                "funct7": 0,
-                "opcode": 19,
-                "funct3": 5
-            },
-            "mnemonic": "srli"
-        },
-        {
-            "length": 32,
-            "format": "R",
-            "key": {
-                "funct7": 32,
-                "opcode": 19,
-                "funct3": 5
-            },
-            "mnemonic": "srai"
-        },
-        {
-            "length": 32,
-            "format": "R",
-            "key": {
-                "funct7": 0,
-                "opcode": 51,
-                "funct3": 0
-            },
-            "mnemonic": "add"
-        },
-        {
-            "length": 32,
-            "format": "R",
-            "key": {
-                "funct7": 32,
-                "opcode": 51,
-                "funct3": 0
-            },
-            "mnemonic": "sub"
-        },
-        {
-            "length": 32,
-            "format": "R",
-            "key": {
-                "funct7": 0,
-                "opcode": 51,
-                "funct3": 1
-            },
-            "mnemonic": "sll"
-        },
-        {
-            "length": 32,
-            "format": "R",
-            "key": {
-                "funct7": 0,
-                "opcode": 51,
-                "funct3": 2
-            },
-            "mnemonic": "slt"
-        },
-        {
-            "length": 32,
-            "format": "R",
-            "key": {
-                "funct7": 0,
-                "opcode": 51,
-                "funct3": 3
-            },
-            "mnemonic": "sltu"
-        },
-        {
-            "length": 32,
-            "format": "R",
-            "key": {
-                "funct7": 0,
-                "opcode": 51,
-                "funct3": 4
-            },
-            "mnemonic": "xor"
-        },
-        {
-            "length": 32,
-            "format": "R",
-            "key": {
-                "funct7": 0,
-                "opcode": 51,
-                "funct3": 5
-            },
-            "mnemonic": "srl"
-        },
-        {
-            "length": 32,
-            "format": "R",
-            "key": {
-                "funct7": 32,
-                "opcode": 51,
-                "funct3": 5
-            },
-            "mnemonic": "sra"
-        },
-        {
-            "length": 32,
-            "format": "R",
-            "key": {
-                "funct7": 0,
-                "opcode": 51,
-                "funct3": 6
-            },
-            "mnemonic": "or"
-        },
-        {
-            "length": 32,
-            "format": "R",
-            "key": {
-                "funct7": 7,
-                "opcode": 51,
-                "funct3": 0
-            },
-            "mnemonic": "and"
-        }
-    ],
-    "byte-size": 8,
-    "word-size": 32,
-    "signed-representation": "twos-complement",
-=======
-    "word-size": 32, 
-    "alignment-behavior": "relaxed", 
-    "name": "rv32i", 
-    "signed-representation": "twos-complement", 
-    "endianness": "little", 
->>>>>>> ac99a76a
-    "units": [
-        {
-            "registers": [
-                {
-                    "id": 0, 
-                    "alias": "zero", 
-                    "constant": "0x0", 
-                    "name": "x0", 
-                    "size": 32
-                }, 
-                {
-                    "id": 1, 
-                    "name": "x1", 
-                    "size": 32
-                }, 
-                {
-                    "id": 2, 
-                    "name": "x2", 
-                    "size": 32
-                }, 
-                {
-                    "id": 3, 
-                    "name": "x3", 
-                    "size": 32
-                }, 
-                {
-                    "id": 4, 
-                    "name": "x4", 
-                    "size": 32
-                }, 
-                {
-                    "id": 5, 
-                    "name": "x5", 
-                    "size": 32
-                }, 
-                {
-                    "id": 6, 
-                    "name": "x6", 
-                    "size": 32
-                }, 
-                {
-                    "id": 7, 
-                    "name": "x7", 
-                    "size": 32
-                }, 
-                {
-                    "id": 8, 
-                    "name": "x8", 
-                    "size": 32
-                }, 
-                {
-                    "id": 9, 
-                    "name": "x9", 
-                    "size": 32
-                }, 
-                {
-                    "id": 10, 
-                    "name": "x10", 
-                    "size": 32
-                }, 
-                {
-                    "id": 11, 
-                    "name": "x11", 
-                    "size": 32
-                }, 
-                {
-                    "id": 12, 
-                    "name": "x12", 
-                    "size": 32
-                }, 
-                {
-                    "id": 13, 
-                    "name": "x13", 
-                    "size": 32
-                }, 
-                {
-                    "id": 14, 
-                    "name": "x14", 
-                    "size": 32
-                }, 
-                {
-                    "id": 15, 
-                    "name": "x15", 
-                    "size": 32
-                }, 
-                {
-                    "id": 16, 
-                    "name": "x16", 
-                    "size": 32
-                }, 
-                {
-                    "id": 17, 
-                    "name": "x17", 
-                    "size": 32
-                }, 
-                {
-                    "id": 18, 
-                    "name": "x18", 
-                    "size": 32
-                }, 
-                {
-                    "id": 19, 
-                    "name": "x19", 
-                    "size": 32
-                }, 
-                {
-                    "id": 20, 
-                    "name": "x20", 
-                    "size": 32
-                }, 
-                {
-                    "id": 21, 
-                    "name": "x21", 
-                    "size": 32
-                }, 
-                {
-                    "id": 22, 
-                    "name": "x22", 
-                    "size": 32
-                }, 
-                {
-                    "id": 23, 
-                    "name": "x23", 
-                    "size": 32
-                }, 
-                {
-                    "id": 24, 
-                    "name": "x24", 
-                    "size": 32
-                }, 
-                {
-                    "id": 25, 
-                    "name": "x25", 
-                    "size": 32
-                }, 
-                {
-                    "id": 26, 
-                    "name": "x26", 
-                    "size": 32
-                }, 
-                {
-                    "id": 27, 
-                    "name": "x27", 
-                    "size": 32
-                }, 
-                {
-                    "id": 28, 
-                    "name": "x28", 
-                    "size": 32
-                }, 
-                {
-                    "id": 29, 
-                    "name": "x29", 
-                    "size": 32
-                }, 
-                {
-                    "id": 30, 
-                    "name": "x30", 
-                    "size": 32
-                }, 
-                {
-                    "id": 31, 
-                    "name": "x31", 
-                    "size": 32
-                }, 
-                {
-                    "id": 32, 
-                    "type": "program-counter", 
-                    "name": "pc", 
-                    "size": 32
-                }
-            ], 
-            "name": "cpu"
-        }
-    ], 
-    "byte-size": 8, 
-    "instructions": [
         {
             "mnemonic": "lui", 
             "length": 32, 
