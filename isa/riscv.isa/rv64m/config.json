{
<<<<<<< HEAD
  "name": "rv64m",
  "instructions": [
    {
      "mnemonic": "mulw",
      "format": "R",
      "key": {
        "opcode": 59,
        "funct3": 0,
        "funct7": 1
      }
    },
    {
      "mnemonic": "divw",
      "format": "R",
      "key": {
        "opcode": 59,
        "funct3": 4,
        "funct7": 1
      }
    },
    {
      "mnemonic": "divuw",
      "format": "R",
      "key": {
        "opcode": 59,
        "funct3": 5,
        "funct7": 1
      }
    },
    {
      "mnemonic": "remw",
      "format": "R",
      "key": {
        "opcode": 59,
        "funct3": 6,
        "funct7": 1
      }
    },
    {
      "mnemonic": "remuw",
      "format": "R",
      "key": {
        "opcode": 59,
        "funct3": 7,
        "funct7": 1
      }
    }
  ]
=======
    "name": "rv64m",
    "instructions": [
        {
            "format": "R",
            "mnemonic": "mulw",
            "key": {
                "opcode": 59,
                "funct3": 0,
                "funct7": 1
            }
        },
        {
            "format": "R",
            "mnemonic": "divw",
            "key": {
                "opcode": 59,
                "funct3": 4,
                "funct7": 1
            }
        },
        {
            "format": "R",
            "mnemonic": "divuw",
            "key": {
                "opcode": 59,
                "funct3": 5,
                "funct7": 1
            }
        },
        {
            "format": "R",
            "mnemonic": "remw",
            "key": {
                "opcode": 59,
                "funct3": 6,
                "funct7": 1
            }
        },
        {
            "format": "R",
            "mnemonic": "remuw",
            "key": {
                "opcode": 59,
                "funct3": 7,
                "funct7": 1
            }
        }
    ]
>>>>>>> 4f40fda0
}<|MERGE_RESOLUTION|>--- conflicted
+++ resolved
@@ -1,54 +1,4 @@
 {
-<<<<<<< HEAD
-  "name": "rv64m",
-  "instructions": [
-    {
-      "mnemonic": "mulw",
-      "format": "R",
-      "key": {
-        "opcode": 59,
-        "funct3": 0,
-        "funct7": 1
-      }
-    },
-    {
-      "mnemonic": "divw",
-      "format": "R",
-      "key": {
-        "opcode": 59,
-        "funct3": 4,
-        "funct7": 1
-      }
-    },
-    {
-      "mnemonic": "divuw",
-      "format": "R",
-      "key": {
-        "opcode": 59,
-        "funct3": 5,
-        "funct7": 1
-      }
-    },
-    {
-      "mnemonic": "remw",
-      "format": "R",
-      "key": {
-        "opcode": 59,
-        "funct3": 6,
-        "funct7": 1
-      }
-    },
-    {
-      "mnemonic": "remuw",
-      "format": "R",
-      "key": {
-        "opcode": 59,
-        "funct3": 7,
-        "funct7": 1
-      }
-    }
-  ]
-=======
     "name": "rv64m",
     "instructions": [
         {
@@ -97,5 +47,4 @@
             }
         }
     ]
->>>>>>> 4f40fda0
 }