{
<<<<<<< HEAD
  "name": "rv32d",
  "extends": "rv32f",
  "reset-units": true,
  "instructions": [
    {
      "mnemonic": "fld",
      "format": "I",
      "key": {
        "opcode": 7,
        "funct3": 3
      }
    },
    {
      "mnemonic": "fsd",
      "format": "S",
      "key": {
        "opcode": 39,
        "funct3": 3
      }
    },
    {
      "mnemonic": "fmadd",
      "format": "R4",
      "key": {
        "opcode": 67,
        "funct2": 1
      }
    },
    {
      "mnemonic": "fmsubd",
      "format": "R4",
      "key": {
        "opcode": 71,
        "funct2": 1
      }
    },
    {
      "mnemonic": "fnmsubd",
      "format": "R4",
      "key": {
        "opcode": 75,
        "funct2": 1
      }
    },
    {
      "mnemonic": "fnmaddd",
      "format": "R4",
      "key": {
        "opcode": 79,
        "funct7": 1
      }
    },
    {
      "mnemonic": "fadd",
      "format": "R",
      "key": {
        "opcode": 83,
        "funct7": 1
      }
    },
    {
      "mnemonic": "fsubd",
      "format": "R",
      "key": {
        "opcode": 83,
        "funct7": 5
      }
    },
    {
      "mnemonic": "fmuld",
      "format": "R",
      "key": {
        "opcode": 83,
        "funct7": 9
      }
    },
    {
      "mnemonic": "fdivd",
      "format": "R",
      "key": {
        "opcode": 83,
        "funct7": 13
      }
    },
    {
      "mnemonic": "fsqrtd",
      "format": "R",
      "key": {
        "opcode": 83,
        "funct7": 45,
        "rs2": 0
      }
    },
    {
      "mnemonic": "fsgnjd",
      "format": "R",
      "key": {
        "opcode": 83,
        "funct3": 0,
        "funct7": 17
      }
    },
    {
      "mnemonic": "fsgnjnd",
      "format": "R",
      "key": {
        "opcode": 83,
        "funct3": 1,
        "funct7": 17
      }
    },
    {
      "mnemonic": "fsgnjxd",
      "format": "R",
      "key": {
        "opcode": 83,
        "funct3": 2,
        "funct7": 17
      }
    },
    {
      "mnemonic": "fmind",
      "format": "R",
      "key": {
        "opcode": 83,
        "funct3": 0,
        "funct7": 21
      }
    },
    {
      "mnemonic": "fcvtsd",
      "format": "R",
      "key": {
        "opcode": 83,
        "funct7": 32,
        "rs2": 1
      }
    },
    {
      "mnemonic": "fcvtds",
      "format": "R",
      "key": {
        "opcode": 83,
        "funct7": 33,
        "rs2": 0
      }
    },
    {
      "mnemonic": "feqd",
      "format": "R",
      "key": {
        "opcode": 83,
        "funct3": 2,
        "funct7": 81
      }
    },
    {
      "mnemonic": "fltd",
      "format": "R",
      "key": {
        "opcode": 83,
        "funct3": 1,
        "funct7": 81
      }
    },
    {
      "mnemonic": "fled",
      "format": "R",
      "key": {
        "opcode": 83,
        "funct3": 0,
        "funct7": 81
      }
    },
    {
      "mnemonic": "fclassd",
      "format": "R",
      "key": {
        "opcode": 83,
        "funct3": 1,
        "funct7": 113,
        "rs2": 0
      }
    },
    {
      "mnemonic": "fcvtwd",
      "format": "R",
      "key": {
        "opcode": 83,
        "funct7": 97,
        "rs2": 0
      }
    },
    {
      "mnemonic": "fcvtwud",
      "format": "R",
      "key": {
        "opcode": 83,
        "funct7": 97,
        "rs2": 1
      }
    },
    {
      "mnemonic": "fcvtdw",
      "format": "R",
      "key": {
        "opcode": 83,
        "funct7": 105,
        "rs2": 0
      }
    },
    {
      "mnemonic": "fcvtdwu",
      "format": "R",
      "key": {
        "opcode": 83,
        "funct7": 105,
        "rs2": 1
      }
    }
  ],
  "units": [
    {
      "name": "cpu",
      "registers": [
        {
          "name": "f1",
          "id": 1,
          "size": 64,
          "type": "float"
        },
        {
          "name": "f2",
          "id": 2,
          "size": 64,
          "type": "float"
        },
        {
          "name": "f3",
          "id": 3,
          "size": 64,
          "type": "float"
        },
        {
          "name": "f4",
          "id": 4,
          "size": 64,
          "type": "float"
        },
        {
          "name": "f5",
          "id": 5,
          "size": 64,
          "type": "float"
        },
        {
          "name": "f6",
          "id": 6,
          "size": 64,
          "type": "float"
        },
        {
          "name": "f7",
          "id": 7,
          "size": 64,
          "type": "float"
        },
        {
          "name": "f8",
          "id": 8,
          "size": 64,
          "type": "float"
        },
        {
          "name": "f9",
          "id": 9,
          "size": 64,
          "type": "float"
        },
        {
          "name": "f10",
          "id": 10,
          "size": 64,
          "type": "float"
        },
        {
          "name": "f11",
          "id": 11,
          "size": 64,
          "type": "float"
        },
        {
          "name": "f12",
          "id": 12,
          "size": 64,
          "type": "float"
        },
        {
          "name": "f13",
          "id": 13,
          "size": 64,
          "type": "float"
        },
        {
          "name": "f14",
          "id": 14,
          "size": 64,
          "type": "float"
        },
        {
          "name": "f15",
          "id": 15,
          "size": 64,
          "type": "float"
        },
        {
          "name": "f16",
          "id": 16,
          "size": 64,
          "type": "float"
        },
        {
          "name": "f17",
          "id": 17,
          "size": 64,
          "type": "float"
        },
        {
          "name": "f18",
          "id": 18,
          "size": 64,
          "type": "float"
        },
        {
          "name": "f19",
          "id": 19,
          "size": 64,
          "type": "float"
        },
        {
          "name": "f20",
          "id": 20,
          "size": 64,
          "type": "float"
        },
        {
          "name": "f21",
          "id": 21,
          "size": 64,
          "type": "float"
        },
        {
          "name": "f22",
          "id": 22,
          "size": 64,
          "type": "float"
        },
        {
          "name": "f23",
          "id": 23,
          "size": 64,
          "type": "float"
        },
        {
          "name": "f24",
          "id": 24,
          "size": 64,
          "type": "float"
        },
        {
          "name": "f25",
          "id": 25,
          "size": 64,
          "type": "float"
        },
        {
          "name": "f26",
          "id": 26,
          "size": 64,
          "type": "float"
        },
        {
          "name": "f27",
          "id": 27,
          "size": 64,
          "type": "float"
        },
        {
          "name": "f28",
          "id": 28,
          "size": 64,
          "type": "float"
        },
        {
          "name": "f29",
          "id": 29,
          "size": 64,
          "type": "float"
        },
        {
          "name": "f30",
          "id": 30,
          "size": 64,
          "type": "float"
        },
        {
          "name": "f31",
          "id": 31,
          "size": 64,
          "type": "float"
        },
        {
          "name": "fcsr",
          "id": 32,
          "size": 64,
          "type": "flag",
          "constituents": [
            33,
            34
          ]
        },
        {
          "name": "frm",
          "id": 33,
          "size": 3,
          "type": "flag",
          "enclosing": 32
=======
    "extends": "rv32f",
    "units": [
        {
            "name": "cpu",
            "registers": [
                {
                    "id": 1,
                    "name": "f1",
                    "size": 64,
                    "type": "float"
                },
                {
                    "id": 2,
                    "name": "f2",
                    "size": 64,
                    "type": "float"
                },
                {
                    "id": 3,
                    "name": "f3",
                    "size": 64,
                    "type": "float"
                },
                {
                    "id": 4,
                    "name": "f4",
                    "size": 64,
                    "type": "float"
                },
                {
                    "id": 5,
                    "name": "f5",
                    "size": 64,
                    "type": "float"
                },
                {
                    "id": 6,
                    "name": "f6",
                    "size": 64,
                    "type": "float"
                },
                {
                    "id": 7,
                    "name": "f7",
                    "size": 64,
                    "type": "float"
                },
                {
                    "id": 8,
                    "name": "f8",
                    "size": 64,
                    "type": "float"
                },
                {
                    "id": 9,
                    "name": "f9",
                    "size": 64,
                    "type": "float"
                },
                {
                    "id": 10,
                    "name": "f10",
                    "size": 64,
                    "type": "float"
                },
                {
                    "id": 11,
                    "name": "f11",
                    "size": 64,
                    "type": "float"
                },
                {
                    "id": 12,
                    "name": "f12",
                    "size": 64,
                    "type": "float"
                },
                {
                    "id": 13,
                    "name": "f13",
                    "size": 64,
                    "type": "float"
                },
                {
                    "id": 14,
                    "name": "f14",
                    "size": 64,
                    "type": "float"
                },
                {
                    "id": 15,
                    "name": "f15",
                    "size": 64,
                    "type": "float"
                },
                {
                    "id": 16,
                    "name": "f16",
                    "size": 64,
                    "type": "float"
                },
                {
                    "id": 17,
                    "name": "f17",
                    "size": 64,
                    "type": "float"
                },
                {
                    "id": 18,
                    "name": "f18",
                    "size": 64,
                    "type": "float"
                },
                {
                    "id": 19,
                    "name": "f19",
                    "size": 64,
                    "type": "float"
                },
                {
                    "id": 20,
                    "name": "f20",
                    "size": 64,
                    "type": "float"
                },
                {
                    "id": 21,
                    "name": "f21",
                    "size": 64,
                    "type": "float"
                },
                {
                    "id": 22,
                    "name": "f22",
                    "size": 64,
                    "type": "float"
                },
                {
                    "id": 23,
                    "name": "f23",
                    "size": 64,
                    "type": "float"
                },
                {
                    "id": 24,
                    "name": "f24",
                    "size": 64,
                    "type": "float"
                },
                {
                    "id": 25,
                    "name": "f25",
                    "size": 64,
                    "type": "float"
                },
                {
                    "id": 26,
                    "name": "f26",
                    "size": 64,
                    "type": "float"
                },
                {
                    "id": 27,
                    "name": "f27",
                    "size": 64,
                    "type": "float"
                },
                {
                    "id": 28,
                    "name": "f28",
                    "size": 64,
                    "type": "float"
                },
                {
                    "id": 29,
                    "name": "f29",
                    "size": 64,
                    "type": "float"
                },
                {
                    "id": 30,
                    "name": "f30",
                    "size": 64,
                    "type": "float"
                },
                {
                    "id": 31,
                    "name": "f31",
                    "size": 64,
                    "type": "float"
                },
                {
                    "id": 32,
                    "name": "fcsr",
                    "constituents": [
                        33,
                        34
                    ],
                    "size": 64,
                    "type": "flag"
                },
                {
                    "id": 33,
                    "name": "frm",
                    "size": 3,
                    "type": "flag",
                    "enclosing": 32
                },
                {
                    "id": 34,
                    "name": "fflags",
                    "size": 5,
                    "type": "flag",
                    "enclosing": 32
                }
            ]
        }
    ],
    "name": "rv32d",
    "instructions": [
        {
            "format": "I",
            "mnemonic": "fld",
            "key": {
                "opcode": 7,
                "funct3": 3
            }
>>>>>>> 4f40fda0
        },
        {
            "format": "S",
            "mnemonic": "fsd",
            "key": {
                "opcode": 39,
                "funct3": 3
            }
        },
        {
            "format": "R4",
            "mnemonic": "fmadd",
            "key": {
                "opcode": 67,
                "funct2": 1
            }
        },
        {
            "format": "R4",
            "mnemonic": "fmsubd",
            "key": {
                "opcode": 71,
                "funct2": 1
            }
        },
        {
            "format": "R4",
            "mnemonic": "fnmsubd",
            "key": {
                "opcode": 75,
                "funct2": 1
            }
        },
        {
            "format": "R4",
            "mnemonic": "fnmaddd",
            "key": {
                "opcode": 79,
                "funct7": 1
            }
        },
        {
            "format": "R",
            "mnemonic": "fadd",
            "key": {
                "opcode": 83,
                "funct7": 1
            }
        },
        {
            "format": "R",
            "mnemonic": "fsubd",
            "key": {
                "opcode": 83,
                "funct7": 5
            }
        },
        {
            "format": "R",
            "mnemonic": "fmuld",
            "key": {
                "opcode": 83,
                "funct7": 9
            }
        },
        {
            "format": "R",
            "mnemonic": "fdivd",
            "key": {
                "opcode": 83,
                "funct7": 13
            }
        },
        {
            "format": "R",
            "mnemonic": "fsqrtd",
            "key": {
                "opcode": 83,
                "rs2": 0,
                "funct7": 45
            }
        },
        {
            "format": "R",
            "mnemonic": "fsgnjd",
            "key": {
                "opcode": 83,
                "funct3": 0,
                "funct7": 17
            }
        },
        {
            "format": "R",
            "mnemonic": "fsgnjnd",
            "key": {
                "opcode": 83,
                "funct3": 1,
                "funct7": 17
            }
        },
        {
            "format": "R",
            "mnemonic": "fsgnjxd",
            "key": {
                "opcode": 83,
                "funct3": 2,
                "funct7": 17
            }
        },
        {
            "format": "R",
            "mnemonic": "fmind",
            "key": {
                "opcode": 83,
                "funct3": 0,
                "funct7": 21
            }
        },
        {
            "format": "R",
            "mnemonic": "fcvtsd",
            "key": {
                "opcode": 83,
                "rs2": 1,
                "funct7": 32
            }
        },
        {
            "format": "R",
            "mnemonic": "fcvtds",
            "key": {
                "opcode": 83,
                "rs2": 0,
                "funct7": 33
            }
        },
        {
            "format": "R",
            "mnemonic": "feqd",
            "key": {
                "opcode": 83,
                "funct3": 2,
                "funct7": 81
            }
        },
        {
            "format": "R",
            "mnemonic": "fltd",
            "key": {
                "opcode": 83,
                "funct3": 1,
                "funct7": 81
            }
        },
        {
            "format": "R",
            "mnemonic": "fled",
            "key": {
                "opcode": 83,
                "funct3": 0,
                "funct7": 81
            }
        },
        {
            "format": "R",
            "mnemonic": "fclassd",
            "key": {
                "opcode": 83,
                "rs2": 0,
                "funct3": 1,
                "funct7": 113
            }
        },
        {
            "format": "R",
            "mnemonic": "fcvtwd",
            "key": {
                "opcode": 83,
                "rs2": 0,
                "funct7": 97
            }
        },
        {
            "format": "R",
            "mnemonic": "fcvtwud",
            "key": {
                "opcode": 83,
                "rs2": 1,
                "funct7": 97
            }
        },
        {
            "format": "R",
            "mnemonic": "fcvtdw",
            "key": {
                "opcode": 83,
                "rs2": 0,
                "funct7": 105
            }
        },
        {
            "format": "R",
            "mnemonic": "fcvtdwu",
            "key": {
                "opcode": 83,
                "rs2": 1,
                "funct7": 105
            }
        }
    ],
    "reset-units": true
}<|MERGE_RESOLUTION|>--- conflicted
+++ resolved
@@ -1,433 +1,4 @@
 {
-<<<<<<< HEAD
-  "name": "rv32d",
-  "extends": "rv32f",
-  "reset-units": true,
-  "instructions": [
-    {
-      "mnemonic": "fld",
-      "format": "I",
-      "key": {
-        "opcode": 7,
-        "funct3": 3
-      }
-    },
-    {
-      "mnemonic": "fsd",
-      "format": "S",
-      "key": {
-        "opcode": 39,
-        "funct3": 3
-      }
-    },
-    {
-      "mnemonic": "fmadd",
-      "format": "R4",
-      "key": {
-        "opcode": 67,
-        "funct2": 1
-      }
-    },
-    {
-      "mnemonic": "fmsubd",
-      "format": "R4",
-      "key": {
-        "opcode": 71,
-        "funct2": 1
-      }
-    },
-    {
-      "mnemonic": "fnmsubd",
-      "format": "R4",
-      "key": {
-        "opcode": 75,
-        "funct2": 1
-      }
-    },
-    {
-      "mnemonic": "fnmaddd",
-      "format": "R4",
-      "key": {
-        "opcode": 79,
-        "funct7": 1
-      }
-    },
-    {
-      "mnemonic": "fadd",
-      "format": "R",
-      "key": {
-        "opcode": 83,
-        "funct7": 1
-      }
-    },
-    {
-      "mnemonic": "fsubd",
-      "format": "R",
-      "key": {
-        "opcode": 83,
-        "funct7": 5
-      }
-    },
-    {
-      "mnemonic": "fmuld",
-      "format": "R",
-      "key": {
-        "opcode": 83,
-        "funct7": 9
-      }
-    },
-    {
-      "mnemonic": "fdivd",
-      "format": "R",
-      "key": {
-        "opcode": 83,
-        "funct7": 13
-      }
-    },
-    {
-      "mnemonic": "fsqrtd",
-      "format": "R",
-      "key": {
-        "opcode": 83,
-        "funct7": 45,
-        "rs2": 0
-      }
-    },
-    {
-      "mnemonic": "fsgnjd",
-      "format": "R",
-      "key": {
-        "opcode": 83,
-        "funct3": 0,
-        "funct7": 17
-      }
-    },
-    {
-      "mnemonic": "fsgnjnd",
-      "format": "R",
-      "key": {
-        "opcode": 83,
-        "funct3": 1,
-        "funct7": 17
-      }
-    },
-    {
-      "mnemonic": "fsgnjxd",
-      "format": "R",
-      "key": {
-        "opcode": 83,
-        "funct3": 2,
-        "funct7": 17
-      }
-    },
-    {
-      "mnemonic": "fmind",
-      "format": "R",
-      "key": {
-        "opcode": 83,
-        "funct3": 0,
-        "funct7": 21
-      }
-    },
-    {
-      "mnemonic": "fcvtsd",
-      "format": "R",
-      "key": {
-        "opcode": 83,
-        "funct7": 32,
-        "rs2": 1
-      }
-    },
-    {
-      "mnemonic": "fcvtds",
-      "format": "R",
-      "key": {
-        "opcode": 83,
-        "funct7": 33,
-        "rs2": 0
-      }
-    },
-    {
-      "mnemonic": "feqd",
-      "format": "R",
-      "key": {
-        "opcode": 83,
-        "funct3": 2,
-        "funct7": 81
-      }
-    },
-    {
-      "mnemonic": "fltd",
-      "format": "R",
-      "key": {
-        "opcode": 83,
-        "funct3": 1,
-        "funct7": 81
-      }
-    },
-    {
-      "mnemonic": "fled",
-      "format": "R",
-      "key": {
-        "opcode": 83,
-        "funct3": 0,
-        "funct7": 81
-      }
-    },
-    {
-      "mnemonic": "fclassd",
-      "format": "R",
-      "key": {
-        "opcode": 83,
-        "funct3": 1,
-        "funct7": 113,
-        "rs2": 0
-      }
-    },
-    {
-      "mnemonic": "fcvtwd",
-      "format": "R",
-      "key": {
-        "opcode": 83,
-        "funct7": 97,
-        "rs2": 0
-      }
-    },
-    {
-      "mnemonic": "fcvtwud",
-      "format": "R",
-      "key": {
-        "opcode": 83,
-        "funct7": 97,
-        "rs2": 1
-      }
-    },
-    {
-      "mnemonic": "fcvtdw",
-      "format": "R",
-      "key": {
-        "opcode": 83,
-        "funct7": 105,
-        "rs2": 0
-      }
-    },
-    {
-      "mnemonic": "fcvtdwu",
-      "format": "R",
-      "key": {
-        "opcode": 83,
-        "funct7": 105,
-        "rs2": 1
-      }
-    }
-  ],
-  "units": [
-    {
-      "name": "cpu",
-      "registers": [
-        {
-          "name": "f1",
-          "id": 1,
-          "size": 64,
-          "type": "float"
-        },
-        {
-          "name": "f2",
-          "id": 2,
-          "size": 64,
-          "type": "float"
-        },
-        {
-          "name": "f3",
-          "id": 3,
-          "size": 64,
-          "type": "float"
-        },
-        {
-          "name": "f4",
-          "id": 4,
-          "size": 64,
-          "type": "float"
-        },
-        {
-          "name": "f5",
-          "id": 5,
-          "size": 64,
-          "type": "float"
-        },
-        {
-          "name": "f6",
-          "id": 6,
-          "size": 64,
-          "type": "float"
-        },
-        {
-          "name": "f7",
-          "id": 7,
-          "size": 64,
-          "type": "float"
-        },
-        {
-          "name": "f8",
-          "id": 8,
-          "size": 64,
-          "type": "float"
-        },
-        {
-          "name": "f9",
-          "id": 9,
-          "size": 64,
-          "type": "float"
-        },
-        {
-          "name": "f10",
-          "id": 10,
-          "size": 64,
-          "type": "float"
-        },
-        {
-          "name": "f11",
-          "id": 11,
-          "size": 64,
-          "type": "float"
-        },
-        {
-          "name": "f12",
-          "id": 12,
-          "size": 64,
-          "type": "float"
-        },
-        {
-          "name": "f13",
-          "id": 13,
-          "size": 64,
-          "type": "float"
-        },
-        {
-          "name": "f14",
-          "id": 14,
-          "size": 64,
-          "type": "float"
-        },
-        {
-          "name": "f15",
-          "id": 15,
-          "size": 64,
-          "type": "float"
-        },
-        {
-          "name": "f16",
-          "id": 16,
-          "size": 64,
-          "type": "float"
-        },
-        {
-          "name": "f17",
-          "id": 17,
-          "size": 64,
-          "type": "float"
-        },
-        {
-          "name": "f18",
-          "id": 18,
-          "size": 64,
-          "type": "float"
-        },
-        {
-          "name": "f19",
-          "id": 19,
-          "size": 64,
-          "type": "float"
-        },
-        {
-          "name": "f20",
-          "id": 20,
-          "size": 64,
-          "type": "float"
-        },
-        {
-          "name": "f21",
-          "id": 21,
-          "size": 64,
-          "type": "float"
-        },
-        {
-          "name": "f22",
-          "id": 22,
-          "size": 64,
-          "type": "float"
-        },
-        {
-          "name": "f23",
-          "id": 23,
-          "size": 64,
-          "type": "float"
-        },
-        {
-          "name": "f24",
-          "id": 24,
-          "size": 64,
-          "type": "float"
-        },
-        {
-          "name": "f25",
-          "id": 25,
-          "size": 64,
-          "type": "float"
-        },
-        {
-          "name": "f26",
-          "id": 26,
-          "size": 64,
-          "type": "float"
-        },
-        {
-          "name": "f27",
-          "id": 27,
-          "size": 64,
-          "type": "float"
-        },
-        {
-          "name": "f28",
-          "id": 28,
-          "size": 64,
-          "type": "float"
-        },
-        {
-          "name": "f29",
-          "id": 29,
-          "size": 64,
-          "type": "float"
-        },
-        {
-          "name": "f30",
-          "id": 30,
-          "size": 64,
-          "type": "float"
-        },
-        {
-          "name": "f31",
-          "id": 31,
-          "size": 64,
-          "type": "float"
-        },
-        {
-          "name": "fcsr",
-          "id": 32,
-          "size": 64,
-          "type": "flag",
-          "constituents": [
-            33,
-            34
-          ]
-        },
-        {
-          "name": "frm",
-          "id": 33,
-          "size": 3,
-          "type": "flag",
-          "enclosing": 32
-=======
     "extends": "rv32f",
     "units": [
         {
@@ -655,7 +226,6 @@
                 "opcode": 7,
                 "funct3": 3
             }
->>>>>>> 4f40fda0
         },
         {
             "format": "S",
