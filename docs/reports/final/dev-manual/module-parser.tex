--- conflicted
+++ resolved
@@ -1,535 +1,5 @@
 \subsection{Parser}
 
-<<<<<<< HEAD
-% Das \emph{Parser}-Modul übernimmt die Übersetzung des eingegebenen Textes in
-% die für das \emph{Architektur}-Modul lesbaren Syntaxbäume. Damit entspricht
-% dieses Modul größtenteils dem eigentlichen Assemblierer.
-%
-% \subsubsection{Submodule}
-%
-% Bei Erscheinen der Version 1.0 besteht das Parser-Modul aus vier verschiedenen
-% Untermodulen:
-%
-% \begin{itemize}
-%
-% \item Das \emph{Common-Submodul} stellt Klassen bereit, die zur öffentlichen
-% Schnittstelle des Parsers zu anderen Modulen dienen. Dieses Submodul ist frei
-% von Abhängigkeiten zu jeglichen konkreten Parser-Implementierungen.
-%
-% \item Mit dem \emph{Factory-Submodul} können neue, spezifische Parser erzeugt
-% werden.
-%
-% \item Das \emph{RISC-V-Submodul} stellt eine konkrete Implementierung eines
-% Assemblierers für die RISC-V-Architektur zur Verfügung.
-%
-% \item Im \emph{Independent-Submodul} sind viele Hilfsklassen (zum Beispiel
-% Symboltabellen, Compiler für arithmetische Ausdrücke) bereitgestellt, welche von
-% dem RISC-V-Parser verwendet, genauso gut aber auch gerne von zukünftigen Parser
-% eingebunden werden können.
-%
-% \end{itemize}
-%
-% Im Folgenden werden diese Submodule genauer erläutert:
-%
-% \paragraph{Common-Submodul}
-%
-% Das Kernstück des gesamten Moduls bildet die (abstrakte) Klasse \texttt{Parser}.
-% Diese bietet hauptsächlich zwei Funktionen: Anbieten von Syntax-Informationen
-% mittels der Methode \texttt{getSyntaxInformation} (für das Syntax-Highlighting
-% in der Benutzeroberfläche), sowie dem Assemblieren eines gegebenen
-% Assemblerprogrammes mithilfe der Methode \texttt{parse}, die als
-% Eingabeparameter einen C++-Standard-String erwartet.
-%
-% \subparagraph{Syntax-Highlighting}
-%
-% Beim Aufruf der Methode \texttt{getSyntaxInformation} soll ein Objekt der Klasse
-% \texttt{SyntaxInformation} erstellt und zurückgegeben werden. Dieses Objekt
-% enthält Informationen zum Syntax-Highlighting.
-%
-% Zur Bestimmung der hervorzuhebenden Teile des Textes werden reguläre Ausdrücke
-% verwendet. Um unterschiedliche Formatierungen zu ermöglichen, wird jeder
-% Ausdruck einem Token (siehe \texttt{SyntaxInformation::Token}) zugeordnet.
-%
-% Um einem \texttt{SyntaxInformation}-Objekt einen regulären Ausdruck
-% hinzuzufügen, kann die Methode \texttt{addSyntaxRegex} verwendet werden.
-%
-% \subparagraph{Das Assemblieren}
-%
-% Beim Aufruf der Methode \texttt{parse} soll das Assembler-Programm kompiliert
-% und in einer \texttt{FinalRepresentation}-Datenstruktur zurückgegeben werden.
-% Diese enthält notwendige Informationen für die Ausführung des
-% Assemblerprogrammes sowie dessen Darstellung in der Benutzeroberfläche. Die
-% \texttt{FinalRepresentation} besteht dabei aus folgenden Einzelheiten:
-%
-% \begin{itemize} \item \texttt{CommandList}: Die fertig assemblierten
-% Assemblerbefehle, aneinandergereiht. Jeder der Befehle (des Typs
-% \texttt{FinalCommand}) enthält einen fertig assemblierten
-% \texttt{InstructionNode}, das \texttt{CodePositionInterval}, an welchem der
-% Befehl im Text auftritt, sowie die Speicheradresse, an der der Befehl
-% assembliert werden soll. \item \texttt{MacroInformationList}: Beinhaltet alle
-% Makros, welche im Code vorkommen, mit eingesetzten Parametern und Position des
-% Auftretens. \item \texttt{CompileErrorList}: Eine Liste von allen Fehlern,
-% Warnungen und Hinweisen, die während des Assembliervorgangs aufgetreten sind.
-% Wenn diese keine Fehler enthält (sehrwohl aber eventuell Warnungen oder
-% Hinweise), so ist das Assemblieren erfolgreich gewesen und das Assemblerprogramm
-% kann ausgeführt werden. \end{itemize}
-%
-% Gehen wir noch auf ein paar Feinheiten ein:
-%
-% Koordinaten im Assemblertext werden in der Datenstruktur \texttt{CodePosition}
-% als zweidimensionaler Punkt gespeichert, ein Intervall davon entsprechend in der
-% \texttt{CodePositionInterval}-Klasse. Ein Intervall ist genau dann leer, wenn
-% sein Startpunkt vor seinem Endpunkt liegt. In diesem Fall also, wenn die
-% Y-Koordinate des Endpunktes strikt kleiner als die des Startpunktes oder die
-% Y-Koordinaten identisch aber die X-Koordinate des Endpunktes strikt kleiner ist.
-% Ein \texttt{CodePositionInterval} wird beidseitig inklusiv gesehen (d.h. beide
-% Randpunkte liegen noch im Intervall).
-%
-% Ein \texttt{CompileError} kapselt eine Fehlermeldung (bzw. eine Warnung oder
-% einen Hinweis). Dabei wird die Position und die Schwere der Meldung (Fehler,
-% Warnung, Hinweis, vgl. \texttt{Compile\-Error\-Severity}) festgehalten. Der
-% Begriff „Error“ ist deswegen etwas überladen. Die Meldung selbst wird als
-% \texttt{Translateable} gespeichert, sodass diese später in verschiedene Sprachen
-% übersetzt werden könnte. Dabei werden Argumente separat vom eigentlichen Text
-% kodiert.
-%
-% Eine \texttt{CompileErrorList} kapselt die \texttt{CompileError}s und stellt
-% Möglichkeiten zur Erweiterung der Liste bereit. Dies erfolgt über den Aufruf von
-% Makros. Der Grund hierfür ist, dass so die Fehlermeldungen automatisch von einem
-% Qt-Programm gefunden und für das Übersetzen markiert werden können. Die
-% Meldungen müssen dabei ein C-String sein (\texttt{const char*}). Ebenso lassen
-% sich über die \texttt{CompileErrorList} einfache Abfragen stellen, ob jeweils
-% Fehler, Warnungen oder Hinweise vorhanden sind und wenn ja, wie viele.
-%
-% \textbf{Factory-Submodul}
-%
-% Kommen wir zum Factory-Submodul: Dieses besteht lediglich aus einer einzigen
-% Klasse, der \texttt{ParserFactory}. Bei jener werden alle
-% Parserimplementierungen unter einem Namen zur Auswahl gestellt, sodass sie mit
-% Architektur und Speicherzugriff kombiniert einen Parser erzeugen können. Diese
-% Abhängigkeit zu den einzelnen Implementierungsmodulen ist auch der Grund, wieso
-% das Factory-Submodul aus dem Common-Submodul herausgenommen wurde.
-%
-% Mit der Methode \texttt{ParserFactory::createParser} kann dabei ein Parser mit
-% den angegebenen Voraussetzungen generiert werden. Die Map
-% \texttt{ParserFactory::mapping} enthält alle registrierten Parser.
-%
-% \paragraph{Independent-Submodul}
-%
-% Kommen wir nun zum wohl größten Submodul des Parsers, dem
-% \emph{Independent}-Modul, welches eine Sammlung von Hilfsklassen darstellt,
-% die von verschiedenen Assemblern verwendet werden können sollen. Dieses Modul
-% kann und soll gerne erweitert, dabei aber unabhängig von jeglichem spezifischen
-% Assemblierer gehalten werden.
-%
-% \subparagraph{Intermediate-Darstellung für Befehle}
-%
-% Das Independent-Submodul stellt Klassen zur Verfügung, die als
-% Übergangsdarstellung zwischen Text und assemblierten Syntaxbaum eines
-% Assembler-Programms dienen. Eine Übersicht der wichtigsten Klassen bietet
-% \autoref{fig:parser-intermediate}.
-%
-% \begin{figure}[h!]
-% 	\begin{center}
-% 		\begin{tikzpicture}[node distance=1.0cm and 0.7cm]
-%
-% 		\node (super) [class] {IntermediateOperation}; \node (instr) [class,
-% 		below = of super] {IntermediateInstruction}; \node (macro) [class, right
-% 		= of instr] {IntermediateMacroInstruction}; \node (dir) [class, left =
-% 		of instr] {IntermediateDirective}; \node (sub) [below = of dir, yshift =
-% 		3mm, xshift = 1cm] {\emph{Diverse implementierte Direktiven}};
-%
-% 		\draw[inheritance-arrow] (dir.north) -- ++(0,0.5cm) -| (super);
-% 		\draw[inheritance-arrow] (macro.north) -- ++(0,0.5cm) -| (super);
-% 		\draw[inheritance-arrow] (instr.north) -- (super);
-% 		\draw[inheritance-arrow] (sub.north) ++(-1.0cm,0) -- (dir);
-% 		\end{tikzpicture}
-% 	\end{center} \caption{Klassendiagramm Intermediate-Darstellung}
-% 	\label{fig:parser-intermediate}
-% \end{figure}
-%
-% Diese Klassen haben folgende Funktionen:
-%
-% \begin{itemize}
-% 	\item \texttt{IntermediateOperation} ist die abstrakte Oberklasse, die das
-% 	Interface definiert. \item \texttt{IntermediateInstruction} steht für eine
-% 	Maschineninstruktion, die vom Architekturmodul ausgewertet werden muss.
-% 	\item \texttt{IntermediateMacroInstruction} steht für eine Instruktion, bei
-% 	der es sich um einen Makroaufruf handelt. Diese Klasse muss nicht von einem
-% 	Parser instanziiert werden (näheres im Abschnitt Makros). \item
-% 	\texttt{IntermediateDirective} ist eine Oberklasse für Implementierungen von
-% 	Parser-Direkti\-ven. Alle unterstützten Direktiven erben von dieser Klasse.
-% \end{itemize}
-%
-% Die Klasse \texttt{IntermediateRepresentator} enthält eine Liste mehrerer dieser
-% Operationen und stellt eine Methode bereit, um diese Operationen in eine
-% \texttt{FinalRepresentation} umzuwandeln.
-%
-% \subparagraph{Assemblierung der Intermediate-Darstellung}
-% \label{dev:dev_parser_assem_inter} Um die Operationen aus der
-% Intermediate-Darstellung in ein Objekt der Klasse \texttt{FinalRepresentation}
-% umzuwandeln, kann die Funktion
-% \texttt{IntermediateRepresentator::\allowbreak{}transform} aufgerufen werden.
-% Diese Methode führt nacheinander folgende Schritte aus:
-%
-% \begin{enumerate}
-% 	\item Aufrufen der \texttt{precompile} Funktion für alle Operationen. \item
-% 	Ersetzen aller Instruktionen, bei denen es sich um Makroaufrufe handelt, mit
-% 	Makro-Instruktionen. \item Reservieren von Speicher für alle Befehle mit
-% 	Hilfe der \texttt{allocateMemory} Funktion. \item Einlesen aller
-% 	Labels/Konstanten und deren Werte mit der \texttt{enhanceSymbolTable}
-% 	Funktion. \item "`Ausführen"' aller Operationen mit der
-% 	\texttt{execute}-Funktion, d.h. meistens Erzeugen eines Syntaxknotens und
-% 	Einfügen dieses Knotens in die \texttt{FinalRepresentation}.
-% \end{enumerate}
-%
-% \subparagraph{Makros} Für das Parsen von Makros existieren zwei Direktiven:
-% \texttt{Makro\-Directive} und \texttt{Makro\-End\-Directive}. Alle Befehle
-% zwischen diesen beiden Direktiven werden in eine interne Liste des
-% \texttt{Makro\-Directive}-Objekts eingefügt, anstatt wie gewöhnlich in den
-% \texttt{Intermediate\-Representator}.
-%
-% Im \texttt{precompile}-Schritt trägt sich die Makro-Direktive mit ihrem Namen in
-% eine Tabelle (\texttt{Macro\-Directive\-Table}) ein. Daraufhin wird für jede
-% \texttt{Intermediate\-Instruction} überprüft, ob der Name ihres Befehls als
-% Makro in der Tabelle eingetragen ist. Falls ja, wird die Instruktion mit einer
-% \texttt{Intermediate\-Macro\-Instruction} ersetzt und alle Befehle aus der
-% Makro-Direktive nach Einsetzen von eventuellen Parametern in die neue
-% Makro-Instruktion kopiert.
-%
-% Im \texttt{allocateMemory}- und \texttt{execute}-Schritt reicht die Makro-
-% Instruktion die Funktionsaufrufe einfach an die enthaltenen Instruktionen
-% weiter. Falls Fehler entstehen, werden diese an die Position des Makro-Aufrufs
-% verschoben.
-%
-% \subparagraph{Symbolgraph und Symbol-Replacer} Für das Vermerken und Einsetzen
-% von Symbolen wie Labels oder Konstanten existiert mit den Klassen
-% \texttt{SymbolGraph} und \texttt{SymbolReplacer} ein eigenes System. Dieses kann
-% ausschließlich nichtparametrisierte Symbole verarbeiten (d.h. Funktionen sind
-% nicht möglich). Ein Symbol ist in unserem Fall ein Name, der für einen anderen
-% Namen oder Wert steht.
-%
-% Zum Generieren eines \texttt{SymbolReplacer}s zum Ersetzen von Symbolen
-% konstruiert man einen \texttt{SymbolGraph} mit allen einzufügenden Symbolen
-% (Klasse \texttt{Symbol}). Der \texttt{SymbolGraph} selbst besteht dann aus den
-% einzelnen Symbole als Knoten und Abhängigkeiten zwischen ihnen als Kanten. Ein
-% Symbol A ist dabei abhängig von einem Symbol B, wenn B in dem Ersetzungstext von
-% A vorkommt. Im Symbolgraph würde hier dann eine Kante von B nach A geleitet
-% werden. Anschließend können wir unseren \texttt{SymbolGraph} evaluieren. Dabei
-% werden folgende Dinge überprüft: \begin {itemize} \item Sind die Namen
-% (orientiert an C, d.h. Buchstabe oder \_ als erstes Zeichen, danach beliebig
-% viele davon incl. von Zahlen) gültig? \item Existiert einer/mehrere Namen
-% doppelt? \item Existiert eine zyklische Abhängigkeit unter den Symbolen (bzw. im
-% Symbolgraph)? \end {itemize}
-%
-% Während erste und zweite Eigenschaft leicht per Iterieren über die Symbole bzw.
-% Einteilen in Äquivalenzklassen dieser (z.B. mittels einer Map) gelöst werden
-% können, ist es für die dritte Eigenschaft nötig, den Symbolgraphen zu betrachten
-% (bzw. sie ist überhaupt der Grund, dass wir uns so einen Graphen generiert
-% haben): Wir überprüfen hierzu, ob unser nicht zwingend zusammenhängende Digraph
-% (gerichteter Graph) kreisfrei ist. Dazu lassen wir über jede
-% Zusammenhangskomponente eine Tiefensuche laufen und merken uns den Pfad zu
-% unserem Startknoten. Wenn wir nun auf einen Knoten stoßen, der in unserem Pfad
-% bereits vorhanden ist, so haben wir einen Kreis entdeckt und geben das so weiter. Kommen wir ohne
-% Kreise durch, so geben wir noch die topologische Sortierung unserer Knoten
-% zurück (diese entspricht der umgedrehten Reihenfolge, in der wir die Knoten
-% abgeschlossen haben). Die topologische Sortierung ist in unserem Fall genau eine
-% Anordnung der Symbole, sodass das Symbol an Position $i$ nur von allen
-% Symbolen im Bereich $\{0,...,i-1\}$ abhängt. Damit können wir nun unsere
-% Symbole insgesamt vereinfachen: Wir iterieren vorwärts über alle Symbole und
-% setzen in Symbol $s_i$ alle Symbole ein, von denen $s_i$ abhängt. Wir wissen
-% dabei, wegen der topologischen Sortierung, dass $$s_i$$ nur von
-% $s_0,...,s_{i-1}$ abhängt und diese Symbole haben wir schon so weit wie möglich
-% ersetzt. Damit erhalten wir am Ende eine Darstellung, in der die Symbole
-% weitestmöglich ersetzt sind. Diese können wir dann weitergeben an das
-% Ersetzungssystem. Wir unterscheiden dabei noch zwischen statischen und
-% dynamischen Symbolen: Statische Symbole haben dabei einen unveränderlichen Wert
-% und werden daher wie geplant ersetzt. Für dynamische Symbole ist der Wert jedoch
-% erst beim Ersetzen des Symbols im Programm bekannt, nicht, wenn der
-% Symbolgraph ausgewertet wird. Daher werden diese Symbole \emph{nicht ersetzt}
-% (sehr wohl aber auf wohlgeformte Namen und Duplikate geprüft), sondern verbleiben
-% mit ihrem Namen in den weitestmöglich ersetzten Symbolen. Ein Einsatzzweck für
-% solche dynamischen Symbole sind zum Beispiel relative Adressen: Da beim
-% Generieren des Graphen nicht bekannt ist, bei welchen Befehlen das Symbol zum
-% Einsatz kommt, kann es nicht ersetzt werden. All dies erfolgt, wenn man
-% \texttt{evaluate} beim Symbolgraphen aufruft. Würden wir nun parametrisierte
-% Symbole zulassen, so hätten wir das Problem, dass wir hier selbst bei statischen
-% Symbolen nicht feststellen können, ob ein Ersetzungsvorgang irgendwann beendet
-% ist (vgl. Halteproblem, das ist sogar \emph{beweisbar} nicht möglich), also
-% müssten wir ab irgendeiner Ersetzungstiefe abbrechen. Dennoch stünde es
-% zukünftigen Projekten frei, dies zu implementieren.
-%
-% Laufzeiten (Worst-Case, sei $n$ die Anzahl an Symbolen): \begin{itemize} \item
-% Namen überprüfen: $\mathcal{O}(n)$ \item Duplikate finden:
-% $\mathcal{O}(n*f(n))$ (mit $f(m)$ als maximale Zeit, um in die Map mit $m$
-% Elementen einzufügen) \item Zyklenfreiheit überprüfen und topologische
-% Sortierung ermitteln: $\mathcal{O}(n^2)$ (dennoch, sehr unwahrscheinlich im
-% normalen Gebrauch; Worst-Case wäre die transitive Hülle eines zusammenhängenden
-% Symbolgraphen) \end{itemize}
-%
-% Die Evaluierung (Klasse \texttt{SymbolGraphEvaluation}) wird anschließend an den
-% SymbolReplacer weitergegeben. Dieser ersetzt textuell bei einem gegebenen
-% Eingabestring alle Symbolvorkommen über mehrere Iterationen hinweg, denn es ist
-% ja auch möglich, dass ein dynamisches Symbol zu einem weiteren dynamischen
-% Symbol expandiert (wenn auch noch kein solcher Fall bekannt ist). In der Tat ist
-% es wegen der Natur der dynamischen Symbole ebenfalls nicht möglich, zu sehen, ob
-% eine Ersetzung mit Sicherheit terminiert (vgl. oben). Also brechen wir nach
-% einer bestimmten Anzahl an Ersetzungsiterationen (standardmäßig auf 4 gesetzt)
-% ab und geben einen Fehler zurück. Anmerkung: Die textuelle Ersetzungs ist noch
-% alles andere als ideal, besser wäre, wenn die Ersetzung ausschließlich auf einem
-% Stream von Tokens (siehe nächsten Abschnitt) arbeiten würde (und auch einen
-% solchen zurückgibt).
-%
-% \subparagraph{Compiler für arithmetische Ausdrücke} Neben Symbolersetzung
-% enthält die \texttt{independent}-Bibliothek auch ein System, um arithmetische
-% Ausdrücke zu verarbeiten. Es handelt sich dabei um die Klasse
-% \texttt{ExpressonCompiler} bzw. ihre Instanziierungen.
-%
-% Zum Tokenizen (in \texttt{ExpressionTokenizer}) verwenden wir einen Regulären
-% Ausdruck für alle möglichen Tokens (Operatoren, Literale usw.), somit entspricht
-% unser Vorgehen dem Einsatz eines NFA bzw. DFA (nichtdeterministischer endlicher
-% Automat bzw. deterministischer endlicher Automat). Immer wenn wir einen
-% akzeptierenden Zustand erreichen, sehen wir ein Token als abgeschlossen an und
-% starten den Automaten neu. Landen wir in einem Fehlerzustand, so geben wir einen
-% \texttt{CompileError} zurück. Dabei ist es natürlich der Fall, dass bei
-% Sequenzen $s_0$ und $s_0s_1$ stets $s_0s_1$ präferiert wird (d.h. im
-% regulären Ausdruck wird $s_0s_1$ zuerst erwähnt).
-%
-% Das eigenliche Parsen des Token-Streams erfolgt mithilfe des
-% Shunting-Yard-Algorithmus \footnote{\url{http://wcipeg.com/wiki/Shunting_yard_algorithm}} in
-% der Klasse \texttt{ExpressionParser}, welcher in linearer Zeit über der Eingabe
-% arbeitet (und linear viel Speicher verbraucht). Dieser löst das Problem der
-% Auswertung von Infix-Operatoren (vgl. Punkt vor Strich: Wenn wir von links nach
-% rechts durch unseren Ausdruck gehen und ein Plus und danach eine Zahl einlesen,
-% können wir nicht sofort auswerten, denn das nächste Zeichen könnte auch der
-% Multiplikationspunkt sein), indem die Anwendung dieser weitestmöglich
-% hinausgezögert wird – bis eben klar ist, ob noch höherwertige Operatoren kommen.
-%
-% Dafür halten wir uns einen Stack mit allen momentan vorhandenen Operatoren und
-% öffnenden Klammern, sowie einen Stack für die Ausgabe. Lesen wir eine Zahl, so
-% kommt diese auf den Ausgabe-Stack, gelesene öffnende Klammern kommen auf den
-% Operator-Stack. Kommen wir zu einem Operator, so betrachten wir unseren
-% Operator-Stack und ermitteln, ob dieser Operator eine (echt niedriger für
-% rechtsassoziative Operatoren, damit zögern wir die Auswertung desselben
-% hintereinander geschriebenen Operators hinaus) niedrigere Präzedenz als der
-% aktuell betrachtete hat. Wenn ja, so wenden wir diesen auf die obersten Zahlen
-% auf dem Ausgabe-Stack an (auf zwei Zahlen für binäre, auf eine für unäre
-% Operatoren). Danach überprüfen wir erneut, ob es Operatoren zum Abarbeiten gibt.
-% Lesen wir irgendwann im Text eine schließende Klammer, so wird der
-% Operator-Stack bis zur letzten öffnenden Klammer abgearbeitet. So gehen wir
-% durch unseren String durch – am Ende unseres Ausdrucks schließlich behandeln wir
-% den Rest auf dem Operator-Stack (z.B. indem ein schwächerer Operator als auch
-% Klammern, wenn wir die als solche betrachten, anwenden). Auf dem Ausgabe-Stack
-% liegt jetzt das Ergebnis des Ausdrucks (im Idealfall, sollten wir nicht ein
-% Element auf dem Stack zu diesem Zeitpunkt haben, so ist ein Fehler aufgetreten).
-%
-% Es ist dabei möglich, einen \texttt{ExpressionCompiler} mit eigenen Operatoren
-% zu definieren, mittels der Datenstruktur \texttt{ExpressionCompilerDefinition}.
-% Folgende Punkte werden dabei spezifiziert: \begin{itemize} \item Binäre
-% Operatoren mit Regex und einer Auswertungsfunktion, sowie Präzedenz \item Unäre
-% Operatoren, ebenfalls mit Regex und Auswertungsfunktion; die Präzedenz muss
-% nicht angegeben werden, da unäre Operatoren (wg. der Natur des
-% Shunting-Yard-Algorithmus) immer vor allen binären Operatoren von links nach
-% rechts abgearbeitet werden (d.h. unäre Operatoren sind nur als Präfix erlaubt).
-% \item Literaldecoder mit Erkennungsregex und Dekodierfunktion. Unter Literale
-% fällt in diesem Fall alles, was kein Symbol ist; also z.B. Zahlen, Strings oder
-% Register (vgl. z.B. X86-Speicherzugriffe). \item Weitere Hilfsregexes, wie
-% Klammern (öffnend, schließend) und das Format für Symbole, welche separat von
-% Literalen behandelt ersetzt werden. \end{itemize} Ein Beispiel, wie dies
-% definiert werden kann, findet sich bei den \texttt{CLikeExpressionCompiler}s,
-% welche der aktuelle RISC-V-Parser benutzt (mit $$int64_t$$ als Typ). Diese
-% führen C-artige Operatoren (alle, die direkt und unverändernd auf Zahlen
-% operieren) auf den Standard-Zahlentypen ein.
-%
-% Statt Zahlen ist es auch möglich – obwohl dies noch nicht entwickelt ist – einen
-% Syntaxbaum auf dem Ausgabe-Stack aufzubauen, ohne Änderungen an der
-% Funktionsweise des Algorithmus durchführen zu müssen. Hierzu müsste ein neuer,
-% Parser-eigener Syntaxbaum entwickelt werden (da die Architektur bereits
-% weitestmöglich ausgewertete Bäume erwartet, z.B. erlaubt RISC-V keine
-% Operator-Knoten), welcher mit Assoziativität und Kommutativität (vielleicht auch
-% Distributivität o.ä.) vereinfachen kann. Das Prinzip wäre wie folgt möglich:
-% Literale erhalten einen eigenen Knoten – eventuelle Register würde man hier auch
-% als Literal sehen. Wenn ein Operator auf $$n\in\{1,2\}$$ Syntaxbäume angewandt
-% wird, so wird ein neuer Syntaxbaum erzeugt, welcher als Wurzel den Operator und
-% als Kinder die $$n$$ eingegebenen Knoten besitzt. Würde man dies für den
-% \texttt{CLikeExpressionCompiler} machen wollen, so müsste entsprechende Semantik
-% für Infix-Operatoren und Implizier Konvertierung von Zahltypen implementiert
-% werden – der Typ des Compilers selber kann mit Templates flexibel ausgewechselt
-% werden. Sobald dann ein Syntaxbaum für den Ausdruck generiert wurde (d.h. der
-% Algorithmus ist durchgelaufen), kann der Syntaxbaum weitestgehend ausgewertet
-% werden, indem beispielsweise Operatoren auf Konstanten angewandt werden.
-% Abschließend muss dann der Parser-Syntaxbaum noch in einen für die Architektur
-% verständlichen Syntaxbaum übersetzt werden, dies kann knotenweise geschehen.
-%
-% Es sei angemerkt, dass der Shunting-Yard-Algorithmus nur für einfache (hier:
-% Klammern, binäre und unäre Operatoren, sowie Literale) arithmetische Ausdrücke
-% verwendet werden kann. So ist z.B. der X86-Ausdruck $$[eax+4*ebx+16]$$ nur
-% auswertbar (unter Annahme, dass das eigentliche Auswerten mit Syntaxbäumen
-% geschieht; sonst käme das Problem auf, wie die Register „geparst“ werden
-% sollen), wenn die äußeren Klammern erkannt, dann der innere Ausdruck ausgewertet
-% und schließlich mit einem Speicherzugriffsknoten umschlossen wird. Alternativ
-% wäre es auch denkbar, verschiedene Klammertypen mit vielleicht auch
-% unterschiedlichen Präzedenzen einzuführen, welche wie ein unärer Operator
-% fungieren. Die bisherigen „normalen“ Klammern würden dann der
-% Identitätsoperation entsprechen (im Idealfall, wenn nicht umdefiniert), die
-% neuen, eckigen Klammern hingegen könnten dann einen Parser-eigenen
-% Speicherzugriffsknoten über den Syntaxbaum positionieren. Aber generell ist
-% dieses Problem eher gering, da die Speicherzugriffsklammer immer auf oberster
-% Ebene ist und sich somit als einfachen Spezifallfall handhaben lässt. Wenn wir
-% zum Vergleich die AT&T-Syntax betrachten, so wäre auch die oben beschriebene
-% Variante mit verschiedenen unterstützten Klammern nicht mehr möglich, dies
-% müsste dann auf oberster Ebene auch wieder manuell gelesen werden.
-%
-% \subparagraph{Segmentverwaltung}
-%
-% Das Parser-Modul unterstützt Allokation von Speicher in verschiedenen Segmenten.
-% Implementiert ist momentan eine rudimentäre Unterscheidung zwischen Code- und
-% Datensegment (\texttt{text} und \texttt{data}). Code kann dabei nur in ersterem
-% Segment gespeichert werden, Daten hingegen in beiden Segmenten, allerdings
-% generieren sie beim Schreiben in das Code-Segment eine Warnung. Wenn auf solche
-% Daten getroffen wir, selbst wenn die kodierten Instruktionen valide sind, so
-% bricht die Ausführung des Programms ab, da an dieser Stelle keine Instruktion
-% kompiliert wurde und so auch kein Syntaxbaum zum Ausführen existiert.
-%
-% Die zentrale Klasse, um all diese Informationen zu sammeln, ist der
-% \texttt{MemoryAllocator}, welcher die Segmente verwaltet und hier fortlaufend
-% allokiert. Wichtig zu beachten ist, dass Segmente dicht gepackt hintereinander
-% in den Speicher geschrieben werden. Wenn also z.B. beim RISC-V-Parser mehr Daten
-% allokiert werden, so verschiebt sich das Programm im Speicher nach hinten. Diese
-% Mechanik hat zwar den Vorteil, dass das Programm und Daten nicht weit
-% voneinander entfernt im Speicher stehen, was das ganze einfacher zum Betrachten
-% macht, gleichzeitig wird dadurch auch aber ein weiterer Assemblerpass benötigt
-% (Pass zwei von vier).
-%
-% \paragraph{RISC-V-Submodul}
-%
-% Für RISC-V existiert ein korrespondierendes Parser-Submodul, welches in der
-% \texttt{ParserFactory} über den Namen \texttt{riscv} aufgerufen werden kann. Es
-% verwendet dabei größtenteils die Klassen, die im Independent-Submodul definiert
-% sind.
-%
-% Der RISC-V-Parser liest zuerst zeilenweise den Programm-Code ein und speichert
-% ihn in einem \texttt{Intermediate\-Representator}. Dann wird die
-% \texttt{transform}-Funktion aufgerufen und die entstehende
-% \texttt{Final\-Representation} zurückgegeben.
-%
-% Zum Parsen einer einzelnen Zeile wird die Hilfsklasse
-% \texttt{RiscvParser::\allowbreak{}RiscvRegex} verwendet. Diese Klasse nutzte
-% während der Entwicklung einen regulären Ausdruck, um die Zeile in verschiedene
-% Elemente aufzuteilen. Um bestimmte Einschränkungen dieses Vorgangs zu umgehen,
-% wurde die Klasse neu geschrieben, der Name aber beibehalten.
-%
-% Nach aktuellem Stand wird über jedes Zeichen der zu parsenden Zeile iteriert und
-% bei gewissen Zeichen der letzte Teil der Zeile als Label, Instruktion oder
-% Parameter gespeichert. Hierbei werden beliebig viele Parameter unterstützt.
-%
-% \subsubsection{Verwenden eines Parsers}
-%
-% Von außen kann das Parser-Modul über die \texttt{ParserFactory} angesprochen
-% werden. Hier erzeugt man mit Name, Speicherzugriff und gegebener Architektur
-% einen gewünschten Parser und erhält einen Unique-Pointer darauf. Anschließend
-% kann man bereits die \texttt{parse}- und \texttt{getSyntaxHighliting}-Methoden
-% des Parsers selber aufrufen und Text assemblieren lassen. Das Deinitialisieren
-% erfolgt ebenfalls über den eingebauten Destruktor automatisch.
-%
-% Eine Übersicht über diesen Prozess bietet \autoref{fig:parser-overview}.
-%
-% \begin{figure}[h!]
-% 	\begin{center}
-% 		\begin{tikzpicture}[node distance=1.0cm and 3.0cm] \tikzstyle{myarrow} =
-% 		[->, thick]
-%
-% 		\node (factory) [class]
-% 		{
-% 			\textbf{ParserFactory}
-% 		};
-% 		\node (invis1) [empty, right = of factory] {}; \node (parser) [class,
-% 		rectangle split, rectangle split parts=2, below = of invis1]
-% 		{
-% 			\textbf{Parser} \nodepart{second} \begin{tabular}{c}
-% 				getSyntaxInformation()
-% 			\end{tabular}
-% 		};
-% 		\node (final) [class, rectangle split, rectangle split parts=2, right =
-% 		of parser]
-% 		{
-% 			\textbf{FinalRepresentation} \nodepart{second} \begin{tabular}{c}
-% 				commandList() \\ errorList() \\ macroList() \\ \ldots
-% 			\end{tabular}
-% 		};
-% 		\draw[myarrow] (factory) edge node [xshift=1.1cm, yshift=2mm]
-% 		{createParser()} (parser); \draw[myarrow] (parser) edge node
-% 		[yshift=2mm] {parse()} (final); \end{tikzpicture}
-% 	\end{center} \caption{Übersicht der Parserschnittstelle}
-% 	\label{fig:parser-overview}
-% \end{figure}
-%
-% \subsubsection{Einschränkungen}
-%
-% Trotz der aktuellen Fähigkeiten des Parser-Moduls existieren noch folgende
-% Einschränkungen:
-%
-% \begin{itemize} \item \emph{Compiler für arithmetische Ausdrücke}: Momentan
-% unterstützt der Parser bereits, wie erklärt, das Compilen von arithmetischen
-% Ausdrücken – aber auch nicht mehr. Eine Vision wäre, z.B. einen SLR-Parser zu
-% implementieren, welcher langfristig komplette Operanden parsen können soll. Dies
-% könnte zum Beispiel realisiert werden, indem ein Python-Skript (fremde Module
-% wie Bison sind leider nicht erlaubt!) aus einer gegebenen Grammatik (z.B. mit
-% Regexes für die einzelnen Terminalsymbole, sodass Literale usw. erkannt werden
-% können) eine Zustandsgraphen-Tabelle erzeugt, welche dann vom Programm verwendet
-% wird. Zum Beispiel könnte dann pro Anwendung einer Regel aus der Grammatik eine
-% Transformation des Syntaxbaumes erfolgen. \item \emph{Symbol-Tabelle}: Wie
-% bereits erwähnt unterstützt die Symboltabelle momentan keine parametrisierten
-% Einträge. Eventuell wäre es aber zukünftig wünschenswert, solche zu
-% unterstützen, da so einige Ausdrücke (z.B. RISC-V: Pseudo-Instruktion für Laden
-% eines 32-Bit-Immediates) schöner geschrieben werden können. \item
-% \emph{Segment-Darstellung}: Zwar werden momentan Daten- und Codesegment
-% unterschieden – aber eben nicht mehr. Möglich wäre noch, beispielsweise
-% \texttt{bss}- und \textt{stack}-Segment (momentan muss der Stack „reingehackt“
-% werden, indem einfach auf eine hohe Speicheradresse zugegriffen wird), wenn
-% nicht mehr, einzuführen. Die neuen Segmente sollten einfach bei der
-% \texttt{MemorySectionDefinition} jeder Architektur angegeben werden, wo sie sich
-% relativ gesehen befinden. Viel weiter gedacht, könnte man auch Semantik von
-% einfachen Linker-Skripten implementieren, wobei hier ebenfalls ein SLR-Parser
-% nützlich sein könnte. \item \emph{Gleitkommazahl-Unterstützung}: Unterstützung
-% für Gleitkommazahlen wurde während der Entwicklung aufgegeben, kann aber bei
-% Bedarf in den Parser integriert werden. Die wahrscheinlich größte Schwierigkeit
-% würde das Auswerten der arithmetischen Ausdrücke mit Gleitkomma- und Ganzzahlen
-% darstellen. \end{itemize}
-%
-% In den Anfangsphasen des Projekts kam kurzzeitig in Betracht, einen möglichst
-% unabhängigen Parser zu schreiben, sodass jeder denkbare Parser das gleiche
-% Backend verwendet, welches die bereits unterteilten und gelesenen Operanden und
-% Ausdrücke in Syntaxbäume umformt. Da dies einiges mehr an Arbeit erfordert
-% hätte, wurde die Idee gestrichen. Stattdessen entschieden wir uns, einen
-% monolithischen Parser pro Dialekt anzubieten und außerdem häufig verwendete
-% Funktionen in eine Bibliothek auszulagern.
-%
-% \subsubsection{Weiterführende Dokumentation}
-%
-% Weiterführende Dokumentation findet sich in den für den Parser relevanten
-% Dateien, welche in \autoref{fig:parser-further} aufgelistet sind.
-%
-% \begin{figure}[h!]
-% 	\begin{center} \begin{tikzpicture}[% grow via three points={one child at
-% 	(0.8,-0.8) and
-% 		two children at (0.8,-0.8) and (0.8,-1.7)},
-% 	edge from parent path={($(\tikzparentnode\tikzparentanchor)+(.2cm,0pt)$) |-
-% 	(\tikzchildnode\tikzchildanchor)}, growth parent anchor=west, parent
-% 	anchor=south west] \tikzstyle{every node}=[draw=black,anchor=west] \node
-% 	{\erasim{}} child { node {$\{\text{tests/}, \text{include/},
-% 	\text{source/}\}$}
-% 		child { node {parser/}
-% 			child { node {common/} } child { node {factory/} } child { node
-% 			{independent/} } child { node {riscv/} }
-% 		}
-% 	}
-% 	child [missing] {} child [missing] {} child [missing] {}; \end{tikzpicture}
-% 	\end{center}
-%
-% 	\caption{Relevante Dateien des Parsermoduls} \label{fig:parser-further}
-% \end{figure}
-=======
 Das \emph{Parser}-Modul übernimmt die Übersetzung des eingegebenen Textes in
 die für das \emph{Architektur}-Modul lesbaren Syntaxbäume. Damit entspricht
 dieses Modul größtenteils dem eigentlichen Assemblierer.
@@ -1040,7 +510,7 @@
 Dateien, welche in \autoref{fig:parser-further} aufgelistet sind.
 
 \begin{figure}[H]
-	\begin{center} \begin{tikzpicture}[% 
+	\begin{center} \begin{tikzpicture}[%
 	grow via three points={one child at (0.8,-0.8) and
 		two children at (0.8,-0.8) and (0.8,-1.7)},
 	edge from parent path={($(\tikzparentnode\tikzparentanchor)+(.2cm,0pt)$) |-
@@ -1057,5 +527,4 @@
 	\end{center}
 
 	\caption{Relevante Dateien des Parsermoduls} \label{fig:parser-further}
-\end{figure}
->>>>>>> aef251b6
+\end{figure}