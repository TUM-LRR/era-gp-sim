% !TEX root = dev-manual.tex
% ERA-Großpraktikum: Entwickleranleitung -- Architekturmodul

\subsection{Architektur}

<<<<<<< HEAD
Das Architekturmodul (kurz: \emph{Arch}) kümmert sich um die Ausführung der
=======
Das Architekturmodul kümmert sich um die Ausführung der
>>>>>>> aef251b6
Assembler Programme und wurde vor dem Hintergrund entworfen, einen möglichst
Architektur-unabhängigen Simulator zu entwickeln. So stellt sie Klassen zur
Verfügung, mit der eine konkrete Architektur (z.B. RISC-V) umgesetzt werden
kann. Eine Architektur wird in \emph{YAML} Konfigurationsdateien beschrieben,
und anschließend in das Programm geladen. Da wir uns gegen das Disassemblieren
von Maschinencode zur Ausführung eines Programms entschieden haben, bietet die
Architektur eine abstraktere Darstellung von Assembler Programmen in Form eines
Syntaxbaums. Des Weiteren ist die Architektur für die Validierung einer
Instruktion zuständig, und stellt bei Fehlern entsprechende Nachrichten zur
Verfügung, die dem Nutzer helfen sollen, das Problem zu beheben.

Eine Übersicht über die Schnittstellen des Architekturmoduls bietet
\autoref{fig:arch-overview} (Die verwendeten Klassennahmen stimmen nicht mit
denen im Quellcode überein, es geht hier nur um das Prinzip).

\begin{figure}[H]
	\begin{center}
		\begin{tikzpicture}[node distance=3.0cm]
		\tikzstyle{class} = [rectangle, rounded corners, draw=black, drop shadow, fill=white]
		\tikzstyle{myarrow} = [->, thick]

		\node (architecture) [class, rectangle split, rectangle split parts=2]
		{
			\textbf{Architecture}
			\nodepart{second}
			\begin{tabular}{c}
				getName()\\
				getEndianness()\\
				getWordSize()\\
				\ldots
			\end{tabular}
		};
		\node (factory) [class, right = of architecture]
		{
			\textbf{NodeFactory}
		};
		\node (syntaxtree) [class, rectangle split, rectangle split parts=2, right = of factory]
		{
			\textbf{SyntaxTreeNode}
			\nodepart{second}
			\begin{tabular}{c}
				validate()\\
				getValue()
				\ldots
			\end{tabular}
		};
		\draw[myarrow] (architecture) edge node [yshift=2mm] {getFactory()} (factory);
		\draw[myarrow] (factory) edge node [yshift=2mm] {create()} (syntaxtree);
		\end{tikzpicture}
	\end{center}
	\caption{Übersicht der Architekturschnittstelle}
	\label{fig:arch-overview}
\end{figure}

<<<<<<< HEAD
Die Architektur ist in einen allgemeinen Teil (im Folgenden \texttt{common})
=======
Die Architektur ist in einen allgemeinen Teil (im Folgenden \emph{common}
>>>>>>> aef251b6
genannt) und in einen Architektur-spezifischen Teil (benannt nach der
entsprechenden Architektur, z.B. \texttt{riscv} aufgeteilt. Die Schnittstelle
ist so konzipiert, dass andere Module nichts von der konkreten Architektur
mitbekommen, und lässt sich folgendermaßen charakterisieren: Das
\texttt{Architecture} Objekt stellt allgemeine Informationen über die geladene
Architektur zur Verfügung (wie z.B. der Name, die Byte-Reihenfolge oder die
Wortgröße) und bietet zusätzlich Zugang zur \texttt{NodeFactory}. Mit der
\texttt{NodeFactory} werden die Syntaxbäume in Form von \texttt{SyntaxTreeNode}
Objekten erzeugt, welche anschließend validiert und ausgeführt werden können. Im
Folgenden wird auf diese Klassen genauer eingegangen.

\input{arch-design.tex}
\input{isa-files.tex}
\input{arch-impl.tex}

\subsubsection{Der Syntaxbaum}

Der Syntaxbaum mit durch Vererbung implementiert und in \emph{common} und
\emph{riscv} (oder jede beliebige andere Architektur) gegliedert. Eine
Übersicht bietet \autoref{fig:arch-syntax-tree}

\begin{figure}[H]
	\begin{center}
		\begin{tikzpicture}[node distance=0.5cm and 1.5cm]

		\node (super) [class] {AbstractSyntaxTreeNode};
		\node (invisible) [right = of super] {};
		\node (imm) [class, below = of invisible] {ImmediateNode};
		\node (bin) [class, below = of imm] {BinaryDataNode};
		\node (reg) [class, below = of bin] {AbstractRegisterNode};
		\node (instr) [class, below = of reg] {AbstractInstructionNode};
		\node (common) [below = of instr] {\textbf{common}};
		\node (reg-riscv) [class, right = of reg] {riscv::RegisterNode};
		\node (instr-riscv) [class, right = of instr] {riscv::AbstractInstructionNode};
		\node (riscv) [below = of instr-riscv] {\textbf{riscv}};

		\draw[inheritance-arrow] (imm) -- (imm -| super) -- (super);
		\draw[inheritance-arrow] (bin) -- (bin -| super) -- (super);
		\draw[inheritance-arrow] (instr) -- (instr -| super) -- (super);
		\draw[inheritance-arrow] (reg) -- (reg -| super) -- (super);

		\draw[inheritance-arrow] (instr-riscv) -- (instr);
		\draw[inheritance-arrow] (reg-riscv) -- (reg);

		\begin{pgfonlayer}{background}
		\path (super.west |- super.north)+(-0.5,0.5) node (a1) {};
		\path (instr.east |- instr.south)+(+0.5,-1.5) node (a2) {};
		\path[rounded corners, draw=black!50, dashed] (a1) rectangle (a2);
		\end{pgfonlayer}

		\begin{pgfonlayer}{background}
		\path (reg-riscv.west |- reg-riscv.north)+(-0.5,0.5) node (a1) {};
		\path (instr-riscv.east |- instr-riscv.south)+(+0.5,-1.5) node (a2) {};
		\path[rounded corners, draw=black!50, dashed] (a1) rectangle (a2);
		\end{pgfonlayer}
		\end{tikzpicture}
	\end{center}
	\caption{Klassendiagramm Syntaxbaum}
	\label{fig:arch-syntax-tree}
\end{figure}

\label{module-arch-ast-node-types}
Die aufgeführten Klassen haben folgende Funktion:
\begin{itemize}

  \item \textbf{AbstractSyntaxTreeNode} ist die Oberklasse jedes Syntax Knotens
  und definiert, welche Methoden die Unterklassen implementieren müssen. Des
  Weiteren enthält sie eine Liste an etwaige Kindknoten.

  \item \textbf{ImmediateNode} repräsentiert einen \emph{Immediate}-Wert, also
  einen Wert, der direkt im Assembler Quelltext angegeben ist. Architekturen
  stellen im Allgemeinen keine Spezialisierung eines Immediate Wertes zur
  Verfügung, weshalb diese Klasse vollständig im common Teil implementiert
  werden kann.

  \item \textbf{BinaryDataNode} enthält binäre Daten, wie z.B. Text Nachrichten.
  Konkret wird er für die Implementierung der Crash Instruktion verwendet.

	\item \textbf{AbstractRegisterNode} repräsentiert ein Register in der
	Instruktion. In RISC-V muss die Assemblierung speziell behandelt werden,
	weshalb es einen speziellen RegisterNode für RISC-V gibt.

	\item \textbf{AbstractInstructionNode} ist die oberste Ebene eines jeden
	Syntaxbaums und repräsentiert die auszuführende Instruktion.

\end{itemize}

Mit diesen Knotentypen lassen sich alle RISC-V Instruktionen modellieren. Nicht
RISC Architekturen stellen aber häufig die Möglichkeit bereit, einen
Speicherzugriff während einer anderen Instruktion durchzuführen. Ein Beispiel in
x86:

\begin{x86}
add eax, [ebx*2+2]
\end{x86}

Um diese Instruktionen modellieren zu können, wurden folgende Knotentypen
konzeptioniert, die jedoch nicht im Quellcode definiert sind:
\begin{itemize}
	\item \textbf{MemoryAccessNode} repräsentiert einen Inline Speicherzugriff,
	im oben aufgeführten Beispiel also der Inhalt der eckigen Klammern.
	\item \textbf{ArithmeticNode} stellt eine arithmetische Operation dar, im
	obigen Beispiel also sowohl die Multiplikation, als auch die Addition.
\end{itemize}

Die Oberklasse jedes Knotens ist die Klasse \texttt{AbstractSyntaxTreeNode}.
Folgende Methoden werden von ihr vorgegeben:

\begin{itemize}
	\label{dev-manual-arch-node-functions}
	\item \textbf{\texttt{getValue(MemoryAccess\&)}}: Diese Methode führt den
	darunter liegenden Syntaxbaum aus, und ruft ggf. rekursiv dieselbe Methode
	bei den Kindknoten auf. Je nach Knotentyp variiert der Rückgabewert: So gibt
	beispielsweise ein Instruktionsknoten die Adresse der nächsten Instruktion,
	ein Register seinen aktuellen Wert und ein Immediateknoten die
	abgespeicherte Konstante zurück. Als Parameter wird eine Zugriffsmöglichkeit auf den
	Speicher übergeben, mit dem die Instruktion z.B. das Resultat der Operation
	abspeichern kann.
	Mit diesem Konzept werden Codeduplikate verhindert, da z.B. eine arithmetische
	Operation, die sowohl mit Registern, als auch mit Immediate Werten arbeiten
	kann, nur einmal implementiert werden muss. In RISC-V kann man dieses Konzept
	beispielsweise auf \emph{add} und \emph{addi} anwenden.

	\item \textbf{\texttt{validate(MemoryAccess\&)}}: Während der Parser lediglich
	eine syntaktische Überprüfung des Assembler Quelltext vornimmt, validiert
	diese Methode die semantische Korrektheit einer Instruktion. Es wird zum
	Beispiel überprüft, ob der richtige Typ und die korrekte Anzahl an Operanden
	übergeben wurde, oder ob der übergebene Immediate Werte in die vorgegebenen
	Anzahl an Bits passen. War die Validierung nicht erfolgreich, so wird eine
	übersetzbare Fehlermeldung zurückgegeben.

	\item \textbf{\texttt{validateRuntime(MemoryAccess\&)}}: Validiert, ob eine
	Instruktion zur Laufzeit ausgeführt werden kann. Die Methode wird vor allem
	für Sprunginstruktionen benötigt, sodass geprüft werden kann, ob das Ziel
	des Sprungs innerhalb des zur Verfügung stehenden Programms liegt. Des
	Weiteren lässt es sich so verhindert, dass geschützte Speicherbereiche
	von Store Instruktionen beschrieben werden.

	\item \textbf{\texttt{assemble()}}: Wandelt einen Syntaxbaum in die
	Binärdarstellung der Architektur um. Diese Darstellung ist lediglich zur
	Visualisierung für den Benutzer vorgesehen, die eigentliche Simulation der
	Instruktionen wird über den Syntaxbaum vorgenommen. Ein Registerknoten x5
	gibt z.B. \texttt{00101} (also 5 als Binärzahl der Länge n), ein Konstantenknoten gibt seinen Wert
	zurück. Der Instruktionsknoten (die Wurzel) gibt anschließend die
	zusammengefügte, komplette assemblierte Instruktion zurück.

	\item \textbf{\texttt{getIdentifier()}}: Gibt den Typ eines Knotens als
	Zeichenkette zurück. Beispielsweise geben Instruktionen ihren entsprechenden
	Mnemonic (z.B. \emph{addi}) und Register ihren Namen (z.B. \emph{x1})
	zurück. Letzteres wird verwendet, um Schreibzugriffe auf ein Register
	in einem Instruktionsknoten durchzuführen.
\end{itemize}

Die Aufgabe einer konkreten Architektur besteht nun darin, die eben beschriebenen
Unterklassen inklusive ihrer Methoden entsprechend zu implementieren. In
\autoref{dev:extension} wird darauf genauer eingegangen.
Um nun Objekte des Syntaxbaums zu erzeugen, wird die Node Factory benötigt, auf
die im Folgenden eingegangen wird.

\subsubsection{Node Factory}
\label{module-arch-node-factory}

Mit der \emph{Node Factory} wird der bereits beschriebene Syntaxbaum erzeugt.
Um nach außen ein Architektur-unabhängiges Interface zu bieten, basiert die
Node Factory dem \emph{Abstract Factory Pattern} und wird als Diagramm in
\autoref{fig:arch-node-factory} dargestellt.

\begin{figure}[H]
	\begin{center}
		\begin{tikzpicture}[node distance=0.5cm and 3cm]
		\pgfdeclarelayer{background}
		\pgfdeclarelayer{foreground}
		\pgfsetlayers{background,main,foreground}
		\tikzstyle{class} = [rectangle, rounded corners, draw=black, fill=white, drop shadow]
		\tikzstyle{inheritance-arrow} = [->, thick,>=open triangle 90]

		\node (instr-abstr) [class, anchor=west] {AbstractInstructionNodeFactory};
		\node (imm-abstr) [class, below = of instr-abstr] {AbstractImmediateNodeFactory};
		\node (reg-abstr) [class, below = of imm-abstr]	{AbstractRegisterNodeFactory};
		\node (data-abstr) [class, below = of reg-abstr] {AbstractDataNodeFactory};
		\node (mem-abstr) [class, below = of data-abstr] {AbstractMemoryAccessNodeFactory};
		\node (arithmetic-abstr) [class, below = of mem-abstr] {AbstractArithmeticNodeFactory};
		\node (common) [below = of arithmetic-abstr] {\textbf{common}};

		\node (instr-riscv) [class, right = of instr-abstr] {riscv::InstructionNodeFactory};
		\node (imm-riscv) [class, below = of instr-riscv] {riscv::ImmediateNodeFactory};
		\node (reg-riscv) [class, below = of imm-riscv] {riscv::RegisterNodeFactory};
		\node (data-riscv) [class, below = of reg-riscv] {riscv::DataNodeFactory};
		\node (riscv) [below = of data-riscv] {\textbf{riscv}};

		\draw[inheritance-arrow] (instr-riscv) edge (instr-abstr);
		\draw[inheritance-arrow] (imm-riscv) edge (imm-abstr);
		\draw[inheritance-arrow] (reg-riscv) edge (reg-abstr);
		\draw[inheritance-arrow] (data-riscv) edge (data-abstr);

		\begin{pgfonlayer}{background}
		\path (instr-abstr.west |- instr-abstr.north)+(-1,0.5) node (a1) {};
		\path (arithmetic-abstr.east |- arithmetic-abstr.south)+(+1,-1.5) node (a2) {};
		\path[rounded corners, draw=black!50, dashed] (a1) rectangle (a2);
		\end{pgfonlayer}

		\begin{pgfonlayer}{background}
		\path (instr-riscv.west |- instr-riscv.north)+(-0.5,0.5) node (a1) {};
		\path (data-riscv.east |- data-riscv.south)+(+1,-1.5) node (a2) {};
		\path[rounded corners, draw=black!50, dashed] (a1) rectangle (a2);
		\end{pgfonlayer}
		\end{tikzpicture}
	\end{center}
	\caption{Klassendiagramm Node Factory}
	\label{fig:arch-node-factory}
\end{figure}

Wie man erkennen kann, existiert für jeden Knotentyp eine eigene Factory. Dies
dient der Übersicht, da vor allem die Implementation der
\texttt{InstructionNodeFactory} bei Architekturen mit vielen Instruktionen
schnell unübersichtlich werden kann. Um zu verhindern, dass andere Module
mehrere Node Factory Objekte verwalten müssen, wird eine
\texttt{NodeFactoryCollection} über das Architecture Objekt zur Verfügung
gestellt, welches die einzelnen Factory Objekte kapselt und die
\texttt{create()} Aufrufe weiterleitet.
Die Factory Methoden geben einen \texttt{std::shared\_ptr} auf den erzeugten
Knoten zurück.

Des Weiteren fällt auf, dass RISC-V die beiden letzten Node Factories nicht
implementiert. Der Grund dafür wurde im vorherigen Abschnitt beschrieben:
RISC-V unterstützt keine Inline Speicherzugriffe. Architekturen können durch das
Fehlen einer Factory signalisieren, dass sie einen Knotentyp nicht unterstützen.

\subsubsection{RISC-V}

Bisher wurde fast ausschließlich die Schnittstelle beschrieben. Diese Sektion
soll einen Einblick in unsere Gedanken bei der RISC-V Implementation geben.

Zunächst etwas zur Implementation der Instruktionen. RISC-V definiert wiederum
eine eigene abstrakte Oberklasse \texttt{riscv::InstructionNode}, von der alle
weiteren Instruktionsknoten abgeleitet sind. Dies dient der Vermeidung von
Redundanz, da Methoden wie \texttt{assemble()} und
\texttt{getInstructionDocumentation()} für alle Instruktionen angewandt werden
können. Des Weiteren definiert die Klasse hilfreiche Methoden, die in den
Unterklassen verwendet werden, um zum Beispiel die Validierung der Operanden
einer Instruktion zu vereinfachen.

Die Knoten, die Instruktionen implementieren, sind ebenfalls darauf ausgelegt,
Redundanz zu vermeiden. Beispielhaft seien hier die \emph{Integer
Computational Instructions} (so der Name in der RISC-V Spezifikation)
herangezogen (das sind Instruktionen wie \emph{add}, \emph{addi} oder
\emph{and}). Da sich der Aufbau der Instruktionen lediglich in der
auszuführenden Operation unterscheidet, existiert eine weitere abstrakte
Oberklasse \texttt{riscv::AbstractIntegerInstructionNode}, die all jene
Instruktionen abdeckt. In dieser Oberklasse wird die Validierung der
Instruktionen vollständig behandelt und der Aufruf von \texttt{getValue()} so
weit abstrahiert, dass die konkreten Anwendung der Operation effektiv auf einen
einzeiligen Lamda Ausdruck reduziert werden kann. Die Implementierung befindet
sich in der Datei \texttt{integer-instructions.hpp}.

Ein weiteres Konzept der RISC-V Instruktionen basiert auf der Unterstützung
unterschiedlicher Wortgrößen. Derzeit bietet RISC-V ausgiebige Unterstützung für
32 und 64 Bit, in Zukunft soll 128 Bit folgen. Um zu verhindern, dass
Instruktionen für jede Wortgröße neu geschrieben werden müssen, nutzen wir C++
Templates, um die Wortgröße einer Instruktion zu spezifizieren. So wird in der
Node Factory von RISC-V eine Fallunterscheidung nach der verwendeten Wortgröße
gemacht, und dann der entsprechende Zahlentyp als Template Parameter gesetzt
(für 32 Bit z.B. \texttt{std::uint32\_t} und für 64 Bit
\texttt{std::uint64\_t}). Sollte die Entwicklung der 128 Bit Version von RISC-V
voranschreiten, so könnte man das mit dem aktuellen C++ Standard nicht abdecken,
da kein 128 Bit Zahlentyp definiert ist. Man könnte dann aber eine vereinfachte
Implementation eines \texttt{uint128\_t} schreiben, indem man z.B. zwei
\texttt{uint64\_t} in einer Klasse kapselt.

\subsubsection{Weiterführende Dokumentation}

Die vorherigen Abschnitte geben einen Überblick über die Architektur.
Weiterführende Dokumentation findet sich in denen für die Architektur relevanten
Dateien, welche in \autoref{fig:arch-further} aufgelistet sind.

\begin{figure}[H]
	\begin{center}
	\begin{tikzpicture}[%
	grow via three points={one child at (0.8,-0.8) and
		two children at (0.8,-0.8) and (0.8,-1.7)},
	edge from parent path={($(\tikzparentnode\tikzparentanchor)+(.2cm,0pt)$) |- (\tikzchildnode\tikzchildanchor)},
	growth parent anchor=west,
	parent anchor=south west]
	\tikzstyle{every node}=[draw=black,anchor=west]
	\node {\erasim{}}
	child { node {isa/}
		child { node {riscv.isa/} }
	}
	child [missing] {}
	child { node {$\{\text{tests/}, \text{include/}, \text{source/}\}$}
		child { node {arch/}
			child { node {common/} }
			child { node {riscv/} }
		}
	}
	child [missing] {}
	child [missing] {}
	child [missing] {};
	\end{tikzpicture}
	\end{center}

	\caption{Relevante Dateien des Architekturmoduls}
	\label{fig:arch-further}
\end{figure}<|MERGE_RESOLUTION|>--- conflicted
+++ resolved
@@ -3,11 +3,7 @@
 
 \subsection{Architektur}
 
-<<<<<<< HEAD
-Das Architekturmodul (kurz: \emph{Arch}) kümmert sich um die Ausführung der
-=======
 Das Architekturmodul kümmert sich um die Ausführung der
->>>>>>> aef251b6
 Assembler Programme und wurde vor dem Hintergrund entworfen, einen möglichst
 Architektur-unabhängigen Simulator zu entwickeln. So stellt sie Klassen zur
 Verfügung, mit der eine konkrete Architektur (z.B. RISC-V) umgesetzt werden
@@ -62,11 +58,7 @@
 	\label{fig:arch-overview}
 \end{figure}
 
-<<<<<<< HEAD
 Die Architektur ist in einen allgemeinen Teil (im Folgenden \texttt{common})
-=======
-Die Architektur ist in einen allgemeinen Teil (im Folgenden \emph{common}
->>>>>>> aef251b6
 genannt) und in einen Architektur-spezifischen Teil (benannt nach der
 entsprechenden Architektur, z.B. \texttt{riscv} aufgeteilt. Die Schnittstelle
 ist so konzipiert, dass andere Module nichts von der konkreten Architektur
