--- conflicted
+++ resolved
@@ -3,7 +3,7 @@
 \section{Erweiterung}
 Der folgende Abschnitt soll Anhaltspunkte zur Erweiterung des Simulators bieten. Eine Erweiterung kann entweder ein neues Assembler-Paket (also die Unterstützung einer neuen Assembler-Sprache, z.B. Intel-386\todo{Stimmt der Name?}) oder ein neues Modul (''Extension'') für das bereits vorhandene Assembler-Paket RISC-V (z.B. das Modul RV32F) sein. Des Weiteren ist es auch möglich, weitere Komponenten in der GUI zu ergänzen.\\
 
-Da der Simulator für mehrere Assembler-Pakete konzipiert worden ist, müssen große Teile der Benutzeroberfläche und auch der Grundstruktur nicht neu geschrieben bzw. verändert werden. Vielmehr kommt es darauf an, das Konzept der bereits vorhandenen Teile zu verstehen und anzuwenden.
+Da der Simulator für mehrere Assembler-Pakete konzipiert worden ist, müssen große Teile der Benutzeroberfläche und auch der Grundstruktur nicht neu geschrieben bzw. verändert werden. Vielmehr kommt es darauf an, das Konzept der bereits vorhandenen Teile zu verstehen und anzuwenden.\\
 
 \subsection{Übersicht zur Architektur}
 Um zu verstehen, wo die Erweiterung im Konzept einzuordnen ist, und welche Klassen zu implementieren sind, sollte man den Prozess verstehen, wie genau ein Assembler-Paket geladen und angesprochen wird. Einen groben Überblick bietet folgendes Diagramm. Die Namen der Komponenten finden sich so nicht im Code wieder, sie dienen lediglich als Oberbegriff für eine ganze Reihe von Klassen und -strukturen die grob die selbe Aufgabe haben.
@@ -101,27 +101,6 @@
 Die NodeFactoryCollection wird automatisch beim Laden der Architektur aus den ISA-Dateien erzeugt und dem Architektur-Objekt als Member mitgegeben. Damit das funktioniert muss in \texttt{arch/commons/node-factory-collection-maker.cpp} in der Funktion \texttt{CreateFor} für die neue Architektur eine passende NodeFactoryCollection zurückgegeben werden.\\
 Für RISC-V haben wir im riscv-namespace eine NodeFactoryCollection mit den RISC-V Implementierungen der benötigten Fabriken definiert (siehe \texttt{arch/riscv/factory-types.hpp}).
 
-<<<<<<< HEAD
-\subsection{Weitere Anmerkungen}
-
-\subsubsection{Konzept zur Lokalisierung (Übersetzbarkeit von angezeigten Texten)}
-
-Eine Anforderung an den Simulator ist die Möglichkeit, jeden angezeigten Text zu lokalisieren. Zum Zeitpunkt der ersten Version des Simulators existiert lediglich eine englische Version der Hilfetexte. Damit der Simulator auch in Zukunft vollständig übersetzbar bleibt, muss auch die Erweiterung um eine neue Architektur einige Maßnahmen treffen.\\
-
-Wir haben uns dazu entschieden die Übersetzungsfunktionalitäten von Qt zu verwenden\footnote{http://doc.qt.io/qt-5/i18n-source-translation.html}. Kurze Zusammenfassung über das Konzept von Qt:\\
-Diejenigen Nachrichten und Texte, die zu irgendeinem Zeitpunkt (sei es Initialisierung einer GUI-Komponente oder z.B. generierte Hilfetexte) dem Benutzer angezeigt werden sollen, \textbf{müssen} im Quelltext als Stringliteral (\texttt{char$\lbrack \rbrack$} oder \texttt{char*}, nicht jedoch \texttt{std::string}) definiert und mit einem speziellen Makro\footnote{\texttt{QT\_TRANSLATE\_NOOP} und ähnliche} markiert werden. Jeder Text, der angezeigt wird, muss vorher durch eine der verschiedenen \texttt{translate}-Funktionen übersetzt werden.\\
-Die obigen Maßnahmen müssen zwingend durchgeführt werden, denn sollte eine Lokalisierung aller Texte vorgenommen werden wollen, wird das wie folgt ablaufen:\\
-Ein Unterprogramm von QtLinguist (lupdate) sucht im \textbf{Quelltext} des Simulators nach allen zur Übersetzung markierten Stringliteralen und fügt diese in eine Tabelle ein. Diese Tabelle wird anschließend mit QtLinguist übersetzt und erzeugt sogenannte Translateable Source-Dateien. Diese Dateien, z.B. die TS für deutsche Lokalisierung, müssen dann mit dem Simulator ausgeliefert werden und werden beim Start durch die Qt-Library geladen und angewendet.\\
-Findet die Qt-Library aber keine solche TS-Dateien (wie zum Zeitpunkt der ersten Version der Fall), dann greift sie auf die Rückfalllösung -- die Stringliterale im Quellcode -- zurück\footnote{Für ausfühlichere Informationen siehe http://doc.qt.io/qt-5/qtlinguist-index.html}.\\
-
-Jetzt ist klar, wieso keine Texte des Typs \texttt{std::string} oder zur Laufzeit zusammengebaute Texte verwendet werden dürfen. lupdate könnte sonst den Text nicht (vollständig) in die Übersetzungstabelle einfügen und die Übersetzung klappt nicht mehr.\\
-
-Zur Kapselung eines potentiell übersetzbaren Texts gibt es die Klasse \texttt{Translateable} (zu finden in \texttt{commons/translateable.hpp}). Sie enthält Methoden zum Qt-konformen Zusammenfügen von Texten und kann nur durch Stringliterale erzeugt werden, um Fehler vorzubeugen.
-=======
-\subsubsection{Implementierung der Instruktionen}
-\label{extension-arch-ast}
-Der zentrale und auch für den Nutzer sichtbare Teil einer neuen Architektur sind die neuen Instruktionen. Eine konkrete Instruktion also z.B. \texttt{addi x1, x0, 0x45 (riscv)} wird intern als Syntaxbaum dargestellt. Der Parser verwandelt jede Zeile Quelltext in einen Baum. Diese Liste an Bäumen repräsentiert dann das ausführbare Programm. Da der Parser nur die syntaktische Bedeutung eines Symbols kennt, nicht aber seine Semantik (also das Verhalten, die Implementierung), ruft der Parser die passende Fabrik auf, die dann eine semantisch passende Implementierung instanziiert und zurückgibt. Der Parser kann aufgrund z.B. der Position des Symbols auf seine syntaktische Rolle schließen. Das erste Word, das keine Direktive oder Marke ist, muss der mnemotechnische Befehl sein; der Ausdruck danach muss der erste Operand sein, usw. Die Implementierung der Fabriken wurde in \autoref{extension-arch-factories} bereits behandelt. 
-
 \subsection{Erweiterung der GUI}
 Soll eine neue Komponente zur GUI hinzugefügt werden, gibt es mehrere Entscheidungen zu treffen. Die Komponente kann etwas bestehendes, wie die Ausgabe, erweitern oder komplett neu sein. in diesem Fall gilt es noch zu klären, ob sie Projektspezifisch, wie Speicher oder Register, ist oder auf das ganze Programm, also außerhalb der TabView wie die Menubar, bezogen werden soll.
 
@@ -133,6 +112,18 @@
 Auch das Hinzufügen neuer Komponenten gestaltet sich nicht besonders schwierig. Für den QML-Teil ist Folgendes zu tun: Im Ordner \texttt{ui/Components} ein neuer Ordner angelegt werden. Dort werden alle neuen Dateien der Erweiterung abgelegt. Außerhalb dieses Ordners muss nur die Datei \texttt{ui/SplitviewItem.qml} modifiziert werden. Hier muss in der ComboBox der entsprechende Name eingetragen werden, in den Variablen \texttt{model} und \texttt{usualList}. Außerdem muss unten im Loader der Pfad der Hauptdatei hinzugefügt werden, am gleichen Index wie der Name in der ComboBox. Des weiteren sei bemerkt, dass jede neue Komponente eine Variable \texttt{hasComponentSettings} benötigt.\\
  Der C++-Teil wird einfach unter \texttt{ui} abgelegt. Auch ein Header sollte im entsprechenden Verzeichnis vorhanden sein. Soll die Komponente für jedes Projekt einzeln verwendet werden, so wird eine neue Instanz der C++-Klasse in der entsprechenden Instanz der Klasse \texttt{GuiProject} hinterlegt. Von dort kann man auch den \texttt{QQmlContext} bekommen. Dieser ist zwingend nötig, wenn aus QML auf die C++ Instanz zugegriffen werden soll. Ist die neue Komponente dagegen für alle Projekte gleich, so verwende man die \texttt{Ui} Klasse. Bei der Programmierung der neuen C++-Klasse sollte der Abschnitt zur Kommunikation der Module beachtet werden, siehe \autoref{gui-kommunikation}.
  
-
-
->>>>>>> 01624caf
+ \subsection{Weitere Anmerkungen}
+ 
+ \subsubsection{Konzept zur Lokalisierung (Übersetzbarkeit von angezeigten Texten)}
+ 
+ Eine Anforderung an den Simulator ist die Möglichkeit, jeden angezeigten Text zu lokalisieren. Zum Zeitpunkt der ersten Version des Simulators existiert lediglich eine englische Version der Hilfetexte. Damit der Simulator auch in Zukunft vollständig übersetzbar bleibt, muss auch die Erweiterung um eine neue Architektur einige Maßnahmen treffen.\\
+ 
+ Wir haben uns dazu entschieden die Übersetzungsfunktionalitäten von Qt zu verwenden\footnote{http://doc.qt.io/qt-5/i18n-source-translation.html}. Kurze Zusammenfassung über das Konzept von Qt:\\
+ Diejenigen Nachrichten und Texte, die zu irgendeinem Zeitpunkt (sei es Initialisierung einer GUI-Komponente oder z.B. generierte Hilfetexte) dem Benutzer angezeigt werden sollen, \textbf{müssen} im Quelltext als Stringliteral (\texttt{char$\lbrack \rbrack$} oder \texttt{char*}, nicht jedoch \texttt{std::string}) definiert und mit einem speziellen Makro\footnote{\texttt{QT\_TRANSLATE\_NOOP} und ähnliche} markiert werden. Jeder Text, der angezeigt wird, muss vorher durch eine der verschiedenen \texttt{translate}-Funktionen übersetzt werden.\\
+ Die obigen Maßnahmen müssen zwingend durchgeführt werden, denn sollte eine Lokalisierung aller Texte vorgenommen werden wollen, wird das wie folgt ablaufen:\\
+ Ein Unterprogramm von QtLinguist (lupdate) sucht im \textbf{Quelltext} des Simulators nach allen zur Übersetzung markierten Stringliteralen und fügt diese in eine Tabelle ein. Diese Tabelle wird anschließend mit QtLinguist übersetzt und erzeugt sogenannte Translateable Source-Dateien. Diese Dateien, z.B. die TS für deutsche Lokalisierung, müssen dann mit dem Simulator ausgeliefert werden und werden beim Start durch die Qt-Library geladen und angewendet.\\
+ Findet die Qt-Library aber keine solche TS-Dateien (wie zum Zeitpunkt der ersten Version der Fall), dann greift sie auf die Rückfalllösung -- die Stringliterale im Quellcode -- zurück\footnote{Für ausfühlichere Informationen siehe http://doc.qt.io/qt-5/qtlinguist-index.html}.\\
+ 
+ Jetzt ist klar, wieso keine Texte des Typs \texttt{std::string} oder zur Laufzeit zusammengebaute Texte verwendet werden dürfen. lupdate könnte sonst den Text nicht (vollständig) in die Übersetzungstabelle einfügen und die Übersetzung klappt nicht mehr.\\
+ 
+ Zur Kapselung eines potentiell übersetzbaren Texts gibt es die Klasse \texttt{Translateable} (zu finden in \texttt{commons/translateable.hpp}). Sie enthält Methoden zum Qt-konformen Zusammenfügen von Texten und kann nur durch Stringliterale erzeugt werden, um Fehler vorzubeugen.