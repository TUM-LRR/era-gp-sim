%%%%%%%%%%%%%%%%%%%%%%%%%%%%%%%%%%%%%%%%%%%%%%%%%%%%%%%%
% BASIC                                                %
%%%%%%%%%%%%%%%%%%%%%%%%%%%%%%%%%%%%%%%%%%%%%%%%%%%%%%%%

\documentclass[12pt]{report}
\usepackage[a4paper, margin=1in]{geometry}

\setlength{\headheight}{15pt}
\setlength{\parindent}{0pt}
\addtolength{\parskip}{\baselineskip}

%%%%%%%%%%%%%%%%%%%%%%%%%%%%%%%%%%%%%%%%%%%%%%%%%%%%%%%%
% LANGUAGE                                             %
%%%%%%%%%%%%%%%%%%%%%%%%%%%%%%%%%%%%%%%%%%%%%%%%%%%%%%%%

% German

\usepackage[utf8]{inputenc} % This is needed for umlauts
\usepackage[ngerman]{babel} % This is needed for umlauts
\usepackage[T1]{fontenc}    % This is needed for umlauts in PDFs

% English

%\usepackage[american]{babel}

%%%%%%%%%%%%%%%%%%%%%%%%%%%%%%%%%%%%%%%%%%%%%%%%%%%%%%%%
% TYPOGRAPHY                                           %
%%%%%%%%%%%%%%%%%%%%%%%%%%%%%%%%%%%%%%%%%%%%%%%%%%%%%%%%

\usepackage{libertine}
\usepackage[libertine]{newtxmath}
\usepackage{multirow}

%%%%%%%%%%%%%%%%%%%%%%%%%%%%%%%%%%%%%%%%%%%%%%%%%%%%%%%%
% MATH                                                 %
%%%%%%%%%%%%%%%%%%%%%%%%%%%%%%%%%%%%%%%%%%%%%%%%%%%%%%%%

\usepackage{amsmath}
\usepackage{amssymb}
\usepackage{gensymb}
\usepackage{xfrac}

\everymath{\displaystyle}

%%%%%%%%%%%%%%%%%%%%%%%%%%%%%%%%%%%%%%%%%%%%%%%%%%%%%%%%
% DRAWING                                              %
%%%%%%%%%%%%%%%%%%%%%%%%%%%%%%%%%%%%%%%%%%%%%%%%%%%%%%%%

\usepackage[usenames, dvipsnames]{xcolor}

\usepackage{tikz}
\usetikzlibrary{3d}
\usetikzlibrary{shapes}
\usetikzlibrary{shadings}
\usetikzlibrary{shadows}
\usetikzlibrary{positioning}
\usetikzlibrary{arrows}

\usepackage{tcolorbox}
\tcbuselibrary{skins,breakable}

\usepackage{float}

% GRAPH STUFF
\pgfdeclarelayer{background}
\pgfdeclarelayer{foreground}
\pgfsetlayers{background,main,foreground}
\tikzstyle{class} = [rectangle, rounded corners, draw=black, fill=white, drop shadow]
\tikzstyle{inheritance-arrow} = [->, thick,>=open triangle 90,every node/.style={font=\sffamily\small}]
\tikzstyle{empty} = [draw=none,fill=none]

%%%%%%%%%%%%%%%%%%%%%%%%%%%%%%%%%%%%%%%%%%%%%%%%%%%%%%%%
% CODE                                                 %
%%%%%%%%%%%%%%%%%%%%%%%%%%%%%%%%%%%%%%%%%%%%%%%%%%%%%%%%

\usepackage{listings}
\usepackage{zi4}

\definecolor{stringgreen}{RGB}{50,220,15}
\definecolor{gray}{rgb}{0.5,0.5,0.5}
\definecolor{mauve}{rgb}{0.58,0,0.82}

\lstdefinelanguage [riscv]{Assembler}{
  morekeywords={ADD, ADDI, SLTI, SLTU, SLTIU, AND, ANDI, OR, ORI, XOR, XORI, SLLI, SRLI, SRAI, SLAI, LUI, AUIPC, SLT, SLL, SRL, SRA, SLA, JAL, JALR, BEQ, BNE, BLT, BLTU, BGE, BGEU, LW, LH, LB, SW, SH, SB, LHU, LBU, SHU, SBU, MUL, MULH, MULHU, MULHSU, DIV, DIVU, REM, REMU, .RESB},
  sensitive=false,
  morecomment=[l]{;},
}

\lstnewenvironment{c++}{\lstset{language=C++}}{}
\lstnewenvironment{riscv}{\lstset{language={[riscv]Assembler}}}{}
\lstnewenvironment{x86}{\lstset{language={[x86masm]Assembler}}}{}

\lstset{
  basicstyle=\small\fontfamily{zi4}\selectfont,
  aboveskip=3mm,
  belowskip=3mm,
  showstringspaces=false,
  columns=flexible,
  numbers=none,
  numberstyle=\tiny\color{red},
  keywordstyle=\color{magenta},
  commentstyle=\color{gray},
  stringstyle=\color{stringgreen},
  breaklines=true,
  breakatwhitespace=true,
  tabsize=2,
  extendedchars=true,
  literate=
	{á}{{\'a}}1 {é}{{\'e}}1 {í}{{\'i}}1 {ó}{{\'o}}1 {ú}{{\'u}}1
	{Á}{{\'A}}1 {É}{{\'E}}1 {Í}{{\'I}}1 {Ó}{{\'O}}1 {Ú}{{\'U}}1
	{à}{{\`a}}1 {è}{{\`e}}1 {ì}{{\`i}}1 {ò}{{\`o}}1 {ù}{{\`u}}1
	{À}{{\`A}}1 {È}{{\'E}}1 {Ì}{{\`I}}1 {Ò}{{\`O}}1 {Ù}{{\`U}}1
	{ä}{{\"a}}1 {ë}{{\"e}}1 {ï}{{\"i}}1 {ö}{{\"o}}1 {ü}{{\"u}}1
	{Ä}{{\"A}}1 {Ë}{{\"E}}1 {Ï}{{\"I}}1 {Ö}{{\"O}}1 {Ü}{{\"U}}1
	{â}{{\^a}}1 {ê}{{\^e}}1 {î}{{\^i}}1 {ô}{{\^o}}1 {û}{{\^u}}1
	{Â}{{\^A}}1 {Ê}{{\^E}}1 {Î}{{\^I}}1 {Ô}{{\^O}}1 {Û}{{\^U}}1
	{œ}{{\oe}}1 {Œ}{{\OE}}1 {æ}{{\ae}}1 {Æ}{{\AE}}1 {ß}{{\ss}}1
	{ű}{{\H{u}}}1 {Ű}{{\H{U}}}1 {ő}{{\H{o}}}1 {Ő}{{\H{O}}}1
	{ç}{{\c c}}1 {Ç}{{\c C}}1 {ø}{{\o}}1 {å}{{\r a}}1 {Å}{{\r A}}1
	{€}{{\euro}}1 {£}{{\pounds}}1 {«}{{\guillemotleft}}1
	{»}{{\guillemotright}}1 {ñ}{{\~n}}1 {Ñ}{{\~N}}1 {¿}{{?`}}1
}

%%%%%%%%%%%%%%%%%%%%%%%%%%%%%%%%%%%%%%%%%%%%%%%%%%%%%%%%
% OTHER                                                %
%%%%%%%%%%%%%%%%%%%%%%%%%%%%%%%%%%%%%%%%%%%%%%%%%%%%%%%%

\usepackage[autostyle=true]{csquotes}
\usepackage{caption}
\usepackage{cancel}
\usepackage{hyperref}
\usepackage{booktabs}
\usepackage{import}
\usepackage{todonotes}
\usepackage{url}

%%%%%%%%%%%%%%%%%%%%%%%%%%%%%%%%%%%%%%%%%%%%%%%%%%%%%%%%
% HEADERS + FOOTERS                                    %
%%%%%%%%%%%%%%%%%%%%%%%%%%%%%%%%%%%%%%%%%%%%%%%%%%%%%%%%

\usepackage{fancyhdr}

\pagestyle{fancy}
\fancyhf{}
\renewcommand{\headrulewidth}{0mm}
\renewcommand{\footrulewidth}{0.2mm}
\fancyfoot[l]{ERA Großpraktikum}
\fancyfoot[c]{\thepage}
\fancyfoot[r]{\today}

\fancypagestyle{plain}{%
  \fancyhf{}
  \renewcommand{\headrulewidth}{0mm}%
  \renewcommand{\footrulewidth}{0.2mm}%
  \fancyfoot[l]{ERA Großpraktikum}
  \fancyfoot[c]{\thepage}
  \fancyfoot[r]{\today}
}

%%%%%%%%%%%%%%%%%%%%%%%%%%%%%%%%%%%%%%%%%%%%%%%%%%%%%%%%
% NEW COMMANDS                                         %
%%%%%%%%%%%%%%%%%%%%%%%%%%%%%%%%%%%%%%%%%%%%%%%%%%%%%%%%

\newcommand{\bolditem}[1]{\item \textbf{#1}}
\newcommand{\emphitem}[1]{\item \emph{#1}}
\newcommand{\titleitem}[1]{\bolditem{#1} \par}

\newcommand{\email}[2]{\href{mailto:#1.#2@tum.de}{#1.#2@tum.de}}

\DeclareSymbolFont{extraup}{U}{zavm}{m}{n}
\DeclareMathSymbol{\varheart}{\mathalpha}{extraup}{86}

\newcommand{\code}[1]{\lstinline{#1}}

\newcommand{\erasim}{{\fontfamily{zi4}\selectfont ERASIM}}

\newcommand{\link}[1]{{\small\url{#1}}}

%%%%%%%%%%%%%%%%%%%%%%%%%%%%%%%%%%%%%%%%%%%%%%%%%%%%%%%%
% NEW ENVIRONMENTS                                     %
%%%%%%%%%%%%%%%%%%%%%%%%%%%%%%%%%%%%%%%%%%%%%%%%%%%%%%%%

\newenvironment{plot}[1][h]
{
  \begin{figure}[#1]
    \centering
    \begin{tikzpicture}
}
{
    \end{tikzpicture}
  \end{figure}
}

<<<<<<< HEAD
\newenvironment{exampleblock}[1]{%
    \tcolorbox[title filled,colback=ForestGreen!50!white,
    noparskip,breakable,
    title=#1]}%
    {\endtcolorbox}

\newenvironment{infoblock}[1]{%
    \tcolorbox[title filled,colback=NavyBlue!50!white,
    noparskip,breakable,
    title=#1]}%
    {\endtcolorbox}

\newenvironment{warningblock}[0]{%
    \tcolorbox[title filled,colback=Dandelion!50!white,
    noparskip,breakable,
    title={Vorsicht}]}%
    {\endtcolorbox}

%%% Local Variables:
%%% mode: latex
%%% TeX-master: "document"
%%% End:
=======
\newenvironment{exampleblock}[1]
{
    \tcolorbox[%
      title filled,%
      noparskip,%
      breakable,%
      title={\large\fontfamily{zi4}\selectfont #1}
    ]
}
{
  \endtcolorbox
}

\newenvironment{infoblock}[1]
{
    \tcolorbox[%
      title filled,%
      colback=Green,%
      noparskip,%
      breakable,%
      title={\large\fontfamily{zi4}\selectfont #1}
    ]
}
{
  \endtcolorbox
}

\newenvironment{warningblock}[0]
{
    \tcolorbox[%
      title filled,%
      colback=Red,%
      noparskip,%
      breakable,%
      title={\large\fontfamily{zi4}\selectfont Vorsicht}
    ]
}
{
  \endtcolorbox
}
>>>>>>> aa5cc8c0
<|MERGE_RESOLUTION|>--- conflicted
+++ resolved
@@ -191,30 +191,6 @@
   \end{figure}
 }
 
-<<<<<<< HEAD
-\newenvironment{exampleblock}[1]{%
-    \tcolorbox[title filled,colback=ForestGreen!50!white,
-    noparskip,breakable,
-    title=#1]}%
-    {\endtcolorbox}
-
-\newenvironment{infoblock}[1]{%
-    \tcolorbox[title filled,colback=NavyBlue!50!white,
-    noparskip,breakable,
-    title=#1]}%
-    {\endtcolorbox}
-
-\newenvironment{warningblock}[0]{%
-    \tcolorbox[title filled,colback=Dandelion!50!white,
-    noparskip,breakable,
-    title={Vorsicht}]}%
-    {\endtcolorbox}
-
-%%% Local Variables:
-%%% mode: latex
-%%% TeX-master: "document"
-%%% End:
-=======
 \newenvironment{exampleblock}[1]
 {
     \tcolorbox[%
@@ -254,5 +230,4 @@
 }
 {
   \endtcolorbox
-}
->>>>>>> aa5cc8c0
+}