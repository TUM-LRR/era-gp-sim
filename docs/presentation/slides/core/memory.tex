--- conflicted
+++ resolved
@@ -74,108 +74,52 @@
 \end{slide}
 
 \begin{slide}{conversions}
-<<<<<<< HEAD
-  \begin{tikzpicture}[thick]
-
-    \tikzset{block/.style={%
-      draw,%
-      rectangle,%
-      rounded corners,%
-      text width=2cm,%
-      text height=0.45cm}%
-    };
-    \tikzset{reck/.style={%
-      draw,%
-      rectangle,%
-      text width=2.36cm,%
-      text height=0.9cm}%
-    };
-
-    \tikzset{smallblock/.style={block, text width=1.5cm, text height=0.3cm}};
-
-    %%%%%%%%%%%%%%%
-    % conversions %
-    %%%%%%%%%%%%%%%
-    \path (-9, 2) coordinate [block] (mvae) node {MemoryValue};
-
-    \path[draw=red] (-9, 0) coordinate [reck] (perm) node {
-      \begin{tabular}{c}
-        permutation \\ function
-      \end{tabular}
-    };
-
-    \path (-6, 0) coordinate [block] (mvle) node {little endian};
-
-    \path[draw=red] (-3, -2) coordinate [reck] (sf) node {sign function};
-
-    \path[draw=red] (-3, 0) coordinate [reck] (ti) node {
-    \begin{tabular}{c}
-      toIntegral \\ function
-    \end{tabular}
-    };
-
-    \path[draw=white] (-3, 2) coordinate [reck] (tmv) node {};
-
-    \path (0, 0) coordinate [block] (inte) node {integral};
-
-    \draw [->] (mvae) -- (perm);
-    \draw [->] (perm) -- (mvle);
-    \draw [->] (mvle) -- (sf);
-    \draw [->] (mvle) -- (ti);
-    \draw [->] (sf) -- (ti);
-    \draw [->] (ti) -- (inte);
-    \draw[draw=white] [->] (inte) -- (tmv);
-    \draw[draw=white] [->] (tmv) -- (mvle);
-
-  \end{tikzpicture}
-=======
 \begin{tikzpicture}
 
 % pseudo element for centering
 \node (center) {};
 
-\node (memory) 
-	[font=\scriptsize, draw=black, rounded corners,  align=center, minimum height=1cm, minimum width=2cm, left=1.5cm of center] 
+\node (memory)
+	[font=\scriptsize, draw=black, rounded corners,  align=center, minimum height=1cm, minimum width=2cm, left=1.5cm of center]
 	{common\\ memory\\ representation\\ (LE, AS)};
-	
-\node (anymemory) 
-	[font=\scriptsize, align=center, left=1.5cm of memory, minimum width=2cm, draw=black, rounded corners] 
+
+\node (anymemory)
+	[font=\scriptsize, align=center, left=1.5cm of memory, minimum width=2cm, draw=black, rounded corners]
 	{any memory\\ representation};
-	
-\node (permutation) 
+
+\node (permutation)
 	[font=\scriptsize, left=0.5cm of memory, draw=black, circle] {}
       edge [<->]             (anymemory)
       edge [<->]            (memory);
-      	
-\node (permutation_label) 
-	[font=\scriptsize, below=0.75cm of permutation] 
+
+\node (permutation_label)
+	[font=\scriptsize, below=0.75cm of permutation]
 	{permutation};
-	
+
 \draw [->, dashed] (permutation_label) -- (permutation);
-	
-\node (integral) 
-	[font=\scriptsize, draw=black, rounded corners,  align=center, minimum height=1cm, minimum width=2cm, right=1.5cm of center] 
+
+\node (integral)
+	[font=\scriptsize, draw=black, rounded corners,  align=center, minimum height=1cm, minimum width=2cm, right=1.5cm of center]
 	{Integral};
 
 
 \node [font=\scriptsize] (toIntegral) [above=1cm of center, draw=black] {toIntegral()}
       edge [bend right, <-]            (memory)
       edge [bend left, ->]             (integral);
-   
-\node (signfunction) 
-	[font=\scriptsize, above left=0.7cm of toIntegral] 
+
+\node (signfunction)
+	[font=\scriptsize, above left=0.7cm of toIntegral]
 		{sign function};
 
-\node (toMemoryValue) 
-	[font=\scriptsize, below=1cm of center, draw=black] 
+\node (toMemoryValue)
+	[font=\scriptsize, below=1cm of center, draw=black]
 	{toMemoryValue()}
       edge [bend left, ->]             (memory)
       edge [bend right, <-]            (integral);
-      
+
 \draw [->, dashed] (signfunction) -- (toIntegral) ;
-      
+
 \end{tikzpicture}
->>>>>>> 50a18b9f
 \end{slide}
 
 
