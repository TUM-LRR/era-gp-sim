--- conflicted
+++ resolved
@@ -248,17 +248,7 @@
 
 
 \begin{frame}{Arithmetische Ausdrücke}
-<<<<<<< HEAD
-
 \[
-=======
-\begin{center}
-		\begin{tikzpicture}[node distance=1.5cm and 0.3cm]
-		\node (outstacktxt)  {Ausgabe-Stack};
-		\node (opstacktxt) [above = of outstacktxt] {Operator-Stack};
-			\node (expr) [above = of opstacktxt] {
-				$
->>>>>>> f3f0c72c
 					{\color<1-2>[rgb]{1,0,0}{\color<3->[rgb]{0.5,0.5,0.5}1}}
 					{\color<3-4>[rgb]{1,0,0}{\color<5->[rgb]{0.5,0.5,0.5}+}}
 					{\color<5-6>[rgb]{1,0,0}{\color<7->[rgb]{0.5,0.5,0.5}2}}
