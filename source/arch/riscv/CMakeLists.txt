--- conflicted
+++ resolved
@@ -10,12 +10,9 @@
   formats.cpp
   factory-map.cpp
   data-node-factory.cpp
-<<<<<<< HEAD
-=======
   documentation-builder.cpp
   instruction-context-information.cpp
   simulator-instructions.cpp
->>>>>>> e05a314f
 )
 
 ########################################
