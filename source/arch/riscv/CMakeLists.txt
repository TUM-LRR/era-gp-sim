--- conflicted
+++ resolved
@@ -5,16 +5,9 @@
 set(ARCH_RISCV_SOURCES
     control-flow-instructions.cpp
     instruction-node.cpp
-<<<<<<< HEAD
-    load-store-instructions.cpp
-=======
-    integer-instructions.cpp
-    mul-div-instructions.cpp
->>>>>>> 668424db
     instruction-node-factory.cpp
     immediate-node-factory.cpp
     register-access-node-factory.cpp
-    instruction-node-factory.cpp
     formats.cpp
 )
 
