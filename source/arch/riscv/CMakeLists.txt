--- conflicted
+++ resolved
@@ -3,27 +3,17 @@
 ########################################
 
 set(ARCH_RISCV_SOURCES
-<<<<<<< HEAD
-	control-flow-instructions.cpp
-	instruction-node.cpp
-	integer-instructions.cpp
-	load-store-instructions.cpp
-	mul-div-instructions.cpp
+  control-flow-instructions.cpp
+  instruction-node.cpp
+  load-store-instructions.cpp
+  mul-div-instructions.cpp
   instruction-node-factory.cpp
   immediate-node-factory.cpp
   register-access-node-factory.cpp
   instruction-node-factory.cpp
+  instruction-node.cpp
   word-instruction-wrapper.cpp
-=======
-    control-flow-instructions.cpp
-    instruction-node.cpp
-    load-store-instructions.cpp
-    instruction-node-factory.cpp
-    immediate-node-factory.cpp
-    register-access-node-factory.cpp
-    instruction-node-factory.cpp
-    formats.cpp
->>>>>>> ade068bf
+  formats.cpp
 )
 
 ########################################
