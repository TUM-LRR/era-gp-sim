########################################
# SOURCES
########################################

set(ARCH_RISCV_SOURCES
<<<<<<< HEAD
  control-flow-instructions.cpp
  instruction-node.cpp
  load-store-instructions.cpp
  instruction-node-factory.cpp
  immediate-node-factory.cpp
  register-access-node-factory.cpp
  instruction-node-factory.cpp
  instruction-node.cpp
  formats.cpp
=======
    control-flow-instructions.cpp
    instruction-node.cpp
    instruction-node-factory.cpp
    immediate-node-factory.cpp
    register-access-node-factory.cpp
    formats.cpp
>>>>>>> 8568f381
)

########################################
# TARGET
########################################

add_library(era-sim-arch-riscv STATIC ${ARCH_RISCV_SOURCES})

target_link_libraries(era-sim-arch-riscv era-sim-arch-common)<|MERGE_RESOLUTION|>--- conflicted
+++ resolved
@@ -3,24 +3,12 @@
 ########################################
 
 set(ARCH_RISCV_SOURCES
-<<<<<<< HEAD
-  control-flow-instructions.cpp
-  instruction-node.cpp
-  load-store-instructions.cpp
-  instruction-node-factory.cpp
-  immediate-node-factory.cpp
-  register-access-node-factory.cpp
-  instruction-node-factory.cpp
-  instruction-node.cpp
-  formats.cpp
-=======
     control-flow-instructions.cpp
     instruction-node.cpp
     instruction-node-factory.cpp
     immediate-node-factory.cpp
     register-access-node-factory.cpp
     formats.cpp
->>>>>>> 8568f381
 )
 
 ########################################
