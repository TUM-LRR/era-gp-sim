--- conflicted
+++ resolved
@@ -18,8 +18,6 @@
 #include <string>
 
 #include "arch/common/architecture.hpp"
-#include "arch/common/crash-instruction-node.hpp"
-#include "arch/common/sleep-instruction-node.hpp"
 #include "arch/riscv/architecture-only-instructions.hpp"
 #include "arch/riscv/instruction-node-factory.hpp"
 #include "arch/riscv/instruction-node.hpp"
@@ -215,20 +213,6 @@
     return riscv::convert<WordSize>(current);
   }
 };
-<<<<<<< HEAD
-
-/**
- * Struct for a dynamic assembly of the SimulatorSleepInstructionNode depending
- * on the operand
- */
-struct SleepInstructionAssembler {
-  MemoryValue operator()(const MemoryValue& sleepTime) const {
-    constexpr uint32_t OPCODE = 0x72657374;
-    return conversions::convert(OPCODE, 32);
-  }
-};
-=======
->>>>>>> e05a314f
 }
 
 InstructionNodeFactory::InstructionNodeFactory(
@@ -269,21 +253,6 @@
 
 void InstructionNodeFactory::_setupSimulatorInstructions(
     const Architecture& architecture) {
-<<<<<<< HEAD
-  using PCIncrementer = SimulatorSleepInstructionNode::PCIncrementer;
-
-  if (architecture.getWordSize() == 32) {
-    _factories.add<SimulatorSleepInstructionNode>(
-        "simusleep", ProgramCounterIncrement<riscv::unsigned32_t>{},
-        SleepInstructionAssembler{});
-  } else if (architecture.getWordSize() == 64) {
-    _factories.add<SimulatorSleepInstructionNode>(
-        "simusleep", ProgramCounterIncrement<riscv::unsigned64_t>{},
-        SleepInstructionAssembler{});
-  }
-  constexpr riscv::unsigned32_t CRASH_OPCODE = 0x626f6f6d;
-  _factories.add<SimulatorCrashInstructionNode>("simucrash", riscv::convert<riscv::unsigned32_t>(CRASH_OPCODE));
-=======
 
   if (architecture.getWordSize() == 32) {
     _factories.add<riscv::SleepInstruction>(
@@ -293,7 +262,6 @@
         "simusleep", ProgramCounterIncrement<riscv::unsigned64_t>{});
   }
   _factories.add<riscv::CrashInstruction>("simucrash");
->>>>>>> e05a314f
 }
 
 void InstructionNodeFactory::_setupOtherInstructions() {}
