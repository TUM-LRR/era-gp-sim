--- conflicted
+++ resolved
@@ -19,12 +19,12 @@
 #include <cctype>
 
 #include "arch/riscv/instruction-node-factory.hpp"
+#include "arch/riscv/instruction-node.hpp"
 #include "arch/riscv/integer-instructions.hpp"
 #include "arch/riscv/load-store-instructions.hpp"
 
 namespace riscv {
 
-<<<<<<< HEAD
 // unnamed namespace for this helper function in order not to pollute riscv
 // namespace
 namespace {
@@ -136,11 +136,6 @@
   _instructionMap.emplace("sb", [](InstructionInformation info) {
     return std::make_unique<StoreInstructionNode>(StoreType::BYTE);
   });
-=======
-void InstructionNodeFactory::initializeInstructionMap() {
-  // TODO Init the map and pass the instruction nodes their
-  // respective InstructionInformation objects
->>>>>>> d986d6d8
 }
 
 std::unique_ptr<AbstractSyntaxTreeNode>
