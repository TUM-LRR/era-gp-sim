--- conflicted
+++ resolved
@@ -19,11 +19,8 @@
 #include "arch/riscv/instruction-node.hpp"
 #include "arch/riscv/integer-instructions.hpp"
 #include "arch/riscv/load-store-instructions.hpp"
-<<<<<<< HEAD
+#include "arch/riscv/lui-auipc-instructions.hpp"
 #include "arch/riscv/mul-div-instructions.hpp"
-=======
-#include "arch/riscv/lui-auipc-instructions.hpp"
->>>>>>> 668424db
 
 #include "common/utility.hpp"
 
@@ -100,71 +97,6 @@
     return std::make_unique<ShiftArithmeticRightInstructionNode<WordSize>>(
         info, true);
   });
-<<<<<<< HEAD
-}
-
-/**
- * Fills the InstructionMap with all instructions related to the "M" Multiplication/Division Extension in the RISC-V architecture.
- * Note that the 64bit only "word" instructions of "M" will be filled into the InstructionMap using a different function.
- * \tparam A signed integer type that can hold exaclty as many bits as the instructions should perform multiplication/division with
- * \tparam A unsigned integer type that can hold exaclty as many bits as the instructions should perform multiplication/division with
- * \param The InstructionMap to fill the "M"-Instructions into
- */
-template <typename Signed, typename Unsigned>
-void initializeMultiplicationInstructions(
-    InstructionNodeFactory::InstructionMap& _instructionMap) {
-  _instructionMap.emplace("mul", [](InstructionInformation& info) {
-    return std::make_unique<MultiplicationInstruction<Unsigned>>(
-        info, MultiplicationInstruction<Unsigned>::LOW,
-        MultiplicationInstruction<Unsigned>::SIGNED);
-  });
-  _instructionMap.emplace("mulh", [](InstructionInformation& info) {
-    return std::make_unique<MultiplicationInstruction<Unsigned>>(
-        info, MultiplicationInstruction<Unsigned>::HIGH,
-        MultiplicationInstruction<Unsigned>::SIGNED);
-  });
-  _instructionMap.emplace("mulhu", [](InstructionInformation& info) {
-    return std::make_unique<MultiplicationInstruction<Unsigned>>(
-        info, MultiplicationInstruction<Unsigned>::HIGH,
-        MultiplicationInstruction<Unsigned>::UNSIGNED);
-  });
-  _instructionMap.emplace("mulhsu", [](InstructionInformation& info) {
-    return std::make_unique<MultiplicationInstruction<Unsigned>>(
-        info, MultiplicationInstruction<Unsigned>::HIGH,
-        MultiplicationInstruction<Unsigned>::SIGNED_UNSIGNED);
-  });
-  _instructionMap.emplace("div", [](InstructionInformation& info) {
-    return std::make_unique<DivisionInstruction<Unsigned, Signed>>(info, true);
-  });
-  _instructionMap.emplace("divu", [](InstructionInformation& info) {
-    return std::make_unique<DivisionInstruction<Unsigned, Signed>>(info, false);
-  });
-  _instructionMap.emplace("rem", [](InstructionInformation& info) {
-    return std::make_unique<RemainderInstruction<Unsigned, Signed>>(info, true);
-  });
-  _instructionMap.emplace("remu", [](InstructionInformation& info) {
-    return std::make_unique<RemainderInstruction<Unsigned, Signed>>(info,
-                                                                    false);
-  });
-}
-}
-
-void InstructionNodeFactory::initializeInstructionMap(
-    const Architecture& architecture) {
-  assert(architecture.isValid());
-
-  Architecture::word_size_t wordSize = architecture.getWordSize();
-  // create integer instructions depending on the word size of the architecture
-  // (e.g. r32i or r64i)
-  if (wordSize == RV32) {
-    initializeIntegerInstructions<RV32_integral_t>(_instructionMap);
-  } else if (wordSize == RV64) {
-    initializeIntegerInstructions<RV64_integral_t>(_instructionMap);
-  } else {
-    // The given architecture does not define a valid word_size to create
-    // IntegerInstructions
-    assert(false);
-=======
   _instructionMap.emplace("lui", [](InstructionInformation& info) {
     return std::make_unique<LuiInstructionNode<WordSize>>(info);
   });
@@ -194,7 +126,6 @@
           info,
           StoreInstructionNode<SignedType, UnsignedType>::Type::DOUBLE_WORD);
     });
->>>>>>> 668424db
   }
 
   // The following load instructions exist in every RISC V architecture
@@ -234,31 +165,53 @@
     return std::make_unique<StoreInstructionNode<SignedType, UnsignedType>>(
         info, StoreInstructionNode<SignedType, UnsignedType>::Type::BYTE);
   });
-
-  // Extension 'M'
-  initializeMExtensionIfPresent(architecture, wordSize);
-}
-
-void InstructionNodeFactory::initializeMExtensionIfPresent(
-    const Architecture& architecture, Architecture::word_size_t wordsize) {
-  // TODO replace check by proper architecture.isExtendedBy("rvi32m")
-  if (architecture.getInstructions().hasInstruction("mul")) {
-    switch (wordsize) {
-      case RV32:
-        initializeMultiplicationInstructions<RV32_signed_integral_t,
-                                             RV32_integral_t>(_instructionMap);
-        break;
-      case RV64:
-        initializeMultiplicationInstructions<RV64_signed_integral_t,
-                                             RV64_integral_t>(_instructionMap);
-        break;
-      default:
-        assert(false);  // invalid wordsize
-    }
-  }
-}
-
-}// private namespace
+}
+
+/**
+ * Fills the InstructionMap with all instructions related to the "M" Multiplication/Division Extension in the RISC-V architecture.
+ * Note that the 64bit only "word" instructions of "M" will be filled into the InstructionMap using a different function.
+ * \tparam A signed integer type that can hold exaclty as many bits as the instructions should perform multiplication/division with
+ * \tparam A unsigned integer type that can hold exaclty as many bits as the instructions should perform multiplication/division with
+ * \param The InstructionMap to fill the "M"-Instructions into
+ */
+template <typename Signed, typename Unsigned>
+void initializeMultiplicationInstructions(
+    InstructionNodeFactory::InstructionMap& _instructionMap) {
+  _instructionMap.emplace("mul", [](InstructionInformation& info) {
+    return std::make_unique<MultiplicationInstruction<Unsigned>>(
+        info, MultiplicationInstruction<Unsigned>::LOW,
+        MultiplicationInstruction<Unsigned>::SIGNED);
+  });
+  _instructionMap.emplace("mulh", [](InstructionInformation& info) {
+    return std::make_unique<MultiplicationInstruction<Unsigned>>(
+        info, MultiplicationInstruction<Unsigned>::HIGH,
+        MultiplicationInstruction<Unsigned>::SIGNED);
+  });
+  _instructionMap.emplace("mulhu", [](InstructionInformation& info) {
+    return std::make_unique<MultiplicationInstruction<Unsigned>>(
+        info, MultiplicationInstruction<Unsigned>::HIGH,
+        MultiplicationInstruction<Unsigned>::UNSIGNED);
+  });
+  _instructionMap.emplace("mulhsu", [](InstructionInformation& info) {
+    return std::make_unique<MultiplicationInstruction<Unsigned>>(
+        info, MultiplicationInstruction<Unsigned>::HIGH,
+        MultiplicationInstruction<Unsigned>::SIGNED_UNSIGNED);
+  });
+  _instructionMap.emplace("div", [](InstructionInformation& info) {
+    return std::make_unique<DivisionInstruction<Unsigned, Signed>>(info, true);
+  });
+  _instructionMap.emplace("divu", [](InstructionInformation& info) {
+    return std::make_unique<DivisionInstruction<Unsigned, Signed>>(info, false);
+  });
+  _instructionMap.emplace("rem", [](InstructionInformation& info) {
+    return std::make_unique<RemainderInstruction<Unsigned, Signed>>(info, true);
+  });
+  _instructionMap.emplace("remu", [](InstructionInformation& info) {
+    return std::make_unique<RemainderInstruction<Unsigned, Signed>>(info,
+                                                                    false);
+  });
+}
+}
 
 void InstructionNodeFactory::initializeInstructionMap(
     const Architecture& architecture) {
@@ -284,6 +237,28 @@
     // IntegerInstructions
     assert(false);
   }
+
+  // Extension 'M'
+  initializeMExtensionIfPresent(architecture, wordSize);
+}
+
+void InstructionNodeFactory::initializeMExtensionIfPresent(
+    const Architecture& architecture, Architecture::word_size_t wordsize) {
+  // TODO replace check by proper architecture.isExtendedBy("rvi32m")
+  if (architecture.getInstructions().hasInstruction("mul")) {
+    switch (wordsize) {
+      case RV32:
+        initializeMultiplicationInstructions<RV32_signed_integral_t,
+                                             RV32_integral_t>(_instructionMap);
+        break;
+      case RV64:
+        initializeMultiplicationInstructions<RV64_signed_integral_t,
+                                             RV64_integral_t>(_instructionMap);
+        break;
+      default:
+        assert(false);  // invalid wordsize
+    }
+  }
 }
 
 std::unique_ptr<AbstractSyntaxTreeNode>
@@ -291,19 +266,11 @@
   using std::begin;
   using std::end;
 
-
   // transform token to lowercase
   std::string lower = Utility::toLower(token);
 
   if (!_instrSet.hasInstruction(lower)) {
-<<<<<<< HEAD
-    std::cout << "Instruction-Set does not have a instruction named " << token
-              << std::endl;
-    std::cout.flush();
     return nullptr;  // return nullptr as the lowercase token could not be found
-=======
-    return nullptr;// return nullptr as the lowercase token could not be found
->>>>>>> 668424db
   }
 
   auto it = _instructionMap.find(lower);// lookup the token
