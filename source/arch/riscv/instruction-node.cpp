--- conflicted
+++ resolved
@@ -1,7 +1,7 @@
 #include "arch/riscv/instruction-node.hpp"
 #include <cassert>
 
-namespace riscv {
+using namespace riscv;
 
 const std::string& InstructionNode::getIdentifier() const {
   return _instructionInformation.getMnemonic();
@@ -19,7 +19,6 @@
   }
   return true;
 }
-<<<<<<< HEAD
 
 size_t InstructionNode::getChildrenCount() const{
     return _children.size();
@@ -37,6 +36,4 @@
 AbstractSyntaxTreeNode& InstructionNode::getChild(size_t index) {
     assert(index > 0 && index < _children.size());
     return *(_children.at(index));
-=======
->>>>>>> d986d6d8
 }