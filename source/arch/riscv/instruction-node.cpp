--- conflicted
+++ resolved
@@ -8,12 +8,12 @@
 
 namespace riscv {
 
+constexpr unsigned int str2int(const char* str, int h = 0) {
+  return !str[h] ? 5381 : (str2int(str, h + 1) * 33) ^ str[h];
+}
+
 InstructionNode::InstructionNode(const InstructionInformation& information)
 : super(Type::INSTRUCTION), _information(information) {
-}
-
-constexpr unsigned int str2int(const char* str, int h = 0) {
-  return !str[h] ? 5381 : (str2int(str, h + 1) * 33) ^ str[h];
 }
 
 const std::string& InstructionNode::getIdentifier() const {
@@ -49,7 +49,6 @@
 
 MemoryValue InstructionNode::assemble() const {
   AssemblerFunction assembler;
-<<<<<<< HEAD
   InstructionKey instructionKey = _instructionInformation.getKey();
   const char* format            = _instructionInformation.getFormat().c_str();
 
@@ -61,32 +60,6 @@
     case str2int("SB"): assembler = SBFormat(); break;
     case str2int("UJ"): assembler = UJFormat(); break;
     default: assembler            = RFormat(); break;
-=======
-  InstructionKey instructionKey = _information.getKey();
-
-  int format = 2;
-
-  // switch (instructionKey["format"]) {
-  // jut for now
-  // switch (format) {
-  //   case "R": assembler  = RFormat(); break;
-  //   case "I": assembler  = IFormat(); break;
-  //   case "S": assembler  = SFormat(); break;
-  //   case "U": assembler  = UFormat(); break;
-  //   case "SB": assembler = SBFormat(); break;
-  //   case "UJ": assembler = UJFormat(); break;
-  //   default: assembler   = RFormat(); break;
-  // }
-
-  switch (format) {
-    case 1: assembler = RFormat(); break;
-    case 2: assembler = IFormat(); break;
-    case 3: assembler = SFormat(); break;
-    case 4: assembler = UFormat(); break;
-    case 5: assembler = SBFormat(); break;
-    case 6: assembler = UJFormat(); break;
-    default: assembler = RFormat(); break;
->>>>>>> a5806463
   }
 
   std::vector<MemoryValue> args;
@@ -103,5 +76,4 @@
   for (int i = 0; i < boolResult.size(); i++) result.put(i, boolResult.at(i));
 
   return result;
-}
 }