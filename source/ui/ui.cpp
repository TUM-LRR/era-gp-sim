--- conflicted
+++ resolved
@@ -47,7 +47,6 @@
   if (_setupEngine()) {
     _loadArchitectures();
     _startMainEngine();
-
   } else {
     _startErrorEngine();
   }
@@ -56,20 +55,12 @@
 }
 
 Ui::id_t Ui::addProject(QQuickItem* tabItem,
-<<<<<<< HEAD
                         QQmlComponent* projectComponent,
                         const QVariant& memorySizeQVariant,
                         const QString& architecture,
                         const QString& optionName,
                         const QString& parser) {
   // create ArchitectureFormula
-=======
-                    QQmlComponent* projectComponent,
-                    const QVariant& memorySizeQVariant,
-                    const QString& architecture,
-                    const QString& optionName,
-                    const QString& parser) {
->>>>>>> adf61cba
   ArchitectureFormula architectureFormula(architecture.toStdString());
 
   // Add all extensions which are defined for this option
