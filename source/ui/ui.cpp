/*
* C++ Assembler Interpreter
* Copyright (C) 2016 Chair of Computer Architecture
* at Technical University of Munich
*
* This program is free software: you can redistribute it and/or modify
* it under the terms of the GNU General Public License as published by
* the Free Software Foundation, either version 3 of the License, or
* (at your option) any later version.
*
* This program is distributed in the hope that it will be useful,
* but WITHOUT ANY WARRANTY; without even the implied warranty of
* MERCHANTABILITY or FITNESS FOR A PARTICULAR PURPOSE.  See the
* GNU General Public License for more details.
*
* You should have received a copy of the GNU General Public License
* along with this program. If not, see <http://www.gnu.org/licenses/>.
*/

#include "ui/ui.hpp"
#include "ui/clipboard-adapter.hpp"

#include <QUrl>

#include "arch/common/architecture-formula.hpp"
#include "common/assert.hpp"
#include "common/translateable.hpp"
#include "common/utility.hpp"
<<<<<<< HEAD
#include "parser/final-representation.hpp"
#include "ui/snapshot-component.hpp"

Q_DECLARE_METATYPE(FinalRepresentation)
=======
#include "ui/input-text-model.hpp"
#include "ui/snapshot-component.hpp"

Ui::id_t Ui::_rollingProjectId = 0;
>>>>>>> 83bb31b4

Ui::Ui(int& argc, char** argv)
: _architectureMap()
, _qmlApplication(argc, argv)
, _engine()
, _projects()
, _snapshots(std::make_shared<SnapshotComponent>(
      QString::fromStdString(Utility::joinToRoot("snapshots")))) {
  _loadArchitectures();
}

int Ui::runUi() {
  qmlRegisterType<ClipboardAdapter>(
      "ClipboardAdapter", 1, 0, "ClipboardAdapter");
  qRegisterMetaType<std::size_t>("std::size_t");
<<<<<<< HEAD
  qRegisterMetaType<FinalRepresentation>();
=======
  qRegisterMetaType<InputText::length_t>("length_t");
  qRegisterMetaType<id_t>("id_t");
>>>>>>> 83bb31b4
  _engine.rootContext()->setContextProperty("ui", this);
  _engine.rootContext()->setContextProperty("snapshotComponent",
                                            _snapshots.get());
  _engine.load(QUrl(QStringLiteral("qrc:/main.qml")));
  return _qmlApplication.exec();
}

id_t Ui::addProject(QQuickItem* tabItem,
                    QQmlComponent* projectComponent,
                    const QVariant& memorySizeQVariant,
                    const QString& architecture,
                    const QString& optionName,
                    const QString& parser) {
  // create ArchitectureFormula
  ArchitectureFormula architectureFormula(architecture.toStdString());

  // add all extensions which are defined for this option
  for (const auto& qstring : _getOptionFormula(architecture, optionName)) {
    architectureFormula.addExtension(qstring.toStdString());
  }
  // get the memory size from the qvariant object.
  std::size_t memorySize = memorySizeQVariant.value<std::size_t>();

  // parent is tabItem, so it gets destroyed at the same time
  QQmlContext* context = new QQmlContext(qmlContext(tabItem), tabItem);

  // save the project pointer in a vector, the object is deleted by qml when
  // tabItem is deleted
  unsigned int projectId = _rollingProjectId;
  auto project = new GuiProject(context,
                                architectureFormula,
                                memorySize,
                                parser.toStdString(),
                                _snapshots,
                                tabItem);
  _projects.emplace(_rollingProjectId++, project);

  // instantiate the qml project item with the prepared context
  QQuickItem* projectItem =
      qobject_cast<QQuickItem*>(projectComponent->create(context));

  // set the parent of projectItem, so its deletion is handled by qml
  projectItem->setParent(tabItem);

  // set visual parent of the projectItem
  projectItem->setParentItem(tabItem);

  return projectId;
}

QStringList Ui::getArchitectures() const {
  return _architectureMap.keys();
}

QStringList Ui::getOptionNames(QString architectureName) const {
  auto formulaMap =
      std::get<0>(_architectureMap.find(architectureName).value());
  return formulaMap.keys();
}

QStringList
Ui::_getOptionFormula(QString architectureName, QString optionName) const {
  auto formulaMap =
      std::get<0>(_architectureMap.find(architectureName).value());
  return formulaMap.find(optionName).value();
}

QStringList Ui::getParsers(QString architectureName) const {
  return std::get<1>(_architectureMap.find(architectureName).value());
}

void Ui::_loadArchitectures() {
  assert::that(_architectureMap.empty());
  std::string path = Utility::joinToRoot("isa", "isa-list.json");
  Ui::Json data = Ui::Json::parse(Utility::loadFromFile(path));
  assert::that(data.count("architectures"));
  assert::that(!data["architectures"].empty());

  for (auto& architecture : data["architectures"]) {
    assert::that(architecture.count("name"));
    assert::that(architecture.count("options"));
    assert::that(!architecture["options"].empty());
    assert::that(architecture.count("parsers"));
    assert::that(!architecture["parsers"].empty());

    QMap<QString, QStringList> optionNameFormulaMap;
    QStringList parserList;
    for (const auto& option : architecture["options"]) {
      assert::that(option.count("name"));
      assert::that(option.count("formula"));
      assert::that(!option["formula"].empty());
      QStringList formula;
      for (const auto& extension : option["formula"]) {
        formula.push_back(QString::fromStdString(extension));
      }
      optionNameFormulaMap.insert(QString::fromStdString(option["name"]),
                                  formula);
    }
    for (const auto& parser : architecture["parsers"]) {
      parserList.push_back(QString::fromStdString(parser));
    }
    _architectureMap.insert(QString::fromStdString(architecture["name"]),
                            std::make_tuple(optionNameFormulaMap, parserList));
  }
}

void Ui::removeProject(int id) {
  _projects.erase(id);
}

void Ui::changeSystem(int id, QString base) {
  auto iterator = _projects.find(id);
  assert::that(iterator != _projects.end());
  iterator->second->changeSystem(base.toStdString());
}

void Ui::parse(int id) {
  auto iterator = _projects.find(id);
  assert::that(iterator != _projects.end());
  iterator->second->parse();
}

void Ui::run(int id) {
  auto iterator = _projects.find(id);
  assert::that(iterator != _projects.end());
  iterator->second->run();
}

void Ui::runLine(int id) {
  auto iterator = _projects.find(id);
  assert::that(iterator != _projects.end());
  iterator->second->runLine();
}

void Ui::runBreakpoint(int id) {
  auto iterator = _projects.find(id);
  assert::that(iterator != _projects.end());
  iterator->second->runBreakpoint();
}

void Ui::stop(int id) {
  auto iterator = _projects.find(id);
  assert::that(iterator != _projects.end());
  iterator->second->stop();
}

void Ui::reset(int id) {
  auto iterator = _projects.find(id);
  assert::that(iterator != _projects.end());
  iterator->second->reset();
}

void Ui::saveText(int id) {
  auto iterator = _projects.find(id);
  assert::that(iterator != _projects.end());
  iterator->second->saveText();
}

void Ui::saveTextAs(int id, QUrl path) {
  auto iterator = _projects.find(id);
  assert::that(iterator != _projects.end());
  iterator->second->saveTextAs(path);
}

void Ui::loadText(int id, QUrl path) {
  auto iterator = _projects.find(id);
  assert::that(iterator != _projects.end());
  iterator->second->loadText(path);
}

void Ui::saveSnapshot(int id, QString name) {
  auto iterator = _projects.find(id);
  assert::that(iterator != _projects.end());
  iterator->second->saveSnapshot(name);
}

<<<<<<< HEAD
void Ui::loadSnapshot(int index, QString name) {
  assert::that(index >= 0);
  assert::that(index < _projects.size());
  _projects[index]->loadSnapshot(name);
}

QString Ui::translate(const Translateable& translateable) {
  QString translation = QObject::tr(translateable.getBaseString().c_str());
  for (const auto& operand : translateable.getOperands()) {
    translation = translation.arg(translate(*operand));
  }
  return translation;
=======
void Ui::loadSnapshot(int id, QString name) {
  auto iterator = _projects.find(id);
  assert::that(iterator != _projects.end());
  iterator->second->loadSnapshot(name);
>>>>>>> 83bb31b4
}<|MERGE_RESOLUTION|>--- conflicted
+++ resolved
@@ -26,17 +26,14 @@
 #include "common/assert.hpp"
 #include "common/translateable.hpp"
 #include "common/utility.hpp"
-<<<<<<< HEAD
 #include "parser/final-representation.hpp"
 #include "ui/snapshot-component.hpp"
-
-Q_DECLARE_METATYPE(FinalRepresentation)
-=======
 #include "ui/input-text-model.hpp"
 #include "ui/snapshot-component.hpp"
 
+Q_DECLARE_METATYPE(FinalRepresentation)
+
 Ui::id_t Ui::_rollingProjectId = 0;
->>>>>>> 83bb31b4
 
 Ui::Ui(int& argc, char** argv)
 : _architectureMap()
@@ -52,12 +49,10 @@
   qmlRegisterType<ClipboardAdapter>(
       "ClipboardAdapter", 1, 0, "ClipboardAdapter");
   qRegisterMetaType<std::size_t>("std::size_t");
-<<<<<<< HEAD
   qRegisterMetaType<FinalRepresentation>();
-=======
   qRegisterMetaType<InputText::length_t>("length_t");
   qRegisterMetaType<id_t>("id_t");
->>>>>>> 83bb31b4
+  
   _engine.rootContext()->setContextProperty("ui", this);
   _engine.rootContext()->setContextProperty("snapshotComponent",
                                             _snapshots.get());
@@ -234,11 +229,10 @@
   iterator->second->saveSnapshot(name);
 }
 
-<<<<<<< HEAD
-void Ui::loadSnapshot(int index, QString name) {
-  assert::that(index >= 0);
-  assert::that(index < _projects.size());
-  _projects[index]->loadSnapshot(name);
+void Ui::loadSnapshot(int id, QString name) {
+  auto iterator = _projects.find(id);
+  assert::that(iterator != _projects.end());
+  iterator->second->loadSnapshot(name);
 }
 
 QString Ui::translate(const Translateable& translateable) {
@@ -247,10 +241,4 @@
     translation = translation.arg(translate(*operand));
   }
   return translation;
-=======
-void Ui::loadSnapshot(int id, QString name) {
-  auto iterator = _projects.find(id);
-  assert::that(iterator != _projects.end());
-  iterator->second->loadSnapshot(name);
->>>>>>> 83bb31b4
 }