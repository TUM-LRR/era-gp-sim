--- conflicted
+++ resolved
@@ -43,17 +43,6 @@
                     QString architecture,
                     QStringList extensionsQString,
                     QString parser) {
-<<<<<<< HEAD
-  // convert QStringList to std::vector<std::string>
-  std::vector<std::string> extensions;
-  for (auto&& qstring : extensionsQString) {
-    extensions.push_back(qstring.toStdString());
-  }
-  // create ArchitectureFormula
-  // ArchitectureFormula architectureFormula(architecture.toStdString(),
-  //                                      std::move(extensions));
-  ArchitectureFormula architectureFormula("riscv", {"rv32i"});
-=======
   // create ArchitectureFormula
   ArchitectureFormula architectureFormula(architecture.toStdString());
 
@@ -62,7 +51,6 @@
     architectureFormula.addExtension(qstring.toStdString());
   }
   // get the memory size from the qvariant object.
->>>>>>> e689aaec
   std::size_t memorySize = memorySizeQVariant.value<std::size_t>();
 
   // parent is tabItem, so it gets destroyed at the same time
@@ -130,17 +118,10 @@
   _projects.erase(_projects.begin() + index);
 }
 
-<<<<<<< HEAD
-void Ui::changeSystem(int index, std::string base) {
-  assert::that(index >= 0);
-  assert::that(index < _projects.size());
-  _projects[index]->changeSystem(base);
-=======
 void Ui::changeSystem(int index, QString base) {
   assert::that(index >= 0);
   assert::that(index < _projects.size());
   _projects[index]->changeSystem(base.toStdString());
->>>>>>> e689aaec
 }
 
 void Ui::parse(int index) {
