--- conflicted
+++ resolved
@@ -17,15 +17,9 @@
 * along with this program. If not, see <http://www.gnu.org/licenses/>.
 */
 
-<<<<<<< HEAD
-#include "ui/ui.hpp"
-
-=======
->>>>>>> 3fbe13a5
 #include <QUrl>
 #include <string>
 
-#include "ui/clipboard-adapter.hpp"
 #include "ui/ui.hpp"
 
 #include "arch/common/architecture-formula.hpp"
