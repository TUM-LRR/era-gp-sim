--- conflicted
+++ resolved
@@ -131,13 +131,9 @@
       case CompileErrorSeverity::INFORMATION: issueType = "Information"; break;
       default: assert::that(false);
     }
-<<<<<<< HEAD
     emit addIssue(translate(error.message()),
                   error.position().first.line(),
                   issueType);
-=======
-    emit addError(
-        translate(error.message()), error.position().first.line(), color);
   }
 }
 
@@ -159,7 +155,6 @@
     macroInformationMap["lineCount"] = QVariant::fromValue(lineCount);
     macroInformationMap["collapsed"] = QVariant::fromValue(true);
     updatedMacroList.append(macroInformationMap);
->>>>>>> f4c1ea5e
   }
   emit updateMacros(updatedMacroList);
 }
