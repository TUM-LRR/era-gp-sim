/*
* C++ Assembler Interpreter
* Copyright (C) 2016 Chair of Computer Architecture
* at Technical University of Munich
*
* This program is free software: you can redistribute it and/or modify
* it under the terms of the GNU General Public License as published by
* the Free Software Foundation, either version 3 of the License, or
* (at your option) any later version.
*
* This program is distributed in the hope that it will be useful,
* but WITHOUT ANY WARRANTY; without even the implied warranty of
* MERCHANTABILITY or FITNESS FOR A PARTICULAR PURPOSE.  See the
* GNU General Public License for more details.
*
* You should have received a copy of the GNU General Public License
* along with this program. If not, see <http://www.gnu.org/licenses/>.
*/

#include "ui/editor-component.hpp"

#include <QColor>
#include <QFontMetrics>
#include <QQmlContext>
#include <QQuickTextDocument>
#include <QString>
#include <QTextCharFormat>

#include "arch/common/validation-result.hpp"
#include "common/assert.hpp"
#include "core/parser-interface.hpp"
#include "parser/compile-error.hpp"
#include "ui/translateable-processing.hpp"

EditorComponent::EditorComponent(QQmlContext *projectContext,
                                 ParserInterface parserInterface,
                                 CommandInterface commandInterface,
                                 QObject *parent)
: _commandInterface(commandInterface), QObject(parent) {
  projectContext->setContextProperty("editor", this);
  parserInterface.setSetCurrentLineCallback(
      [this](std::size_t line) { setCurrentLine(line); });
  parserInterface.setSetErrorListCallback([this](
      const std::vector<CompileError> &errorList) { setErrorList(errorList); });

  parserInterface.setSetMacroListCallback([this](
      const std::vector<MacroInformation> &macroList) {
    QVariantList updatedMacroList;
    for (const auto& macroInformation : macroList) {
      QVariantMap macroInformationMap;
      macroInformationMap["code"] = QString::fromStdString(macroInformation.macroCode());
      macroInformationMap["startLine"] =
          QVariant::fromValue(macroInformation.position().first.line() - 1);
      macroInformationMap["endLine"] =
          QVariant::fromValue(macroInformation.position().second.line() - 1);
      int lineCount =
          (int)std::count(macroInformation.macroCode().begin(), macroInformation.macroCode().end(), '\n');
      macroInformationMap["lineCount"] = QVariant::fromValue(lineCount);
      macroInformationMap["collapsed"] = QVariant::fromValue(true);
      updatedMacroList.append(macroInformationMap);
    }
    emit updateMacros(updatedMacroList);
  });

  // TODO select colors according to a theme/possibility to change colors

  // Add all instruction keywords to the syntax highlighter
  QTextCharFormat instructionFormat;
  instructionFormat.setForeground(Qt::darkBlue);
  instructionFormat.setFontWeight(QFont::Bold);
  _addKeywords(SyntaxInformation::Token::Instruction,
               instructionFormat,
               QRegularExpression::CaseInsensitiveOption,
               parserInterface);

  // Add the immediate regex to the syntax highlighter
  QTextCharFormat immediateFormat;
  immediateFormat.setForeground(Qt::red);
  immediateFormat.setFontWeight(QFont::Bold);
  _addKeywords(SyntaxInformation::Token::Immediate,
               immediateFormat,
               QRegularExpression::CaseInsensitiveOption,
               parserInterface);

  // Add the comment regex to the syntax highlighter
  QTextCharFormat commentFormat;
  commentFormat.setForeground(Qt::darkGreen);
  _addKeywords(SyntaxInformation::Token::Comment,
               commentFormat,
               QRegularExpression::NoPatternOption,
               parserInterface);

  // Add the register regex to the syntax highlighter
  QTextCharFormat registerFormat;
  registerFormat.setForeground(QColor::fromRgb(177, 137, 4));
  registerFormat.setFontWeight(QFont::Bold);
  _addKeywords(SyntaxInformation::Token::Register,
               registerFormat,
               QRegularExpression::NoPatternOption,
               parserInterface);

  // Add the label regex to the syntax highlighter
  QTextCharFormat labelFormat;
  labelFormat.setForeground(Qt::red);
  labelFormat.setFontWeight(QFont::Bold);
  _addKeywords(SyntaxInformation::Token::Label,
               labelFormat,
               QRegularExpression::CaseInsensitiveOption,
               parserInterface);
}

void EditorComponent::init(QQuickTextDocument *qDocument) {
  assert::that(!_highlighter);
  _textDocument = qDocument->textDocument();
  // set tab width to 4 spaces
  QTextOption textOptions = _textDocument->defaultTextOption();
  QFontMetrics fontMetrics(_textDocument->defaultFont());
  textOptions.setTabStop(4 * fontMetrics.width(' '));
  _textDocument->setDefaultTextOption(textOptions);

  _highlighter = (std::make_unique<SyntaxHighlighter>(std::move(_keywords),
                                                      _textDocument));
}

void EditorComponent::parse(bool force) {
  if (_textChanged || force) {
    _commandInterface.parse(_textDocument->toPlainText().toStdString());
    _textChanged = false;
  }
}

void EditorComponent::setTextChanged(bool value) {
  _textChanged = value;
}

void EditorComponent::setBreakpoint(int line) {
  _commandInterface.setBreakpoint(line);
}

void EditorComponent::deleteBreakpoint(int line) {
  _commandInterface.deleteBreakpoint(line);
}

void EditorComponent::setErrorList(const std::vector<CompileError> &errorList) {
  emit deleteErrors();
  for (const CompileError &error : errorList) {
    QString issueType;
    QColor color;
    switch (error.severity()) {
      case CompileErrorSeverity::ERROR: issueType = "Error"; break;
      case CompileErrorSeverity::WARNING: issueType = "Warning"; break;
      case CompileErrorSeverity::INFORMATION: issueType = "Information"; break;
      default: assert::that(false);
    }
<<<<<<< HEAD
    emit addIssue(QString::fromStdString(error.message()),
=======
    emit addError(translate(error.message()),
>>>>>>> 3a3f3c21
                  error.position().first.line(),
                  issueType);
  }
}

void EditorComponent::setCurrentLine(int line) {
  emit executionLineChanged(line);
}

QString EditorComponent::getText() {
  return _textDocument->toPlainText();
}

void EditorComponent::_addKeywords(
    SyntaxInformation::Token token,
    QTextCharFormat format,
    QRegularExpression::PatternOption patternOption,
    ParserInterface parserInterface) {
  for (const auto &regexString : parserInterface.getSyntaxRegex(token).get()) {
    QRegularExpression regex(QString::fromStdString(regexString),
                             patternOption);
    KeywordRule keyword{regex, format};
    _keywords.push_back(keyword);
  }
}<|MERGE_RESOLUTION|>--- conflicted
+++ resolved
@@ -152,11 +152,7 @@
       case CompileErrorSeverity::INFORMATION: issueType = "Information"; break;
       default: assert::that(false);
     }
-<<<<<<< HEAD
-    emit addIssue(QString::fromStdString(error.message()),
-=======
-    emit addError(translate(error.message()),
->>>>>>> 3a3f3c21
+    emit addIssue(translate(error.message()),
                   error.position().first.line(),
                   issueType);
   }
