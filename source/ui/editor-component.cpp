/*
* C++ Assembler Interpreter
* Copyright (C) 2016 Chair of Computer Architecture
* at Technical University of Munich
*
* This program is free software: you can redistribute it and/or modify
* it under the terms of the GNU General Public License as published by
* the Free Software Foundation, either version 3 of the License, or
* (at your option) any later version.
*
* This program is distributed in the hope that it will be useful,
* but WITHOUT ANY WARRANTY; without even the implied warranty of
* MERCHANTABILITY or FITNESS FOR A PARTICULAR PURPOSE.  See the
* GNU General Public License for more details.
*
* You should have received a copy of the GNU General Public License
* along with this program. If not, see <http://www.gnu.org/licenses/>.
*/

#include "ui/editor-component.hpp"

#include <QColor>
#include <QFontMetrics>
#include <QQmlContext>
#include <QQuickTextDocument>
#include <QString>
#include <QTextCharFormat>

#include "arch/common/validation-result.hpp"
#include "common/assert.hpp"
#include "core/parser-interface.hpp"
#include "parser/compile-error.hpp"

EditorComponent::EditorComponent(QQmlContext *projectContext,
                                 ParserInterface parserInterface,
                                 CommandInterface commandInterface,
                                 QObject *parent)
: _commandInterface(commandInterface), QObject(parent) {
  projectContext->setContextProperty("editor", this);
  parserInterface.setSetCurrentLineCallback(
      [this](std::size_t line) { setCurrentLine(line); });
  parserInterface.setSetErrorListCallback([this](
      const std::vector<CompileError> &errorList) { setErrorList(errorList); });

  parserInterface.setThrowRuntimeErrorCallback(
      [this](const ValidationResult &validationResult) {
        throwRuntimeError(validationResult);
      });

  // TODO select colors according to a theme/possibility to change colors

  // Add all instruction keywords to the syntax highlighter
  QTextCharFormat instructionFormat;
  instructionFormat.setForeground(Qt::darkBlue);
  instructionFormat.setFontWeight(QFont::Bold);
  _addKeywords(SyntaxInformation::Token::Instruction,
               instructionFormat,
               QRegularExpression::CaseInsensitiveOption,
               parserInterface);

  // Add the immediate regex to the syntax highlighter
  QTextCharFormat immediateFormat;
  immediateFormat.setForeground(Qt::red);
  immediateFormat.setFontWeight(QFont::Bold);
  _addKeywords(SyntaxInformation::Token::Immediate,
               immediateFormat,
               QRegularExpression::CaseInsensitiveOption,
               parserInterface);

  // Add the comment regex to the syntax highlighter
  QTextCharFormat commentFormat;
  commentFormat.setForeground(Qt::darkGreen);
  _addKeywords(SyntaxInformation::Token::Comment,
               commentFormat,
               QRegularExpression::NoPatternOption,
               parserInterface);

  // Add the register regex to the syntax highlighter
  QTextCharFormat registerFormat;
  registerFormat.setForeground(QColor::fromRgb(177, 137, 4));
  registerFormat.setFontWeight(QFont::Bold);
  _addKeywords(SyntaxInformation::Token::Register,
               registerFormat,
               QRegularExpression::NoPatternOption,
               parserInterface);

  // Add the label regex to the syntax highlighter
  QTextCharFormat labelFormat;
  labelFormat.setForeground(Qt::red);
  labelFormat.setFontWeight(QFont::Bold);
  _addKeywords(SyntaxInformation::Token::Label,
               labelFormat,
               QRegularExpression::CaseInsensitiveOption,
               parserInterface);
}

void EditorComponent::init(QQuickTextDocument *qDocument) {
  if (this->_highlighter) {
    assert::that(false);
  }
  // set tab width to 4 spaces
  QTextOption textOptions = qDocument->textDocument()->defaultTextOption();
  QFontMetrics fontMetrics(qDocument->textDocument()->defaultFont());
  textOptions.setTabStop(4 * fontMetrics.width(' '));
  qDocument->textDocument()->setDefaultTextOption(textOptions);

  _highlighter = (std::make_unique<SyntaxHighlighter>(
      std::move(_keywords), qDocument->textDocument()));
}

void EditorComponent::sendText(QString text) {
  _commandInterface.parse(text.toStdString());
}

void EditorComponent::parse() {
  emit parseText();
}

void EditorComponent::setErrorList(const std::vector<CompileError> &errorList) {
  emit deleteErrors();
  for (const CompileError &error : errorList) {
    QColor color;
    if (error.severity() == CompileErrorSeverity::ERROR) {
      color = QColor(Qt::red);
    }
    if (error.severity() == CompileErrorSeverity::WARNING) {
      color = QColor(Qt::yellow);
    }
    if (error.severity() == CompileErrorSeverity::INFORMATION) {
      color = QColor(Qt::blue);
    }
<<<<<<< HEAD
    // emit addError(
    //    QString::fromStdString(error.message()), error.position().first,
    //    color);
=======
    emit addError(QString::fromStdString(error.message()),
                  error.position().first.line(),
                  color);
>>>>>>> 7aa75950
  }
}

void EditorComponent::setCurrentLine(int line) {
  emit executionLineChanged(line);
}

void EditorComponent::throwRuntimeError(
    const ValidationResult &validationResult) {
  QString errorMessage = QString::fromStdString(validationResult.getMessage());
  emit runtimeError(errorMessage);
}

void EditorComponent::_addKeywords(
    SyntaxInformation::Token token,
    QTextCharFormat format,
    QRegularExpression::PatternOption patternOption,
    ParserInterface parserInterface) {
  for (const auto &regexString : parserInterface.getSyntaxRegex(token).get()) {
    QRegularExpression regex(QString::fromStdString(regexString),
                             patternOption);
    KeywordRule keyword{regex, format};
    _keywords.push_back(keyword);
  }
}<|MERGE_RESOLUTION|>--- conflicted
+++ resolved
@@ -129,15 +129,9 @@
     if (error.severity() == CompileErrorSeverity::INFORMATION) {
       color = QColor(Qt::blue);
     }
-<<<<<<< HEAD
-    // emit addError(
-    //    QString::fromStdString(error.message()), error.position().first,
-    //    color);
-=======
     emit addError(QString::fromStdString(error.message()),
                   error.position().first.line(),
                   color);
->>>>>>> 7aa75950
   }
 }
 
