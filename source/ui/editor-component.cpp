--- conflicted
+++ resolved
@@ -40,7 +40,6 @@
   projectContext->setContextProperty("editor", this);
   parserInterface.setSetCurrentLineCallback(
       [this](std::size_t line) { setCurrentLine(line); });
-<<<<<<< HEAD
   parserInterface.setSetErrorListCallback([this](
       const std::vector<CompileError> &errorList) { setErrorList(errorList); });
 
@@ -62,8 +61,6 @@
     }
     emit updateMacros(updatedMacroList);
   });
-=======
->>>>>>> 5764d815
 
   // TODO select colors according to a theme/possibility to change colors
 
@@ -154,11 +151,6 @@
       case CompileErrorSeverity::INFORMATION: color = QColor(Qt::blue); break;
       default: assert::that(false);
     }
-<<<<<<< HEAD
-    emit addError(translate(error.message()),
-                  error.position().start().line(),
-                  color);
-=======
     emit addError(
         translate(error.message()), error.position().first.line(), color);
   }
@@ -182,7 +174,6 @@
     macroInformationMap["lineCount"] = QVariant::fromValue(lineCount);
     macroInformationMap["collapsed"] = QVariant::fromValue(true);
     updatedMacroList.append(macroInformationMap);
->>>>>>> 5764d815
   }
   emit updateMacros(updatedMacroList);
 }
