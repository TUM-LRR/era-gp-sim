/* C++ Assembler Interpreter
 * Copyright (C) 2016 Chair of Computer Architecture
 * at Technical University of Munich
 *
 * This program is free software: you can redistribute it and/or modify
 * it under the terms of the GNU General Public License as published by
 * the Free Software Foundation, either version 3 of the License, or
 * (at your option) any later version.
 *
 * This program is distributed in the hope that it will be useful,
 * but WITHOUT ANY WARRANTY; without even the implied warranty of
 * MERCHANTABILITY or FITNESS FOR A PARTICULAR PURPOSE.  See the
 * GNU General Public License for more details.
 *
 * You should have received a copy of the GNU General Public License
 * along with this program. If not, see http://www.gnu.org/licenses/.
 */

#include "ui/output-component.hpp"
#include "core/conversions.hpp"
#include "core/memory-manager.hpp"
#include "core/memory-value.hpp"

OutputComponent::OutputComponent(MemoryManager &memoryManager,
                                 MemoryAccess &memoryAccess,
                                 QQmlContext *projectContext,
                                 QObject *parent)
: _memoryAccess(memoryAccess) {
  // Make this component available to all QML output items.
  projectContext->setContextProperty("outputComponent", this);

  // Add all the output items and their default values.
  _outputItemsInformation.push_back(
      QVariant(QMap<QString, QVariant>{{"type", "LightStrip"},
                                       {"baseAddress", QVariant(0)},
                                       {"numberOfStrips", QVariant(8)}}));
  _outputItemsInformation.push_back(
      QVariant(QMap<QString, QVariant>{{"type", "SevenSegment"},
                                       {"baseAddress", QVariant(0)},
                                       {"numberOfDigits", QVariant(2)}}));
  _outputItemsInformation.push_back(
      QVariant(QMap<QString, QVariant>{{"type", "TextConsole"},
                                       {"baseAddress", QVariant(0)},
                                       {"textMode", QVariant(0)}}));
}


QVariant OutputComponent::getOutputItem(int index) const {
  return _outputItemsInformation[index];
}


void OutputComponent::setOutputItemProperty(int ouputItemIndex,
                                            QString property,
                                            QVariant newValue) {
  // Write the new value into the model.
  auto ouputItemProperties = _outputItemsInformation[ouputItemIndex].toMap();
  ouputItemProperties[property] = newValue;
  _outputItemsInformation[ouputItemIndex] = ouputItemProperties;
  // Notify all instances of all output items that their settings might have
  // changed.
  emit outputItemSettingsChanged();
}


void OutputComponent::updateMemory(size_t address, size_t length) {
  emit memoryChanged(QVariant::fromValue(address), QVariant::fromValue(length));
}

void OutputComponent::putMemoryValue(int address,
                                     QList<bool> memoryContentBitList) {
  // Round up size of altered content up to bytes.
  auto memoryValueSize =
<<<<<<< HEAD
      Utility::roundToBoundary(memoryContentBitList.size(), 8);
=======
      Utility::discreteCeiling(memoryContentBitList.size(), 8);

>>>>>>> 752251e5
  // Create new MemoryValue.
  MemoryValue memoryContent(memoryValueSize);
  // Insert the bit values of the altered content into the newly created
  // MemoryValue.
  for (size_t index = 0; index < memoryContentBitList.size(); ++index) {
    memoryContent.put(index, memoryContentBitList.at(index));
  }
  // Pass new value to Core.
  _memoryAccess.putMemoryValueAt(address, memoryContent);
}

QList<bool> OutputComponent::getMemoryContent(int address, int length) const {
  // Fetch memory content from Core.
  MemoryValue content = _memoryAccess.getMemoryValueAt(address, length).get();
  // Convert memory content to a Bit-QList.
  QList<bool> contentList;
  for (const auto &byte : content) {
    contentList.append(byte);
  }
  return contentList;
}

<<<<<<< HEAD
int OutputComponent::getMemorySize() {
  return _memoryAccess.getMemorySize().get();
=======
QString
OutputComponent::getTextFromMemory(int start, QString currentText, int mode) {
  std::string text = "";
  if (mode == 0 /*ArrayBased*/) {
    for (int i = 0; (start + i) < _memoryAccess.getMemorySize().get(); i++) {
      MemoryValue memoryValue = _memoryAccess.getMemoryValueAt(start + i).get();
      unsigned int z = conversions::convert<uint32_t>(memoryValue);

      if (z == 0) {
        break;
      }

      text += char(z);
    }
  } else /*pipeline*/ {
    text = currentText.toStdString();
    MemoryValue memoryValue = _memoryAccess.getMemoryValueAt(start).get();
    unsigned int z = conversions::convert<uint32_t>(memoryValue);
    if (z == 0) {
      text = "";
    } else if (z == 127) {// Delete sign
      text = "";
    } else {
      text += char(z);
    }
  }
  return QString::fromStdString(text);
>>>>>>> 752251e5
}<|MERGE_RESOLUTION|>--- conflicted
+++ resolved
@@ -71,12 +71,8 @@
                                      QList<bool> memoryContentBitList) {
   // Round up size of altered content up to bytes.
   auto memoryValueSize =
-<<<<<<< HEAD
-      Utility::roundToBoundary(memoryContentBitList.size(), 8);
-=======
       Utility::discreteCeiling(memoryContentBitList.size(), 8);
 
->>>>>>> 752251e5
   // Create new MemoryValue.
   MemoryValue memoryContent(memoryValueSize);
   // Insert the bit values of the altered content into the newly created
@@ -99,10 +95,6 @@
   return contentList;
 }
 
-<<<<<<< HEAD
-int OutputComponent::getMemorySize() {
-  return _memoryAccess.getMemorySize().get();
-=======
 QString
 OutputComponent::getTextFromMemory(int start, QString currentText, int mode) {
   std::string text = "";
@@ -130,5 +122,8 @@
     }
   }
   return QString::fromStdString(text);
->>>>>>> 752251e5
+}
+
+int OutputComponent::getMemorySize() {
+  return _memoryAccess.getMemorySize().get();
 }