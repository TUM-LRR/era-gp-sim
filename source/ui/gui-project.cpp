/*
* C++ Assembler Interpreter
* Copyright (C) 2016 Chair of Computer Architecture
* at Technical University of Munich
*
* This program is free software: you can redistribute it and/or modify
* it under the terms of the GNU General Public License as published by
* the Free Software Foundation, either version 3 of the License, or
* (at your option) any later version.
*
* This program is distributed in the hope that it will be useful,
* but WITHOUT ANY WARRANTY; without even the implied warranty of
* MERCHANTABILITY or FITNESS FOR A PARTICULAR PURPOSE.  See the
* GNU General Public License for more details.
*
* You should have received a copy of the GNU General Public License
* along with this program. If not, see <http://www.gnu.org/licenses/>.
*/

#include "ui/gui-project.hpp"

#include <QUrl>
#include <cstdio>
#include <functional>

#include "common/utility.hpp"
#include "ui/snapshot-component.hpp"
#include "ui/translateable-processing.hpp"
#include "ui/ui.hpp"

GuiProject::GuiProject(
    QQmlContext* context, const ArchitectureFormula& formula,
    std::size_t memorySize, const std::string& parserName,
    const std::shared_ptr<SnapshotComponent>& snapshotComponent,
    QObject* parent)
    : QObject(parent),
      _projectModule(formula, memorySize, parserName),
      _registerModel(_projectModule.getArchitectureAccess(),
                     _projectModule.getMemoryManager(),
                     _projectModule.getMemoryAccess(), context),
      _editorComponent(context, _projectModule.getParserInterface(),
                       _projectModule.getCommandInterface()),
      _outputComponent(_projectModule.getMemoryManager(),
                       _projectModule.getMemoryAccess(), context),
      _inputBM(context, _projectModule.getMemoryAccess()),
      _inputTM(context, _projectModule.getMemoryAccess()),
      _inputCM(context, _projectModule.getMemoryAccess()),
      _memoryModel(_projectModule.getMemoryAccess(),
                   _projectModule.getMemoryManager(), context),
      _defaultTextFileSavePath(),
      _snapshotComponent(snapshotComponent),
      _architectureFormulaString(
          SnapshotComponent::architectureToString(formula)),
      _commandList(),
      _helpCache() {
  context->setContextProperty("guiProject", this);
  // set the callback for memory and register
  _projectModule.getMemoryManager().setUpdateRegisterCallback(
      [this](const auto& name) {
        emit this->registerChanged(QString::fromStdString(name));
      });

  _projectModule.getMemoryManager().setUpdateMemoryCallback(
      [this](auto address, auto length) {
        emit this->memoryChanged(address, length);
      });

  _projectModule.getParserInterface().setThrowErrorCallback(
      [this](const Translateable& message) { this->_throwError(message); });

  _projectModule.getMemoryManager().setErrorCallback(
      [this](const Translateable& message) { this->_throwError(message); });

  _projectModule.getParserInterface().setFinalRepresentationCallback(
      [this](const auto& finalRepresentation) {
        this->finalRepresentationChanged(finalRepresentation);
      });
  _projectModule.getCommandInterface().setExecutionStoppedCallback(
      [this] { emit this->executionStopped(); });

  _projectModule.getCommandInterface().setSyncCallback(
      [this] { emit this->guiSync(); });

  // connect all receiving components to the callback signals
  QObject::connect(this, SIGNAL(registerChanged(const QString&)),
                   &_registerModel, SLOT(updateContent(const QString&)),
                   Qt::QueuedConnection);

  QObject::connect(
      this, SIGNAL(memoryChanged(std::size_t, std::size_t)), &_memoryModel,
      SLOT(onMemoryChanged(std::size_t, std::size_t)), Qt::QueuedConnection);

  QObject::connect(
      this, SIGNAL(memoryChanged(std::size_t, std::size_t)), &_outputComponent,
      SLOT(updateMemory(std::size_t, std::size_t)), Qt::QueuedConnection);

  QObject::connect(
      this, SIGNAL(finalRepresentationChanged(const FinalRepresentation&)),
      &_editorComponent,
      SLOT(onFinalRepresentationChanged(const FinalRepresentation&)),
      Qt::QueuedConnection);

  QObject::connect(
      this, SIGNAL(finalRepresentationChanged(const FinalRepresentation&)),
      this, SLOT(_updateCommandList(const FinalRepresentation&)),
      Qt::QueuedConnection);

  QObject::connect(
      this, SIGNAL(guiSync()), this, SLOT(_notifyCore()), Qt::QueuedConnection);
}

<<<<<<< HEAD
GuiProject::~GuiProject() {
  stop();
  _notifyCore();
}
=======
GuiProject::~GuiProject() { stop(); }
>>>>>>> ac602e82

void GuiProject::changeSystem(std::string base) {
  // Alle Komponenten informieren
}

void GuiProject::parse() { _editorComponent.parse(); }

void GuiProject::run() {
  emit runClicked(false);
  _editorComponent.parse();
  _projectModule.getCommandInterface().execute();
}

void GuiProject::runLine() {
  emit runClicked(true);
  _editorComponent.parse();
  _projectModule.getCommandInterface().executeNextLine();
}

void GuiProject::runBreakpoint() {
  emit runClicked(false);
  _editorComponent.parse();
  _projectModule.getCommandInterface().executeToBreakpoint();
}

void GuiProject::stop() { _projectModule.stopExecution(); }

void GuiProject::reset() {
  emit runClicked(false);
  _projectModule.reset();
  _projectModule.getCommandInterface().setExecutionPoint(0);
  _editorComponent.parse(true);
}

void GuiProject::saveText() {
  if (_defaultTextFileSavePath.isEmpty()) {
    emit saveTextAs();
  } else {
    saveTextAs(_defaultTextFileSavePath);
  }
}

void GuiProject::saveTextAs(const QUrl& path) {
  auto qName = path.path();
  _defaultTextFileSavePath = qName;
  auto name = qName.toStdString();
  auto text = _editorComponent.getText().toStdString();
  try {
    Utility::storeToFile(name, text);
  } catch (const std::exception& exception) {
    _throwError(Translateable(
        QT_TRANSLATE_NOOP("GUI error messages", "Could not save file!\n%1"),
        exception.what()));
  }
}

void GuiProject::loadText(const QUrl& path) {
  auto qName = path.path();
  auto filePath = qName.toStdString();
  std::string text;
  try {
    text = Utility::loadFromFile(filePath);
    auto qText = QString::fromStdString(text);
    _editorComponent.setText(qText);
  } catch (const std::exception& exception) {
    _throwError(Translateable(
        QT_TRANSLATE_NOOP("GUI error messages", "Could not load file!\n%1"),
        exception.what()));
  }
}

void GuiProject::saveSnapshot(const QString& qName) {
  Json snapshot = _projectModule.getMemoryManager().generateSnapshot().get();
  std::string snapshotString = snapshot.dump(4);
  try {
    _snapshotComponent->addSnapshot(_architectureFormulaString, qName,
                                    snapshotString);
  } catch (const std::exception& exception) {
    _throwError(Translateable(
        QT_TRANSLATE_NOOP("GUI error messages",
                          "Could not write snapshot to disk!\n%1"),
        exception.what()));
  }
}

void GuiProject::removeSnapshot(const QString& qName) {
  _snapshotComponent->removeSnapshot(_architectureFormulaString, qName);
}

void GuiProject::loadSnapshot(const QString& qName) {
  try {
    std::string path =
        _snapshotComponent->snapshotPath(_architectureFormulaString, qName);
    Json snapshot = Json::parse(Utility::loadFromFile(path));
    _projectModule.getMemoryManager().loadSnapshot(snapshot);
    _editorComponent.parse(true);
  } catch (const std::exception& exception) {
    _throwError(Translateable(
        QT_TRANSLATE_NOOP("GUI error messages",
                          "Could not load snapshot from file!\n%1"),
        exception.what()));
  }
}

QStringList GuiProject::getSnapshots() {
  return _snapshotComponent->getSnapshotList(_architectureFormulaString);
}

QString GuiProject::getCommandHelp(std::size_t line) {
  QString help = "";
  // try to find the helptext in the cache
  auto iterator = _helpCache.find(line);
  if (iterator != _helpCache.end()) {
    help = iterator->second;
  } else {
    bool helpFound = false;
    for (const auto& command : _commandList) {
      if (command.node && command.position.lineStart == line) {
        auto translateable = command.node->getInstructionDocumentation();
        help = Ui::translate(translateable);
        _helpCache.emplace(line, help);
        helpFound = true;
        break;
      }
    }
    if (!helpFound) {
      _helpCache.emplace(line, "");
    }
  }
  return help;
}

std::function<std::string(MemoryValue)> GuiProject::getHexConversion() {
  return hexConversion;
}

std::function<std::string(MemoryValue)> GuiProject::getBinConversion() {
  return binConversion;
}

std::function<std::string(MemoryValue)> GuiProject::getOctConversion() {
  return octConversion;
}

std::function<std::string(MemoryValue)>
GuiProject::getSignedDecimalConversion() {
  return signedDecimalConversion;
}

std::function<std::string(MemoryValue)>
GuiProject::getUnsignedDecimalConversion() {
  return unsignedDecimalConversion;
}

std::function<std::string(MemoryValue)>
GuiProject::getDecimalFloatConversion() {
  return decimalFloatConversion;
}

std::function<MemoryValue(std::string)> GuiProject::getSignedToMemoryValue() {
  return signedToMemoryValue;
}

std::function<MemoryValue(std::string)> GuiProject::getHexToMemoryValue() {
  return hexToMemoryValue;
}

std::function<MemoryValue(std::string)> GuiProject::getBinToMemoryValue() {
  return binToMemoryValue;
}

std::function<MemoryValue(std::string)> GuiProject::getOctToMemoryValue() {
  return octToMemoryValue;
}

std::function<MemoryValue(std::string)> GuiProject::getUnsignedToMemoryValue() {
  return unsignedToMemoryValue;
}

std::function<MemoryValue(std::string)> GuiProject::getFloatToMemoryValue() {
  return floatToMemoryValue;
}

void GuiProject::_throwError(const Translateable& message) {
  auto errorMessage = translate(message);
  emit error(errorMessage);
}

void GuiProject::_updateCommandList(
    const FinalRepresentation& finalRepresentation) {
  _commandList = finalRepresentation.commandList;
  _helpCache.clear();
  emit commandListUpdated();
}

void GuiProject::_notifyCore() {
  _projectModule.guiReady();
}<|MERGE_RESOLUTION|>--- conflicted
+++ resolved
@@ -82,41 +82,46 @@
       [this] { emit this->guiSync(); });
 
   // connect all receiving components to the callback signals
-  QObject::connect(this, SIGNAL(registerChanged(const QString&)),
-                   &_registerModel, SLOT(updateContent(const QString&)),
+  QObject::connect(this,
+                   SIGNAL(registerChanged(const QString&)),
+                   &_registerModel,
+                   SLOT(updateContent(const QString&)),
                    Qt::QueuedConnection);
 
+  QObject::connect(this,
+                   SIGNAL(memoryChanged(std::size_t, std::size_t)),
+                   &_memoryModel,
+                   SLOT(onMemoryChanged(std::size_t, std::size_t)),
+                   Qt::QueuedConnection);
+
+  QObject::connect(this,
+                   SIGNAL(memoryChanged(std::size_t, std::size_t)),
+                   &_outputComponent,
+                   SLOT(updateMemory(std::size_t, std::size_t)),
+                   Qt::QueuedConnection);
+
   QObject::connect(
-      this, SIGNAL(memoryChanged(std::size_t, std::size_t)), &_memoryModel,
-      SLOT(onMemoryChanged(std::size_t, std::size_t)), Qt::QueuedConnection);
-
-  QObject::connect(
-      this, SIGNAL(memoryChanged(std::size_t, std::size_t)), &_outputComponent,
-      SLOT(updateMemory(std::size_t, std::size_t)), Qt::QueuedConnection);
-
-  QObject::connect(
-      this, SIGNAL(finalRepresentationChanged(const FinalRepresentation&)),
+      this,
+      SIGNAL(finalRepresentationChanged(const FinalRepresentation&)),
       &_editorComponent,
       SLOT(onFinalRepresentationChanged(const FinalRepresentation&)),
       Qt::QueuedConnection);
 
   QObject::connect(
-      this, SIGNAL(finalRepresentationChanged(const FinalRepresentation&)),
-      this, SLOT(_updateCommandList(const FinalRepresentation&)),
+      this,
+      SIGNAL(finalRepresentationChanged(const FinalRepresentation&)),
+      this,
+      SLOT(_updateCommandList(const FinalRepresentation&)),
       Qt::QueuedConnection);
 
   QObject::connect(
       this, SIGNAL(guiSync()), this, SLOT(_notifyCore()), Qt::QueuedConnection);
 }
 
-<<<<<<< HEAD
 GuiProject::~GuiProject() {
   stop();
   _notifyCore();
 }
-=======
-GuiProject::~GuiProject() { stop(); }
->>>>>>> ac602e82
 
 void GuiProject::changeSystem(std::string base) {
   // Alle Komponenten informieren
@@ -192,8 +197,8 @@
   Json snapshot = _projectModule.getMemoryManager().generateSnapshot().get();
   std::string snapshotString = snapshot.dump(4);
   try {
-    _snapshotComponent->addSnapshot(_architectureFormulaString, qName,
-                                    snapshotString);
+    _snapshotComponent->addSnapshot(
+        _architectureFormulaString, qName, snapshotString);
   } catch (const std::exception& exception) {
     _throwError(Translateable(
         QT_TRANSLATE_NOOP("GUI error messages",
