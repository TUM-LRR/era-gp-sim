--- conflicted
+++ resolved
@@ -41,18 +41,11 @@
                  _projectModule.getMemoryManager(),
                  _projectModule.getMemoryAccess(),
                  context)
-<<<<<<< HEAD
-, _defaultTextFileSavePath() {
-  context->setContextProperty("guiProject", this);
-=======
 , _outputComponent(_projectModule.getMemoryManager(),
                    _projectModule.getMemoryAccess(),
                    context)
-/*, registermodel(context)
-, editormodel(context)
-, snapmodel(context)
-, memorymodel(context)*/ {
->>>>>>> e05a314f
+, _defaultTextFileSavePath() {
+  context->setContextProperty("guiProject", this);
   // set the callback for memory and register
   _projectModule.getMemoryManager().setUpdateRegisterCallback(
       [this](const std::string& name) {
@@ -75,6 +68,7 @@
                    &_registerModel,
                    SLOT(updateContent(const QString&)),
                    Qt::QueuedConnection);
+
   QObject::connect(this,
                    SIGNAL(memoryChanged(std::size_t, std::size_t)),
                    &_memoryModel,
@@ -83,12 +77,6 @@
 
   QObject::connect(this,
                    SIGNAL(memoryChanged(std::size_t, std::size_t)),
-                   &_memoryModel,
-                   SLOT(onMemoryChanged(std::size_t, std::size_t)),
-                   Qt::QueuedConnection);
-
-  QObject::connect(this,
-                   SIGNAL(memoryChanged(std::size_t,std::size_t)),
                    &_outputComponent,
                    SLOT(updateMemory(std::size_t, std::size_t)),
                    Qt::QueuedConnection);
