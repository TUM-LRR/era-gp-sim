/*
* C++ Assembler Interpreter
* Copyright (C) 2016 Chair of Computer Architecture
* at Technical University of Munich
*
* This program is free software: you can redistribute it and/or modify
* it under the terms of the GNU General Public License as published by
* the Free Software Foundation, either version 3 of the License, or
* (at your option) any later version.
*
* This program is distributed in the hope that it will be useful,
* but WITHOUT ANY WARRANTY; without even the implied warranty of
* MERCHANTABILITY or FITNESS FOR A PARTICULAR PURPOSE.  See the
* GNU General Public License for more details.
*
* You should have received a copy of the GNU General Public License
* along with this program. If not, see <http://www.gnu.org/licenses/>.
*/

#include "ui/gui-project.hpp"

#include <QUrl>
#include <cstdio>
#include <functional>

#include "common/utility.hpp"
#include "ui/snapshot-component.hpp"

GuiProject::GuiProject(
    QQmlContext* context,
    const ArchitectureFormula& formula,
    std::size_t memorySize,
    const std::string& parserName,
    const std::shared_ptr<SnapshotComponent>& snapshotComponent,
    QObject* parent)
: QObject(parent)
, _projectModule(formula, memorySize, parserName)
, _registerModel(_projectModule.getArchitectureAccess(),
                 _projectModule.getMemoryManager(),
                 _projectModule.getMemoryAccess(),
                 context)
, _editorComponent(context,
                   _projectModule.getParserInterface(),
                   _projectModule.getCommandInterface())
, _outputComponent(_projectModule.getMemoryManager(),
                   _projectModule.getMemoryAccess(),
                   context)
<<<<<<< HEAD
, _inputBM (context, _projectModule.getMemoryAccess())
, _inputTM (context,
           _projectModule.getMemoryAccess())
, _inputCM (context,
           _projectModule.getMemoryAccess())
/*, registermodel(context)
, editormodel(context)
, snapmodel(context)
, memorymodel(context)*/ {
=======
, _memoryModel(_projectModule.getMemoryAccess(),
               _projectModule.getMemoryManager(),
               context)
, _defaultTextFileSavePath()
, _snapshotComponent(snapshotComponent)
, _architectureFormulaString(SnapshotComponent::architectureToString(formula)) {
  context->setContextProperty("guiProject", this);
>>>>>>> 9ffcf40f
  // set the callback for memory and register
  _projectModule.getMemoryManager().setUpdateRegisterCallback(
      [this](const auto& name) {
        emit this->registerChanged(QString::fromStdString(name));
      });

  _projectModule.getMemoryManager().setUpdateMemoryCallback(
      [this](auto address, auto length) {
        emit this->memoryChanged(address, length);
      });

  _projectModule.getParserInterface().setThrowErrorCallback(
      [this](const auto& message, const auto& arguments) {
        this->_throwError(message, arguments);
      });

  _projectModule.getMemoryManager().setErrorCallback(
      [this](const auto& message, const auto& arguments) {
        this->_throwError(message, arguments);
      });

  // connect all receiving components to the callback signals
  QObject::connect(this,
                   SIGNAL(registerChanged(const QString&)),
                   &_registerModel,
                   SLOT(updateContent(const QString&)),
                   Qt::QueuedConnection);

  QObject::connect(this,
                   SIGNAL(memoryChanged(std::size_t, std::size_t)),
                   &_memoryModel,
                   SLOT(onMemoryChanged(std::size_t, std::size_t)),
                   Qt::QueuedConnection);

  QObject::connect(this,
                   SIGNAL(memoryChanged(std::size_t, std::size_t)),
                   &_outputComponent,
                   SLOT(updateMemory(std::size_t, std::size_t)),
                   Qt::QueuedConnection);
}

GuiProject::~GuiProject() {
  stop();
}

void GuiProject::changeSystem(std::string base) {
  // Alle Komponenten informieren
}

void GuiProject::parse() {
  _editorComponent.parse();
}

void GuiProject::run() {
  _editorComponent.parse();
  _projectModule.getCommandInterface().execute();
}

void GuiProject::runLine() {
  _editorComponent.parse();
  _projectModule.getCommandInterface().executeNextLine();
}

void GuiProject::runBreakpoint() {
  _editorComponent.parse();
  _projectModule.getCommandInterface().executeToBreakpoint();
}

void GuiProject::stop() {
  _projectModule.stopExecution();
}

void GuiProject::reset() {
  _projectModule.reset();
  _projectModule.getCommandInterface().setExecutionPoint(1);
  _editorComponent.parse(true);
}

void GuiProject::saveText() {
  if (_defaultTextFileSavePath.isEmpty()) {
    emit saveTextAs();
  } else {
    saveTextAs(_defaultTextFileSavePath);
  }
}

void GuiProject::saveTextAs(const QUrl& path) {
  auto qName = path.path();
  _defaultTextFileSavePath = qName;
  auto name = qName.toStdString();
  auto text = _editorComponent.getText().toStdString();
  try {
    Utility::storeToFile(name, text);
  } catch (const std::exception& exception) {
    _throwError(std::string("Could not save file! ") + exception.what(), {});
  }
}

void GuiProject::loadText(const QUrl& path) {
  auto qName = path.path();
  auto filePath = qName.toStdString();
  std::string text;
  try {
    text = Utility::loadFromFile(filePath);
    auto qText = QString::fromStdString(text);
    _editorComponent.setText(qText);
  } catch (const std::exception& exception) {
    _throwError(std::string("Could not load file!") + exception.what(), {});
  }
}

void GuiProject::saveSnapshot(const QString& qName) {
  Json snapshot = _projectModule.getMemoryManager().generateSnapshot().get();
  std::string snapshotString = snapshot.dump(4);
  try {
    _snapshotComponent->addSnapshot(
        _architectureFormulaString, qName, snapshotString);
  } catch (const std::exception& exception) {
    _throwError(
        std::string("Could not write snapshot to disk! ") + exception.what(),
        {});
  }
}

void GuiProject::removeSnapshot(const QString& qName) {
  _snapshotComponent->removeSnapshot(_architectureFormulaString, qName);
}

void GuiProject::loadSnapshot(const QString& qName) {
  try {
    std::string path =
        _snapshotComponent->snapshotPath(_architectureFormulaString, qName);
    Json snapshot = Json::parse(Utility::loadFromFile(path));
    _projectModule.getMemoryManager().loadSnapshot(snapshot);
    _editorComponent.parse(true);
  } catch (const std::exception& exception) {
    _throwError(
        std::string("Could not load snapshot from file! ") + exception.what(),
        {});
  }
}

QStringList GuiProject::getSnapshots() {
  return _snapshotComponent->getSnapshotList(_architectureFormulaString);
}

std::function<std::string(MemoryValue)> GuiProject::getHexConversion() {
  return hexConversion;
}

std::function<std::string(MemoryValue)> GuiProject::getBinConversion() {
  return binConversion;
}

std::function<std::string(MemoryValue)> GuiProject::getOctConversion() {
  return octConversion;
}

std::function<std::string(MemoryValue)>
GuiProject::getSignedDecimalConversion() {
  return signedDecimalConversion;
}

std::function<std::string(MemoryValue)>
GuiProject::getUnsignedDecimalConversion() {
  return unsignedDecimalConversion;
}

std::function<std::string(MemoryValue)>
GuiProject::getDecimalFloatConversion() {
  return decimalFloatConversion;
}

std::function<MemoryValue(std::string)> GuiProject::getSignedToMemoryValue() {
  return signedToMemoryValue;
}

std::function<MemoryValue(std::string)> GuiProject::getHexToMemoryValue() {
  return hexToMemoryValue;
}

std::function<MemoryValue(std::string)> GuiProject::getBinToMemoryValue() {
  return binToMemoryValue;
}

std::function<MemoryValue(std::string)> GuiProject::getOctToMemoryValue() {
  return octToMemoryValue;
}

std::function<MemoryValue(std::string)> GuiProject::getUnsignedToMemoryValue() {
  return unsignedToMemoryValue;
}

std::function<MemoryValue(std::string)> GuiProject::getFloatToMemoryValue() {
  return floatToMemoryValue;
}

void GuiProject::_throwError(const std::string& message,
                             const std::vector<std::string>& arguments) {
  auto errorMessage = QString::fromStdString(message);
  emit error(errorMessage);
}<|MERGE_RESOLUTION|>--- conflicted
+++ resolved
@@ -45,17 +45,11 @@
 , _outputComponent(_projectModule.getMemoryManager(),
                    _projectModule.getMemoryAccess(),
                    context)
-<<<<<<< HEAD
 , _inputBM (context, _projectModule.getMemoryAccess())
 , _inputTM (context,
            _projectModule.getMemoryAccess())
 , _inputCM (context,
            _projectModule.getMemoryAccess())
-/*, registermodel(context)
-, editormodel(context)
-, snapmodel(context)
-, memorymodel(context)*/ {
-=======
 , _memoryModel(_projectModule.getMemoryAccess(),
                _projectModule.getMemoryManager(),
                context)
@@ -63,7 +57,6 @@
 , _snapshotComponent(snapshotComponent)
 , _architectureFormulaString(SnapshotComponent::architectureToString(formula)) {
   context->setContextProperty("guiProject", this);
->>>>>>> 9ffcf40f
   // set the callback for memory and register
   _projectModule.getMemoryManager().setUpdateRegisterCallback(
       [this](const auto& name) {
