#include <functional>

#include "ui/gui-project.hpp"

GuiProject::GuiProject(QQmlContext* context,
                       const ArchitectureFormula& formula,
                       std::size_t memorySize,
                       const std::string& parserName,
                       QObject* parent)
: QObject(parent)
, _projectModule(formula, memorySize, parserName)
, _editorComponent(context,
                   _projectModule.getParserInterface(),
                   _projectModule.getCommandInterface())
<<<<<<< HEAD
, _registerModel(_projectModule.getArchitectureAccess(),
                 _projectModule.getMemoryManager(),
                 _projectModule.getMemoryAccess(),
                 context)
=======
, _memoryModel(_projectModule.getMemoryAccess(), _projectModule.getMemoryManager(), context)
, _registerModel(_projectModule.getArchitectureAccess(), _projectModule.getMemoryManager(), _projectModule.getMemoryAccess(), context)
>>>>>>> bc07c4ed
/*, registermodel(context)
, editormodel(context)
, snapmodel(context)
, memorymodel(context)*/ {
  // set the callback for memory and register
  _projectModule.getMemoryManager().setUpdateRegisterCallback(
      [this](const std::string& name) {
        emit registerChanged(QString::fromStdString(name));
      });

  _projectModule.getMemoryManager().setUpdateMemoryCallback(
      [this](std::size_t address, std::size_t length) {
        QVariant qAddress;
        QVariant qLength;
        qAddress.setValue(address);
        qLength.setValue(length);
        emit memoryChanged(qAddress, qLength);
      });

  // connect all receiving components to the callback signals
  QObject::connect(this,
                   SIGNAL(registerChanged(const QString&)),
                   &_registerModel,
                   SLOT(updateContent(const QString&)),
                   Qt::QueuedConnection);

  std::string name[] = {"Apfel", "Banane"};
  // snapmodel.addList(name);
  // An alle Komponenten weitergeben
  // alle Komponenten initialisieren
  // Alle Functions initialisieren
}

void GuiProject::changeSystem(std::string base) {
  // Alle Komponenten informieren
}

void GuiProject::parse() {
  _editorComponent.parse();
}

void GuiProject::run() {
  _projectModule.getCommandInterface().execute();
}

void GuiProject::runLine() {
  _projectModule.getCommandInterface().executeNextLine();
}

void GuiProject::runBreakpoint() {
  _projectModule.getCommandInterface().executeToBreakpoint();
}

void GuiProject::stop() {
  _projectModule.stopExecution();
}

void GuiProject::reset() {
  _projectModule.reset();
  _projectModule.getCommandInterface().setExecutionPoint(1);
}

void GuiProject::save() {
  // tell core
}

void GuiProject::saveAs(QString name) {
  std::string stdname = name.toStdString();
  // tell core
}

void GuiProject::saveSnapshot(QString name) {
  std::string stdname = name.toStdString();
  // dont know, what to do
}

void GuiProject::loadSnapshot(QString name) {
}


std::function<std::string(MemoryValue)> GuiProject::getHexConversion() {
  return hexConversion;
}

std::function<std::string(MemoryValue)> GuiProject::getBinConversion() {
  return binConversion;
}

std::function<std::string(MemoryValue)> GuiProject::getOctConversion() {
  return octConversion;
}

std::function<std::string(MemoryValue)>
GuiProject::getSignedDecimalConversion() {
  return signedDecimalConversion;
}

std::function<std::string(MemoryValue)>
GuiProject::getUnsignedDecimalConversion() {
  return unsignedDecimalConversion;
}

std::function<std::string(MemoryValue)>
GuiProject::getDecimalFloatConversion() {
  return decimalFloatConversion;
}

std::function<MemoryValue(std::string)> GuiProject::getSignedToMemoryValue() {
  return signedToMemoryValue;
}

std::function<MemoryValue(std::string)> GuiProject::getHexToMemoryValue() {
  return hexToMemoryValue;
}

std::function<MemoryValue(std::string)> GuiProject::getBinToMemoryValue() {
  return binToMemoryValue;
}

std::function<MemoryValue(std::string)> GuiProject::getOctToMemoryValue() {
  return octToMemoryValue;
}

std::function<MemoryValue(std::string)> GuiProject::getUnsignedToMemoryValue() {
  return unsignedToMemoryValue;
}

std::function<MemoryValue(std::string)> GuiProject::getFloatToMemoryValue() {
  return floatToMemoryValue;
}<|MERGE_RESOLUTION|>--- conflicted
+++ resolved
@@ -12,15 +12,13 @@
 , _editorComponent(context,
                    _projectModule.getParserInterface(),
                    _projectModule.getCommandInterface())
-<<<<<<< HEAD
+, _memoryModel(_projectModule.getMemoryAccess(),
+               _projectModule.getMemoryManager(),
+               context)
 , _registerModel(_projectModule.getArchitectureAccess(),
                  _projectModule.getMemoryManager(),
                  _projectModule.getMemoryAccess(),
                  context)
-=======
-, _memoryModel(_projectModule.getMemoryAccess(), _projectModule.getMemoryManager(), context)
-, _registerModel(_projectModule.getArchitectureAccess(), _projectModule.getMemoryManager(), _projectModule.getMemoryAccess(), context)
->>>>>>> bc07c4ed
 /*, registermodel(context)
 , editormodel(context)
 , snapmodel(context)
