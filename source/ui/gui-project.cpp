/*
* C++ Assembler Interpreter
* Copyright (C) 2016 Chair of Computer Architecture
* at Technical University of Munich
*
* This program is free software: you can redistribute it and/or modify
* it under the terms of the GNU General Public License as published by
* the Free Software Foundation, either version 3 of the License, or
* (at your option) any later version.
*
* This program is distributed in the hope that it will be useful,
* but WITHOUT ANY WARRANTY; without even the implied warranty of
* MERCHANTABILITY or FITNESS FOR A PARTICULAR PURPOSE.  See the
* GNU General Public License for more details.
*
* You should have received a copy of the GNU General Public License
* along with this program. If not, see <http://www.gnu.org/licenses/>.
*/

#include "ui/gui-project.hpp"
// #include "ui/pixel-display-provider.hpp"


#include <QUrl>
#include <cstdio>
#include <functional>

#include "common/utility.hpp"
#include "ui/snapshot-component.hpp"

GuiProject::GuiProject(
    QQmlContext* context,
    const ArchitectureFormula& formula,
    std::size_t memorySize,
    const std::string& parserName,
    const std::shared_ptr<SnapshotComponent>& snapshotComponent,
    QObject* parent)
: QObject(parent)
, _projectModule(formula, memorySize, parserName)
, _registerModel(_projectModule.getArchitectureAccess(),
                 _projectModule.getMemoryManager(),
                 _projectModule.getMemoryAccess(),
                 context)
, _editorComponent(context,
                   _projectModule.getParserInterface(),
                   _projectModule.getCommandInterface())
, _outputComponent(_projectModule.getMemoryManager(),
                   _projectModule.getMemoryAccess(),
                   context)
, _inputBM (context, _projectModule.getMemoryAccess())
, _inputTM (context,
           _projectModule.getMemoryAccess())
, _inputCM (context,
           _projectModule.getMemoryAccess())
, _memoryModel(_projectModule.getMemoryAccess(),
               _projectModule.getMemoryManager(),
               context)
<<<<<<< HEAD
, _registerModel(_projectModule.getArchitectureAccess(),
                 _projectModule.getMemoryManager(),
                 _projectModule.getMemoryAccess(),
                 context)
, _outputComponent(_projectModule.getMemoryManager(),
                   _projectModule.getMemoryAccess(),
                   context)
/*, registermodel(context)
, editormodel(context)
, snapmodel(context)
, memorymodel(context)*/ {
  // context->setContextProperty(QLatin1String("pixeldisplayprovider"),
  //                            new PixelDisplayProvider);
=======
, _defaultTextFileSavePath()
, _snapshotComponent(snapshotComponent)
, _architectureFormulaString(SnapshotComponent::architectureToString(formula)) {
  context->setContextProperty("guiProject", this);
>>>>>>> 0c342264
  // set the callback for memory and register
  _projectModule.getMemoryManager().setUpdateRegisterCallback(
      [this](const auto& name) {
        emit this->registerChanged(QString::fromStdString(name));
      });

  _projectModule.getMemoryManager().setUpdateMemoryCallback(
      [this](auto address, auto length) {
        emit this->memoryChanged(address, length);
      });

  _projectModule.getParserInterface().setThrowErrorCallback(
      [this](const auto& message, const auto& arguments) {
        this->_throwError(message, arguments);
      });

  _projectModule.getMemoryManager().setErrorCallback(
      [this](const auto& message, const auto& arguments) {
        this->_throwError(message, arguments);
      });

  _projectModule.getCommandInterface().setExecutionStoppedCallback(
      [this]() { emit this->executionStopped(); });

  // connect all receiving components to the callback signals
  QObject::connect(this,
                   SIGNAL(registerChanged(const QString&)),
                   &_registerModel,
                   SLOT(updateContent(const QString&)),
                   Qt::QueuedConnection);

  QObject::connect(this,
                   SIGNAL(memoryChanged(std::size_t, std::size_t)),
                   &_memoryModel,
                   SLOT(onMemoryChanged(std::size_t, std::size_t)),
                   Qt::QueuedConnection);

  QObject::connect(this,
                   SIGNAL(memoryChanged(std::size_t, std::size_t)),
                   &_outputComponent,
                   SLOT(updateMemory(std::size_t, std::size_t)),
                   Qt::QueuedConnection);
<<<<<<< HEAD

  std::string name[] = {"Apfel", "Banane"};

  //_engine.addImageProvider(QLatin1String("pixeldisplayprovider"),
  //                         new PixelDisplayProvider());
  // snapmodel.addList(name);
  // An alle Komponenten weitergeben
  // alle Komponenten initialisieren
  // Alle Functions initialisieren
=======
}

GuiProject::~GuiProject() {
  stop();
>>>>>>> 0c342264
}

GuiProject::~GuiProject() {
  stop();
}

void GuiProject::changeSystem(std::string base) {
  // Alle Komponenten informieren
}

void GuiProject::parse() {
  _editorComponent.parse();
}

void GuiProject::run() {
  _editorComponent.parse();
  _projectModule.getCommandInterface().execute();
}

void GuiProject::runLine() {
  _editorComponent.parse();
  _projectModule.getCommandInterface().executeNextLine();
}

void GuiProject::runBreakpoint() {
  _editorComponent.parse();
  _projectModule.getCommandInterface().executeToBreakpoint();
}

void GuiProject::stop() {
  _projectModule.stopExecution();
}

void GuiProject::reset() {
  _projectModule.reset();
  _projectModule.getCommandInterface().setExecutionPoint(1);
  _editorComponent.parse(true);
}

void GuiProject::saveText() {
  if (_defaultTextFileSavePath.isEmpty()) {
    emit saveTextAs();
  } else {
    saveTextAs(_defaultTextFileSavePath);
  }
}

void GuiProject::saveTextAs(const QUrl& path) {
  auto qName = path.path();
  _defaultTextFileSavePath = qName;
  auto name = qName.toStdString();
  auto text = _editorComponent.getText().toStdString();
  try {
    Utility::storeToFile(name, text);
  } catch (const std::exception& exception) {
    _throwError(std::string("Could not save file! ") + exception.what(), {});
  }
}

void GuiProject::loadText(const QUrl& path) {
  auto qName = path.path();
  auto filePath = qName.toStdString();
  std::string text;
  try {
    text = Utility::loadFromFile(filePath);
    auto qText = QString::fromStdString(text);
    _editorComponent.setText(qText);
  } catch (const std::exception& exception) {
    _throwError(std::string("Could not load file!") + exception.what(), {});
  }
}

void GuiProject::saveSnapshot(const QString& qName) {
  Json snapshot = _projectModule.getMemoryManager().generateSnapshot().get();
  std::string snapshotString = snapshot.dump(4);
  try {
    _snapshotComponent->addSnapshot(
        _architectureFormulaString, qName, snapshotString);
  } catch (const std::exception& exception) {
    _throwError(
        std::string("Could not write snapshot to disk! ") + exception.what(),
        {});
  }
}

void GuiProject::removeSnapshot(const QString& qName) {
  _snapshotComponent->removeSnapshot(_architectureFormulaString, qName);
}

void GuiProject::loadSnapshot(const QString& qName) {
  try {
    std::string path =
        _snapshotComponent->snapshotPath(_architectureFormulaString, qName);
    Json snapshot = Json::parse(Utility::loadFromFile(path));
    _projectModule.getMemoryManager().loadSnapshot(snapshot);
    _editorComponent.parse(true);
  } catch (const std::exception& exception) {
    _throwError(
        std::string("Could not load snapshot from file! ") + exception.what(),
        {});
  }
}

QStringList GuiProject::getSnapshots() {
  return _snapshotComponent->getSnapshotList(_architectureFormulaString);
}

std::function<std::string(MemoryValue)> GuiProject::getHexConversion() {
  return hexConversion;
}

std::function<std::string(MemoryValue)> GuiProject::getBinConversion() {
  return binConversion;
}

std::function<std::string(MemoryValue)> GuiProject::getOctConversion() {
  return octConversion;
}

std::function<std::string(MemoryValue)>
GuiProject::getSignedDecimalConversion() {
  return signedDecimalConversion;
}

std::function<std::string(MemoryValue)>
GuiProject::getUnsignedDecimalConversion() {
  return unsignedDecimalConversion;
}

std::function<std::string(MemoryValue)>
GuiProject::getDecimalFloatConversion() {
  return decimalFloatConversion;
}

std::function<MemoryValue(std::string)> GuiProject::getSignedToMemoryValue() {
  return signedToMemoryValue;
}

std::function<MemoryValue(std::string)> GuiProject::getHexToMemoryValue() {
  return hexToMemoryValue;
}

std::function<MemoryValue(std::string)> GuiProject::getBinToMemoryValue() {
  return binToMemoryValue;
}

std::function<MemoryValue(std::string)> GuiProject::getOctToMemoryValue() {
  return octToMemoryValue;
}

std::function<MemoryValue(std::string)> GuiProject::getUnsignedToMemoryValue() {
  return unsignedToMemoryValue;
}

std::function<MemoryValue(std::string)> GuiProject::getFloatToMemoryValue() {
  return floatToMemoryValue;
}

void GuiProject::_throwError(const std::string& message,
                             const std::vector<std::string>& arguments) {
  auto errorMessage = QString::fromStdString(message);
  emit error(errorMessage);
}<|MERGE_RESOLUTION|>--- conflicted
+++ resolved
@@ -55,26 +55,10 @@
 , _memoryModel(_projectModule.getMemoryAccess(),
                _projectModule.getMemoryManager(),
                context)
-<<<<<<< HEAD
-, _registerModel(_projectModule.getArchitectureAccess(),
-                 _projectModule.getMemoryManager(),
-                 _projectModule.getMemoryAccess(),
-                 context)
-, _outputComponent(_projectModule.getMemoryManager(),
-                   _projectModule.getMemoryAccess(),
-                   context)
-/*, registermodel(context)
-, editormodel(context)
-, snapmodel(context)
-, memorymodel(context)*/ {
-  // context->setContextProperty(QLatin1String("pixeldisplayprovider"),
-  //                            new PixelDisplayProvider);
-=======
 , _defaultTextFileSavePath()
 , _snapshotComponent(snapshotComponent)
 , _architectureFormulaString(SnapshotComponent::architectureToString(formula)) {
   context->setContextProperty("guiProject", this);
->>>>>>> 0c342264
   // set the callback for memory and register
   _projectModule.getMemoryManager().setUpdateRegisterCallback(
       [this](const auto& name) {
@@ -117,22 +101,6 @@
                    &_outputComponent,
                    SLOT(updateMemory(std::size_t, std::size_t)),
                    Qt::QueuedConnection);
-<<<<<<< HEAD
-
-  std::string name[] = {"Apfel", "Banane"};
-
-  //_engine.addImageProvider(QLatin1String("pixeldisplayprovider"),
-  //                         new PixelDisplayProvider());
-  // snapmodel.addList(name);
-  // An alle Komponenten weitergeben
-  // alle Komponenten initialisieren
-  // Alle Functions initialisieren
-=======
-}
-
-GuiProject::~GuiProject() {
-  stop();
->>>>>>> 0c342264
 }
 
 GuiProject::~GuiProject() {
