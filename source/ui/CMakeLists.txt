########################################
# SOURCES & HEADERS
########################################

set(UI_SOURCES
<<<<<<< HEAD
    main.cpp
    register-model.cpp
    syntaxhighlighter.cpp
    editor-component.cpp
    memory-component-presenter.cpp
    ui.cpp
    gui-project.cpp
    snapshot-component.cpp
    output-component.cpp
    input-button-model.cpp
    input-text-model.cpp
    input-click-model.cpp
    translateable-processing.cpp
)

set(UI_HEADERS
    ../../include/ui/register-model.hpp
    ../../include/ui/gui-project.hpp
    ../../include/ui/syntaxhighlighter.hpp
    ../../include/ui/editor-component.hpp
    ../../include/ui/memory-component-presenter.hpp
    ../../include/ui/ui.hpp
    ../../include/ui/snapshot-component.hpp
    ../../include/ui/output-component.hpp
    ../../include/ui/input-button-model.hpp
    ../../include/ui/input-click-model.hpp
    ../../include/ui/input-text-model.hpp
=======
  main.cpp
  register-model.cpp
  syntaxhighlighter.cpp
  editor-component.cpp
  clipboard-adapter.cpp
  memory-component-presenter.cpp
  ui.cpp
  gui-project.cpp
  snapshot-component.cpp
  output-component.cpp
  input-button-model.cpp
  input-text-model.cpp
  input-click-model.cpp
  translateable-processing.cpp
  theme.cpp
)

set(UI_HEADERS
  ${CMAKE_SOURCE_DIR}/include/ui/register-model.hpp
  ${CMAKE_SOURCE_DIR}/include/ui/gui-project.hpp
  ${CMAKE_SOURCE_DIR}/include/ui/syntaxhighlighter.hpp
  ${CMAKE_SOURCE_DIR}/include/ui/editor-component.hpp
  ${CMAKE_SOURCE_DIR}/include/ui/clipboard-adapter.hpp
  ${CMAKE_SOURCE_DIR}/include/ui/memory-component-presenter.hpp
  ${CMAKE_SOURCE_DIR}/include/ui/ui.hpp
  ${CMAKE_SOURCE_DIR}/include/ui/snapshot-component.hpp
  ${CMAKE_SOURCE_DIR}/include/ui/output-component.hpp
  ${CMAKE_SOURCE_DIR}/include/ui/input-button-model.hpp
  ${CMAKE_SOURCE_DIR}/include/ui/input-click-model.hpp
  ${CMAKE_SOURCE_DIR}/include/ui/input-text-model.hpp
  ${CMAKE_SOURCE_DIR}/include/ui/theme.hpp
>>>>>>> 3fbe13a5
)


########################################
# EXECUTABLE
########################################

if (ERA_SIM_BUILD_GUI)
  qt5_add_resources(UI_RESOURCES qml.qrc)
  qt5_wrap_cpp(UI_HEADERS_WRAPPED ${UI_HEADERS})

  add_executable(
    era-sim
    ${UI_SOURCES}
    ${UI_RESOURCES}
    ${UI_HEADERS_WRAPPED}
  )
  target_link_libraries(era-sim era-sim-core)

  qt5_use_modules(era-sim Widgets Qml Quick)
endif()<|MERGE_RESOLUTION|>--- conflicted
+++ resolved
@@ -3,40 +3,10 @@
 ########################################
 
 set(UI_SOURCES
-<<<<<<< HEAD
-    main.cpp
-    register-model.cpp
-    syntaxhighlighter.cpp
-    editor-component.cpp
-    memory-component-presenter.cpp
-    ui.cpp
-    gui-project.cpp
-    snapshot-component.cpp
-    output-component.cpp
-    input-button-model.cpp
-    input-text-model.cpp
-    input-click-model.cpp
-    translateable-processing.cpp
-)
-
-set(UI_HEADERS
-    ../../include/ui/register-model.hpp
-    ../../include/ui/gui-project.hpp
-    ../../include/ui/syntaxhighlighter.hpp
-    ../../include/ui/editor-component.hpp
-    ../../include/ui/memory-component-presenter.hpp
-    ../../include/ui/ui.hpp
-    ../../include/ui/snapshot-component.hpp
-    ../../include/ui/output-component.hpp
-    ../../include/ui/input-button-model.hpp
-    ../../include/ui/input-click-model.hpp
-    ../../include/ui/input-text-model.hpp
-=======
   main.cpp
   register-model.cpp
   syntaxhighlighter.cpp
   editor-component.cpp
-  clipboard-adapter.cpp
   memory-component-presenter.cpp
   ui.cpp
   gui-project.cpp
@@ -54,7 +24,6 @@
   ${CMAKE_SOURCE_DIR}/include/ui/gui-project.hpp
   ${CMAKE_SOURCE_DIR}/include/ui/syntaxhighlighter.hpp
   ${CMAKE_SOURCE_DIR}/include/ui/editor-component.hpp
-  ${CMAKE_SOURCE_DIR}/include/ui/clipboard-adapter.hpp
   ${CMAKE_SOURCE_DIR}/include/ui/memory-component-presenter.hpp
   ${CMAKE_SOURCE_DIR}/include/ui/ui.hpp
   ${CMAKE_SOURCE_DIR}/include/ui/snapshot-component.hpp
@@ -63,7 +32,6 @@
   ${CMAKE_SOURCE_DIR}/include/ui/input-click-model.hpp
   ${CMAKE_SOURCE_DIR}/include/ui/input-text-model.hpp
   ${CMAKE_SOURCE_DIR}/include/ui/theme.hpp
->>>>>>> 3fbe13a5
 )
 
 
