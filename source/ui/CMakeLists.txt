########################################
# SOURCES & HEADERS
########################################

set(UI_SOURCES
    main.cpp
    register-model.cpp
    syntaxhighlighter.cpp
    editor-component.cpp
<<<<<<< HEAD
    clipboard-adapter.cpp
=======
    memory-component-presenter.cpp
>>>>>>> 1a9278d9
    ui.cpp
    gui-project.cpp
)

set(UI_HEADERS
    ../../include/ui/register-model.hpp
    ../../include/ui/gui-project.hpp
    ../../include/ui/syntaxhighlighter.hpp
    ../../include/ui/editor-component.hpp
<<<<<<< HEAD
    ../../include/ui/clipboard-adapter.hpp
=======
    ../../include/ui/memory-component-presenter.hpp
>>>>>>> 1a9278d9
    ../../include/ui/ui.hpp
)


########################################
# EXECUTABLE
########################################

qt5_add_resources(UI_RESOURCES qml.qrc)
qt5_wrap_cpp(UI_HEADERS_WRAPPED ${UI_HEADERS})

add_executable(gui ${UI_SOURCES} ${UI_RESOURCES} ${UI_HEADERS_WRAPPED})

target_link_libraries(gui era-sim-core)

qt5_use_modules(gui Widgets Qml Quick)<|MERGE_RESOLUTION|>--- conflicted
+++ resolved
@@ -7,11 +7,8 @@
     register-model.cpp
     syntaxhighlighter.cpp
     editor-component.cpp
-<<<<<<< HEAD
     clipboard-adapter.cpp
-=======
     memory-component-presenter.cpp
->>>>>>> 1a9278d9
     ui.cpp
     gui-project.cpp
 )
@@ -21,11 +18,8 @@
     ../../include/ui/gui-project.hpp
     ../../include/ui/syntaxhighlighter.hpp
     ../../include/ui/editor-component.hpp
-<<<<<<< HEAD
     ../../include/ui/clipboard-adapter.hpp
-=======
     ../../include/ui/memory-component-presenter.hpp
->>>>>>> 1a9278d9
     ../../include/ui/ui.hpp
 )
 
