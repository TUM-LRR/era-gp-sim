########################################
# SOURCES & HEADERS
########################################

set(UI_SOURCES
    main.cpp
    register-model.cpp
    syntaxhighlighter.cpp
    editor-component.cpp
    memory-component-presenter.cpp
    ui.cpp
    gui-project.cpp
<<<<<<< HEAD
    snapshot-component.cpp
=======
    output-component.cpp
>>>>>>> 861a0df6
)

set(UI_HEADERS
    ../../include/ui/register-model.hpp
    ../../include/ui/gui-project.hpp
    ../../include/ui/syntaxhighlighter.hpp
    ../../include/ui/editor-component.hpp
    ../../include/ui/memory-component-presenter.hpp
    ../../include/ui/ui.hpp
<<<<<<< HEAD
    ../../include/ui/snapshot-component.hpp
=======
    ../../include/ui/output-component.hpp
>>>>>>> 861a0df6
)


########################################
# EXECUTABLE
########################################

qt5_add_resources(UI_RESOURCES qml.qrc)
qt5_wrap_cpp(UI_HEADERS_WRAPPED ${UI_HEADERS})

add_executable(gui ${UI_SOURCES} ${UI_RESOURCES} ${UI_HEADERS_WRAPPED})

target_link_libraries(gui era-sim-core)

qt5_use_modules(gui Widgets Qml Quick)<|MERGE_RESOLUTION|>--- conflicted
+++ resolved
@@ -10,11 +10,8 @@
     memory-component-presenter.cpp
     ui.cpp
     gui-project.cpp
-<<<<<<< HEAD
     snapshot-component.cpp
-=======
     output-component.cpp
->>>>>>> 861a0df6
 )
 
 set(UI_HEADERS
@@ -24,11 +21,8 @@
     ../../include/ui/editor-component.hpp
     ../../include/ui/memory-component-presenter.hpp
     ../../include/ui/ui.hpp
-<<<<<<< HEAD
     ../../include/ui/snapshot-component.hpp
-=======
     ../../include/ui/output-component.hpp
->>>>>>> 861a0df6
 )
 
 
