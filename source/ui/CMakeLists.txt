--- conflicted
+++ resolved
@@ -11,17 +11,13 @@
     memory-component-presenter.cpp
     ui.cpp
     gui-project.cpp
-<<<<<<< HEAD
+    snapshot-component.cpp
     output-component.cpp
     pixel-display-painted-item.cpp
-=======
-    snapshot-component.cpp
-    output-component.cpp
     input-button-model.cpp
     input-text-model.cpp
     input-click-model.cpp
     translateable-processing.cpp
->>>>>>> 0c342264
 )
 
 set(UI_HEADERS
@@ -32,16 +28,12 @@
     ../../include/ui/clipboard-adapter.hpp
     ../../include/ui/memory-component-presenter.hpp
     ../../include/ui/ui.hpp
-<<<<<<< HEAD
+    ../../include/ui/snapshot-component.hpp
     ../../include/ui/output-component.hpp
     ../../include/ui/pixel-display-painted-item.hpp
-=======
-    ../../include/ui/snapshot-component.hpp
-    ../../include/ui/output-component.hpp
     ../../include/ui/input-button-model.hpp
     ../../include/ui/input-click-model.hpp
     ../../include/ui/input-text-model.hpp
->>>>>>> 0c342264
 )
 
 
