--- conflicted
+++ resolved
@@ -17,37 +17,10 @@
  * along with this program. If not, see <http://www.gnu.org/licenses/>.
  */
 
-<<<<<<< HEAD
 
 #include "ui/ui.hpp"
 
-int main(int argc, char *argv[])
-{
-    Ui ui(argc, argv);
-    return ui.runUi();
-=======
-#include <QApplication>
-#include <QQmlApplicationEngine>
-#include <QQmlContext>
-#include <QQmlEngine>
-
-#include "ui/register-model.hpp"
-#include "ui/editor-component.hpp"
-
 int main(int argc, char *argv[]) {
-  QApplication app(argc, argv);
-
-  RegisterModel registerModel;
-
-  QQmlApplicationEngine engine;
-
-  EditorComponent editor;
-  // TODO: set only for one component
-  engine.rootContext()->setContextProperty("editor", &editor);
-
-  engine.rootContext()->setContextProperty("registerModel", &registerModel);
-  engine.load(QUrl(QStringLiteral("qrc:/main.qml")));
-
-  return app.exec();
->>>>>>> 6d5b0256
+  Ui ui(argc, argv);
+  return ui.runUi();
 }