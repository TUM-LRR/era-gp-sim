--- conflicted
+++ resolved
@@ -83,21 +83,6 @@
     //this component is instantiated by the addProject method
     Component{
         id: projectComponent
-<<<<<<< HEAD
-        Splitview{
-            anchors.fill: parent
-
-            SystemPalette {
-              id: systemPalette
-            }
-
-            handleDelegate: Rectangle {
-              width: 2
-              height: 2
-              color: Qt.darker(systemPalette.window, 1.5)
-            }
-        }
-=======
         Item {
           anchors.fill: parent
           Splitview{
@@ -149,6 +134,5 @@
       onAccepted: {
         onAcceptedFunction(fileDialog.fileUrl);
       }
->>>>>>> 7bdb88e6
     }
 }