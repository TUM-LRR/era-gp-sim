
/*
* C++ Assembler Interpreter
* Copyright (C) 2016 Chair of Computer Architecture
* at Technical University of Munich
*
* This program is free software: you can redistribute it and/or modify
* it under the terms of the GNU General Public License as published by
* the Free Software Foundation, either version 3 of the License, or
* (at your option) any later version.
*
* This program is distributed in the hope that it will be useful,
* but WITHOUT ANY WARRANTY; without even the implied warranty of
* MERCHANTABILITY or FITNESS FOR A PARTICULAR PURPOSE.  See the
* GNU General Public License for more details.
*
* You should have received a copy of the GNU General Public License
* along with this program. If not, see <http://www.gnu.org/licenses/>.
*/

import QtQuick 2.6
import QtQuick.Window 2.2
import QtQuick.Controls 1.4
import QtQuick.Controls.Styles 1.4
import QtQuick.Dialogs 1.2

import "Components"
import "Components/Menubar"
import "Components/Toolbar"
import "Components/ProjectCreation"
import "Components/Settings"
<<<<<<< HEAD
import "Components/tabview"
=======
import "Components/Snapshots"
>>>>>>> 1cdd135a
import Theme 1.0

ApplicationWindow {
  id: window
  visible: true
  width: Theme.window.initialWidth
  height: Theme.window.initialHeight
  style: ApplicationWindowStyle {
    background: Rectangle { color: Theme.window.background }
  }

  property alias menubar: menubar
  property alias toolbar: toolbar
  property alias settings: settings

  menuBar: Menubar {
    id: menubar
    main: window
    Component.onCompleted: window.updateMenuState();
  }

  toolBar: ToolbarComponent { id: toolbar }
  SettingsWindow { id: settings }

  ProjectsTabView {
    id: tabView
<<<<<<< HEAD
=======
    anchors.fill: parent

    Component.onCompleted: createProject()
    onCurrentIndexChanged: updateMenuState();

    // Undefined if there is no tab.
    function currentProjectItem() {
      return tabView.getTab(tabView.currentIndex).item;
    }

    // Undefined if there is no tab.
    function currentProjectId() {
      return currentProjectItem().projectId;
    }

    // Returns false if there is only a creation screen in the current tab.
    // Undefined if there is no tab.
    function currentProjectIsReady() {
      return currentProjectItem().projectValid;
    }
>>>>>>> 1cdd135a
  }

  // This function should be called when the tab is switched
  function updateMenuState() {
    if (tabView.count === 0 || !tabView.currentProjectIsReady()) {
      // Deactivate project specific functions if there is no
      // valid project at the current index.
      toolbar.enabled = false;
      menubar.setMenuEnabled(false);
    } else {
      // Enable menus otherwise (could have been disabled before).
      showMenus();
    }
  }

  function showMenus() {
    toolbar.enabled = true;
    toolbar.running = tabView.currentProjectItem().running;
    menubar.setMenuEnabled(true);
  }

  function expand() {
    window.width = Theme.window.width * Screen.desktopAvailableWidth;
    window.height = Theme.window.height * Screen.desktopAvailableHeight;
    window.x = (Screen.width - window.width) / 2
    window.y = (Screen.height - window.height) / 2
  }

  function createProject() {
    tabView.addTab("", tabComponent);
    tabView.currentIndex = tabView.count - 1;
  }

  function closeProject() {
    var currentTabIndex = tabView.currentIndex;
    var currentProjectId = tabView.currentProjectId();
    var isReady = tabView.currentProjectIsReady();

    tabView.removeTab(currentTabIndex);

    if(!isReady) window.close();

    ui.removeProject(currentProjectId);
    updateMenuState();

    // Create a new tab if there is no tab
    // anymore, to prevent a blank screen.
    if(tabView.count === 0) {
      createProject();
    }
  }

  // Component for a project, instantiated by the TabView
  Component {
    id: tabComponent
    Item {
      id: placeholderItem

      // If there is a project for this tab in the backend, this is true.
      property bool projectValid: false

      // Index of the project in the project vector.
      property int projectId: -1

      // Indicates the execution state of this project.
      property bool running

      anchors.fill: parent

      ProjectCreationScreen {
        anchors.fill: parent
        onCreateProject: {
          enabled = false;
          visible = false;

          parent.parent.title = projectName;
          placeholderItem.projectId = ui.addProject(placeholderItem,
            projectComponent,
            memorySize,
            architecture,
            optionName,
            parser
          );

          window.expand();
          window.showMenus();
          projectValid = true;
        }
      }
    }
  }

  // This component is instantiated by the addProject method
  Component {
    id: projectComponent
    Item {
      anchors.fill: parent
      Splitview {
        anchors.fill: parent

        SystemPalette { id: systemPalette }

        // height and witdth have to be greater than 1 to achieve correct behaviour on
        // devices with touchscreen
        handleDelegate: Rectangle {
          width: Theme.splitview.handleWidth
          height: Theme.splitview.handleHeight
          color: Theme.splitview.handleColor
        }

        Connections {
          target: guiProject
          onSaveTextAs: menubar.actionSaveAs();
          onError: {
            window.errorDialog.text = errorMessage;
            window.errorDialog.open();
          }
          onExecutionStopped: {
            editor.parse();
            placeholderItem.isRunning = false;
          }
        }
      }

      Connections {
        target: guiProject
        onSaveTextAs: menubar.actionSaveAs();
        onError: {
          window.errorDialog.text = errorMessage;
          window.errorDialog.open();
        }
        onExecutionStopped: {
          toolbar.running = false;
          placeholderItem.running = false;

          // Reparse in case a parse was blocked during execution.
          editor.parse();
        }
      }
    }
  }

  property alias errorDialog: errorDialog
  property alias fileDialog: fileDialog

  ErrorDialog { id: errorDialog }

  FileDialog {
    id: fileDialog
    property var onAcceptedFunction
    selectExisting: false
    selectFolder: false
    selectMultiple: false
    onAccepted: {
      ui.saveTextAs(tabView.currentProjectId(), fileDialog.fileUrl);
    }
  }
}<|MERGE_RESOLUTION|>--- conflicted
+++ resolved
@@ -29,11 +29,8 @@
 import "Components/Toolbar"
 import "Components/ProjectCreation"
 import "Components/Settings"
-<<<<<<< HEAD
 import "Components/tabview"
-=======
 import "Components/Snapshots"
->>>>>>> 1cdd135a
 import Theme 1.0
 
 ApplicationWindow {
@@ -60,29 +57,7 @@
 
   ProjectsTabView {
     id: tabView
-<<<<<<< HEAD
-=======
     anchors.fill: parent
-
-    Component.onCompleted: createProject()
-    onCurrentIndexChanged: updateMenuState();
-
-    // Undefined if there is no tab.
-    function currentProjectItem() {
-      return tabView.getTab(tabView.currentIndex).item;
-    }
-
-    // Undefined if there is no tab.
-    function currentProjectId() {
-      return currentProjectItem().projectId;
-    }
-
-    // Returns false if there is only a creation screen in the current tab.
-    // Undefined if there is no tab.
-    function currentProjectIsReady() {
-      return currentProjectItem().projectValid;
-    }
->>>>>>> 1cdd135a
   }
 
   // This function should be called when the tab is switched
