/*
* C++ Assembler Interpreter
* Copyright (C) 2016 Chair of Computer Architecture
* at Technical University of Munich
*
* This program is free software: you can redistribute it and/or modify
* it under the terms of the GNU General Public License as published by
* the Free Software Foundation, either version 3 of the License, or
* (at your option) any later version.
*
* This program is distributed in the hope that it will be useful,
* but WITHOUT ANY WARRANTY; without even the implied warranty of
* MERCHANTABILITY or FITNESS FOR A PARTICULAR PURPOSE.  See the
* GNU General Public License for more details.
*
* You should have received a copy of the GNU General Public License
* along with this program. If not, see <http://www.gnu.org/licenses/>.
*/

import QtQuick 2.6
import QtQuick.Window 2.2
import QtQuick.Controls 1.4
import QtQuick.Dialogs 1.2
import "Components"
import "Components/Menubar"
import "Components/Toolbar"
<<<<<<< HEAD
import "Components/ConfigurationWindow/"

ApplicationWindow {
    id: window
    visible: true
    width: Screen.desktopAvailableWidth*0.7
    height: Screen.desktopAvailableHeight*0.8

    property alias menubar: menubar
    property alias toolbar: toolbar
    property alias config: config

    menuBar: Menubar {
        id: menubar
        main: window
        Component.onCompleted: {
            window.updateMenuState();
        }
    }
    toolBar: ToolbarMainWindow { id: toolbar }
    ConfigurationWindow { id: config }
=======
import Theme 1.0

ApplicationWindow {
  id: window
  visible: true
  width: Theme.window.initialWidth
  height: Theme.window.initialHeight
  color: Theme.window.background
>>>>>>> 65140a23

  property alias menubar: menubar
  property alias toolbar: toolbar

  menuBar: Menubar {
    id: menubar
    main: window
    Component.onCompleted: {
      window.updateMenuState();
    }
  }
  toolBar: ToolbarMainWindow {
    id: toolbar
  }

  TabView {
    id: tabView
    anchors.fill: parent

    Component.onCompleted: {
      createProject()
    }

    onCurrentIndexChanged: {
      updateMenuState();
    }

    // get the project of the current tab, is undefined if there is no tab.
    function getCurrentProjectItem() {
      return tabView.getTab(tabView.currentIndex).item;
    }

    // get the id of the project in the current tab, undefined if there is no tab.
    function getCurrentProjectId() {
      return getCurrentProjectItem().projectId;
    }

    // returns false if there is only a creation screen in the current tab.
    // Undefined if there is no tab.
    function isCurrentProjectValid() {
      return getCurrentProjectItem().projectValid;
    }
  }

  // this function should be called when the tab is switched
  function updateMenuState() {
    if (tabView.count === 0 || !tabView.isCurrentProjectValid()) {
      // deactivate project specific functions if there is no valid project at the current index
      toolbar.hideToolbar();
      menubar.setMenuEnabled(false);
    } else {
      // enable menus otherwise (could have been disabled before)
      showMenus();
    }
  }

  function showMenus() {
    toolbar.showToolbar();
    menubar.setMenuEnabled(true);
  }

  function expand() {
    window.width = Theme.window.width * Screen.desktopAvailableWidth;
    window.height = Theme.window.height * Screen.desktopAvailableHeight;
    window.x = (Screen.width - window.width) / 2
    window.y = (Screen.height - window.height) / 2
  }

  function createProject() {
    tabView.addTab("", tabs);
    tabView.currentIndex = tabView.count - 1;
  }

  function closeProject() {
    var currentTabIndex = tabView.currentIndex;
    var currentProjectId = tabView.getCurrentProjectId();
    var isValid = tabView.isCurrentProjectValid();

    tabView.removeTab(currentTabIndex);

    if(isValid) ui.removeProject(currentProjectId);

    updateMenuState();

    // Create a new tab if there is no tab
    // anymore, to prevent a blank screen.
    if(tabView.count === 0) {
      createProject();
    }
  }

  // Component for a project, instantiated by the TabView
  Component {
    id: tabs

    Item {
      id: placeholderItem

      // if there is a project for this tab in the backend, this is true
      property bool projectValid: false

      // index of the project in the project vector
      property int projectId: -1

      // indicates the execution state of this project
      property bool isRunning: false

      anchors.fill: parent
      ProjectCreationScreen {
        anchors.fill: parent
        onCreateProject: {
          enabled = false;
          visible = false;

          parent.parent.title = projectName;
          placeholderItem.projectId = ui.addProject(placeholderItem,
                                                    projectComponent,
                                                    memorySize,
                                                    architecture,
                                                    optionName,
                                                    parser);
            window.expand();
            window.showMenus();
            projectValid = true;
          }
        }
      }
    }

    // This component is instantiated by the addProject method
    Component {
      id: projectComponent
      Item {
        anchors.fill: parent
        Splitview {
          anchors.fill: parent

          SystemPalette {
            id: systemPalette
          }

          handleDelegate: Rectangle {
            width: 2
            height: 2
            color: Qt.darker(systemPalette.window, 1.5)
          }
        }

        Connections {
          target: guiProject
          onSaveTextAs: {
            menubar.actionSaveAs();
          }
          onError: {
            window.errorDialog.text = errorMessage;
            window.errorDialog.open();
          }
          onExecutionStopped: {
            toolbar.rowLayout.setStoppedState();
            // reparse in case a parse was blocked during execution.
            editor.parse();
            placeholderItem.isRunning = false;
          }
        }
      }
    }

    Connections {
      target: snapshotComponent
      onSnapshotError: {
        errorDialog.text = errorMessage;
        errorDialog.open();
      }
    }

    property alias errorDialog: errorDialog
    property alias fileDialog: fileDialog
    property alias textDialog: textDialog

    //Dialog to show errors
    MessageDialog {
      id: errorDialog
      title: "error"
      standardButtons: StandardButton.Ok
      onAccepted: {
        close();
      }
    }

    //File dialog for selecting a file
    FileDialog {
      id: fileDialog
      property var onAcceptedFunction
      selectExisting: false
      selectFolder: false
      selectMultiple: false
      onAccepted: {
        onAcceptedFunction(fileDialog.fileUrl);
      }
    }

    // Dialog to input text
    Dialog {
      id: textDialog
      title: "Save snapshot"
      standardButtons: StandardButton.Cancel;
      property var onAcceptedFunction
      property alias placeholderText: textField.placeholderText
      Text {
        id: description
        anchors.top: parent.top
        anchors.left: parent.left
        anchors.right: parent.right
        wrapMode: Text.WordWrap
        textFormat: Text.StyledText
        text: "<p>Save a snapshot of the current register and memory state to disk. " +
        "Your snapshot files can be found here:</p> " +
        "<a href=\"" + snapshotComponent.getSnapshotBasePath().toString() + "\">" +
        snapshotComponent.getSnapshotBasePath().toString() + "</a>"
        onLinkActivated: Qt.openUrlExternally(snapshotComponent.getSnapshotBasePath())
      }
      TextField {
        id: textField
        anchors.topMargin: 10
        anchors.top: description.bottom
        anchors.horizontalCenter: parent.horizontalCenter
        onTextChanged: {
          if(text == "") {
            textDialog.standardButtons = StandardButton.Cancel;
          }
          else {
            textDialog.standardButtons = StandardButton.Cancel | StandardButton.Save;
          }
        }
      }
      onAccepted: {
        onAcceptedFunction(textField.text);
        textField.text = "";
      }
    }
  }<|MERGE_RESOLUTION|>--- conflicted
+++ resolved
@@ -24,29 +24,8 @@
 import "Components"
 import "Components/Menubar"
 import "Components/Toolbar"
-<<<<<<< HEAD
 import "Components/ConfigurationWindow/"
 
-ApplicationWindow {
-    id: window
-    visible: true
-    width: Screen.desktopAvailableWidth*0.7
-    height: Screen.desktopAvailableHeight*0.8
-
-    property alias menubar: menubar
-    property alias toolbar: toolbar
-    property alias config: config
-
-    menuBar: Menubar {
-        id: menubar
-        main: window
-        Component.onCompleted: {
-            window.updateMenuState();
-        }
-    }
-    toolBar: ToolbarMainWindow { id: toolbar }
-    ConfigurationWindow { id: config }
-=======
 import Theme 1.0
 
 ApplicationWindow {
@@ -55,21 +34,20 @@
   width: Theme.window.initialWidth
   height: Theme.window.initialHeight
   color: Theme.window.background
->>>>>>> 65140a23
-
-  property alias menubar: menubar
-  property alias toolbar: toolbar
-
-  menuBar: Menubar {
-    id: menubar
-    main: window
-    Component.onCompleted: {
-      window.updateMenuState();
-    }
-  }
-  toolBar: ToolbarMainWindow {
-    id: toolbar
-  }
+
+    property alias menubar: menubar
+    property alias toolbar: toolbar
+    property alias config: config
+
+    menuBar: Menubar {
+        id: menubar
+        main: window
+        Component.onCompleted: {
+            window.updateMenuState();
+        }
+    }
+    toolBar: ToolbarMainWindow { id: toolbar }
+    ConfigurationWindow { id: config }
 
   TabView {
     id: tabView
