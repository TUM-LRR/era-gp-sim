--- conflicted
+++ resolved
@@ -159,14 +159,9 @@
         anchors.bottomMargin: 5
 
         onClicked: {
-<<<<<<< HEAD
             baseAddressTextField.focus = false;
             maxLength.focus = false;
-=======
-            baseAddressTextField.processInput();
-            maxLength.processInput();
-            mode.processInput();
->>>>>>> 380daa88
+            mode.focus = false;
             close();
         }
     }
