/*
* C++ Assembler Interpreter
* Copyright (C) 2016 Chair of Computer Architecture
* at Technical University of Munich
*
* This program is free software: you can redistribute it and/or modify
* it under the terms of the GNU General Public License as published by
* the Free Software Foundation, either version 3 of the License, or
* (at your option) any later version.
*
* This program is distributed in the hope that it will be useful,
* but WITHOUT ANY WARRANTY; without even the implied warranty of
* MERCHANTABILITY or FITNESS FOR A PARTICULAR PURPOSE.  See the
* GNU General Public License for more details.
*
* You should have received a copy of the GNU General Public License
* along with this program. If not, see <http://www.gnu.org/licenses/>.
*/

import QtQuick 2.6
import QtQuick.Controls 1.4
import QtQuick.Controls.Styles 1.4

import Theme 1.0

import "InputKeys/"
import "InputMouse/"

Rectangle {
  // Tell SplitViewItem (i.e. component wrapper) that settings are available to make it display settings icon.
  property var hasComponentSettings: true

  // Allows to select the available input items
  TabView {
    id: inputTabView
    anchors.fill: parent

    // Position tab bar below the content frame.
    tabPosition: Qt.BottomEdge

    // Each input item is represented by its
    // corresponding tab inside the input tab bar.

    Tab {
<<<<<<< HEAD
      title: "Buttons/Key Input Icon"
      KeyInput{
        id: keyI
=======
      title: "Buttons/Arrow Button Input Icon"
      ButtonInput {
        id: buttonI
>>>>>>> 93262b18
        anchors.fill: parent
      }
    }


    Tab {
      title: "Buttons/Mouse Input Icon"
      ClickInput {
        id: clickI
        anchors.fill: parent
      }
    }

<<<<<<< HEAD
=======
    Tab {
      title: "Buttons/Text Console Icon"
      TextInputSelf {
        id: textI
        anchors.fill: parent
      }
    }

>>>>>>> 93262b18
    // Change TabView appearance
    style: TabViewStyle {
      tabBar: Rectangle {
        color: Theme.input.tabBar.background
        // Display border between tab bar and content frame.
        Rectangle {
          height: Theme.input.tabBar.border.width
          anchors.top: parent.top
          anchors.left: parent.left
          anchors.right: parent.right
          color: Theme.input.tabBar.border.color
        }
      }

      tab: Rectangle {
        implicitWidth: icon.width + 20
        implicitHeight: 26
        color: Qt.rgba(0, 0, 0, 0)
        Image {
          id: icon
          anchors.centerIn: parent
          // Tab's title contains prefix for icon file; add
          // suffix depending on selection.
          source: {
            if (styleData.selected) {
              return styleData.title + " Selected.png";
            } else {
              return styleData.title + ".png";
            }
          }
        }
      }
    }
  }

  // Called by SplitViewItem.qml (i.e. component wrapper) when
  // component settings icon was pressed.
  function settingsButtonPressed() {
    inputTabView.getTab(inputTabView.currentIndex).item.settingsButtonPressed();
  }
}<|MERGE_RESOLUTION|>--- conflicted
+++ resolved
@@ -42,15 +42,9 @@
     // corresponding tab inside the input tab bar.
 
     Tab {
-<<<<<<< HEAD
       title: "Buttons/Key Input Icon"
-      KeyInput{
+      KeyInput {
         id: keyI
-=======
-      title: "Buttons/Arrow Button Input Icon"
-      ButtonInput {
-        id: buttonI
->>>>>>> 93262b18
         anchors.fill: parent
       }
     }
@@ -64,17 +58,6 @@
       }
     }
 
-<<<<<<< HEAD
-=======
-    Tab {
-      title: "Buttons/Text Console Icon"
-      TextInputSelf {
-        id: textI
-        anchors.fill: parent
-      }
-    }
-
->>>>>>> 93262b18
     // Change TabView appearance
     style: TabViewStyle {
       tabBar: Rectangle {
