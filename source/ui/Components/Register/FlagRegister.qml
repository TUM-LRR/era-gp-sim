--- conflicted
+++ resolved
@@ -37,12 +37,8 @@
         onDataChanged: {
             // Check if the current item's index is affected by the data change.
             if (topLeft <= styleData.index && styleData.index <= bottomRight) {
-<<<<<<< HEAD
-                checked = registerModel.contentStringForRegister(styleData.index, dataTypeFormatComboBox.currentIndex)
+                checked = Qt.binding(function() {return model.FlagData});
                 registerCheckBox.style = styleChanged;
-=======
-                checked = Qt.binding(function() {return model.FlagData});
->>>>>>> 83bb31b4
             }
         }
     }
