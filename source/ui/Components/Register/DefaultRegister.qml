/* C++ Assembler Interpreter
 * Copyright (C) 2016 Chair of Computer Architecture
 * at Technical University of Munich
 *
 * This program is free software: you can redistribute it and/or modify
 * it under the terms of the GNU General Public License as published by
 * the Free Software Foundation, either version 3 of the License, or
 * (at your option) any later version.
 *
 * This program is distributed in the hope that it will be useful,
 * but WITHOUT ANY WARRANTY; without even the implied warranty of
 * MERCHANTABILITY or FITNESS FOR A PARTICULAR PURPOSE.  See the
 * GNU General Public License for more details.
 *
 * You should have received a copy of the GNU General Public License
 * along with this program. If not, see http://www.gnu.org/licenses/.*/

import QtQuick 2.6
import QtQuick.Controls 1.5
import QtQuick.Controls.Styles 1.4
import QtGraphicalEffects 1.0

TextField {
    id: registerTextField

    font.pointSize: 13

    text: registerContent();

    enabled: (model !== null) ? !model.IsConstant : true

    // Fetches the register's content with the appropiate format from the model.
    function registerContent() {
        if (model === null) { return ""; }
        var registerContentString;
        switch (dataTypeFormatComboBox.currentText) {
        case "Binary":
            registerContentString = model.BinaryData;
            break;
        case "Hexadecimal":
            registerContentString = model.HexData;
            break;
        case "Decimal (Unsigned)":
            registerContentString = model.UnsignedDecData;
            break;
        case "Decimal (Signed)":
            registerContentString = model.SignedDecData;
            break;
        default:
            registerContentString = model.BinaryData;
            break;
        }
        return format(registerContentString);
    }


    // As some values need to be set manually (i.e. not using the model's data-method and the corresponding
    // roles), they also have to be updated manually whenever the model's data changed for the current index.
    Connections {
        target: registerModel
        // Data changed is emitted when some of the model's data has changed (e.g. refer to `updateContent`-
        // method).
        onDataChanged: {
            // Check if the current item's index is affected by the data change.
            if (topLeft <= styleData.index && styleData.index <= bottomRight) {
<<<<<<< HEAD
                inputMask = registerModel.displayFormatStringForRegister(styleData.index, dataTypeFormatComboBox.currentIndex)
                text = registerModel.contentStringForRegister(styleData.index, dataTypeFormatComboBox.currentIndex)
                style = styleChanged;
=======
                text = Qt.binding(registerContent);
>>>>>>> 83bb31b4
            }
        }
    }

    // Notify the model that the register's content was changed by the user.
    onEditingFinished: {
<<<<<<< HEAD
        registerModel.registerContentChanged(styleData.index, registerTextField.text, dataTypeFormatComboBox.currentIndex);

=======
        registerModel.registerContentChanged(styleData.index, registerTextField.text, dataTypeFormatComboBox.currentText);
>>>>>>> 83bb31b4
    }
    onAccepted: {
        registerModel.registerContentChanged(styleData.index, registerTextField.text, dataTypeFormatComboBox.currentText);
    }

    Keys.onPressed: {
        if (event.key === Qt.Key_Tab) {
            event.accepted = true;
            registerTextField.focus = false;
        }
    }

    function format(registerContentString) {
        registerContentString = registerContentString.replace(/ /g, '');
        if (dataTypeFormatComboBox.currentText === "Binary" || dataTypeFormatComboBox.currentText === "Hexadecimal") {
            var characterPerByte = (dataTypeFormatComboBox.currentText === "Hexadecimal") ? 2 : 8;
            // Insert new spaces
            for (var characterIndex = 2; characterIndex < registerContentString.length; characterIndex+=(characterPerByte+1)) {
                registerContentString = [registerContentString.slice(0, characterIndex), ' ', registerContentString.slice(characterIndex)].join('')
            }
        }
        return registerContentString;
    }

<<<<<<< HEAD
    style: whiteRectangle

    //used for highlighting
    Component{
        id: styleChanged
        TextFieldStyle{
            background:  Loader {
                id: loader
                focus: false
                sourceComponent: glowEffect
            }

            Component {
                id: glowEffect
                Item{
                    Rectangle{
                        id: rect
                        x: registerTextField.x; y: registerTextField.y
                        width: registerTextField.width; height: registerTextField.height
                        color: "white"

                    }
                    Glow {
                        x: rect.x; y: rect.y
                        width: rect.width; height: rect.height
                        source: rect
                        color: "#0080FF"
                        radius: 8
                        samples: 17
                        visible: true

                        NumberAnimation on spread {
                            from: 0; to: 0.5; duration: 1000
                            loops: 3
                            easing.type: Easing.InOutQuad
                            onStopped: {
                                registerTextField.style = whiteRectangle;
                            }
                        }
                    }
                }
            }
        }
    }


    //normal background
    Component {
        id: whiteRectangle
        TextFieldStyle{
            background: Rectangle {
                //anchors.fill: parent
                x: registerTextField.x; y: registerTextField.y
                width: registerTextField.width; height: registerTextField.height
                color: "white"
            }
        }
    }

}
=======
}
>>>>>>> 83bb31b4
<|MERGE_RESOLUTION|>--- conflicted
+++ resolved
@@ -63,25 +63,15 @@
         onDataChanged: {
             // Check if the current item's index is affected by the data change.
             if (topLeft <= styleData.index && styleData.index <= bottomRight) {
-<<<<<<< HEAD
-                inputMask = registerModel.displayFormatStringForRegister(styleData.index, dataTypeFormatComboBox.currentIndex)
-                text = registerModel.contentStringForRegister(styleData.index, dataTypeFormatComboBox.currentIndex)
+                text = Qt.binding(registerContent);
                 style = styleChanged;
-=======
-                text = Qt.binding(registerContent);
->>>>>>> 83bb31b4
             }
         }
     }
 
     // Notify the model that the register's content was changed by the user.
     onEditingFinished: {
-<<<<<<< HEAD
-        registerModel.registerContentChanged(styleData.index, registerTextField.text, dataTypeFormatComboBox.currentIndex);
-
-=======
         registerModel.registerContentChanged(styleData.index, registerTextField.text, dataTypeFormatComboBox.currentText);
->>>>>>> 83bb31b4
     }
     onAccepted: {
         registerModel.registerContentChanged(styleData.index, registerTextField.text, dataTypeFormatComboBox.currentText);
@@ -106,7 +96,6 @@
         return registerContentString;
     }
 
-<<<<<<< HEAD
     style: whiteRectangle
 
     //used for highlighting
@@ -165,8 +154,4 @@
             }
         }
     }
-
 }
-=======
-}
->>>>>>> 83bb31b4
