/*
 * C++ Assembler Interpreter
 * Copyright (C) 2016 Chair of Computer Architecture
 * at Technical University of Munich
 *
 * This program is free software: you can redistribute it and/or modify
 * it under the terms of the GNU General Public License as published by
 * the Free Software Foundation, either version 3 of the License, or
 * (at your option) any later version.
 *
 * This program is distributed in the hope that it will be useful,
 * but WITHOUT ANY WARRANTY; without even the implied warranty of
 * MERCHANTABILITY or FITNESS FOR A PARTICULAR PURPOSE.  See the
 * GNU General Public License for more details.
 *
 * You should have received a copy of the GNU General Public License
 * along with this program. If not, see <http://www.gnu.org/licenses/>.
 */


/*this modul is the contaier for the output-windows*/

import QtQuick 2.6
import QtQuick.Controls 1.4
import QtQuick.Controls.Styles 1.4
import "./SevenSegment/"

/*
 Container for output items (e.g. lightstrip, seven-segment, text console).
 */
Rectangle {
    id: rootRectangle

    // Color definitions
    property color tabBarColor: Qt.rgba(236.0/255.0, 236.0/255.0, 236.0/255.0, 1.0)
    property color innerBorderColor: "#AFAFAF"
    property color highlightColor: "#4A90E2"
    property color titleColor: "#4A4A4A"
    property color titleColorHighlighted: "#111111"

    // Allows to select the available output items (e.g. Lightstrip, Seven-Segment, Console)
    TabView {
        id: outputTabView

        anchors.fill: parent

        // Position tab bar below the content frame.
        tabPosition: Qt.BottomEdge


        /* Each output item is represented by its corresponding tab inside the output tab bar.
           Every output item needs the following properties to be able to connect with the output model:
           - outputItemIndex: Unique index identifying each output item. Has to correspond with the item's
             index inside the _outputItemsInformation-array of the output model (refer to output-component.hpp).
           - settingsButtonPressed(): Signal for notifying the output item that its settigns button was pressed and
             that it should therefore display its settings menu. The settings button itself is part of the tab bar
             and not the output item itself.
        */
        Tab {
            title: "Buttons/Lightstrip Icon"

            LightStrip {
                outputItemIndex: 0
            }
        }

        Tab {
            title: "Buttons/Sevensegment Icon";

            SevenSegment {
                outputItemIndex: 1
            }
        }

        Tab {
<<<<<<< HEAD
            title: "Buttons/Text Console Icon";

            RedRectangle {
=======
            title: "Buttons/Text Console Icon"
            Console{
>>>>>>> 752251e5
                outputItemIndex: 2
            }
        }



        // Change TabView appearance
        style: TabViewStyle {
            tabBar: Rectangle {
                color: tabBarColor
                // Display border between tab bar and content frame.
                Rectangle {
                    height: 1
                    anchors.top: parent.top
                    anchors.left: parent.left
                    anchors.right: parent.right
                    color: innerBorderColor
                }

                // Display output settings button in the rightmost corner of the tab bar.
                Button {
                    id: settingsButton
                    anchors.right: parent.right
                    anchors.rightMargin: 4
                    anchors.verticalCenter: parent.verticalCenter
                    height: 18
                    width: 18
                    style: ButtonStyle {
                        background: Rectangle {
                            color: "#00000000"
                            Image {
                                source: (control.pressed) ? "Buttons/Settings Icon Pressed.png" : "Buttons/Settings Icon.png"
                            }
                        }
                    }
                    // Clicking the settings button opens the output settings window in the currently active output item..
                    onClicked: {
                        outputTabView.getTab(outputTabView.currentIndex).item.settingsButtonPressed();
                    }
                }
            }

            tab: Rectangle {
                implicitWidth: icon.width + 20
                implicitHeight: 26
                color: Qt.rgba(0, 0, 0, 0)
                Image {
                    id: icon
                    anchors.centerIn: parent
                    // Tab's title contains prefix for icon file; add suffix depending on selection.
                    source: (styleData.selected) ? styleData.title + " Selected.png" : styleData.title + ".png"
                }
            }
        }
    }
}<|MERGE_RESOLUTION|>--- conflicted
+++ resolved
@@ -73,14 +73,8 @@
         }
 
         Tab {
-<<<<<<< HEAD
-            title: "Buttons/Text Console Icon";
-
-            RedRectangle {
-=======
             title: "Buttons/Text Console Icon"
             Console{
->>>>>>> 752251e5
                 outputItemIndex: 2
             }
         }
