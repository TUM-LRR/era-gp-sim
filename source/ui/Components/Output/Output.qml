--- conflicted
+++ resolved
@@ -25,10 +25,7 @@
 import QtQuick.Controls.Styles 1.4
 import Theme 1.0
 import "./SevenSegment/"
-<<<<<<< HEAD
-=======
 import "./Lightstrip/"
->>>>>>> b7e8a65f
 import "./Console/"
 
 /*
