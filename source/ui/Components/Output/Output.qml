/*
 * C++ Assembler Interpreter
 * Copyright (C) 2016 Chair of Computer Architecture
 * at Technical University of Munich
 *
 * This program is free software: you can redistribute it and/or modify
 * it under the terms of the GNU General Public License as published by
 * the Free Software Foundation, either version 3 of the License, or
 * (at your option) any later version.
 *
 * This program is distributed in the hope that it will be useful,
 * but WITHOUT ANY WARRANTY; without even the implied warranty of
 * MERCHANTABILITY or FITNESS FOR A PARTICULAR PURPOSE.  See the
 * GNU General Public License for more details.
 *
 * You should have received a copy of the GNU General Public License
 * along with this program. If not, see <http://www.gnu.org/licenses/>.
 */


/*this modul is the contaier for the output-windows*/

import QtQuick 2.6
import QtQuick.Controls 1.4
<<<<<<< HEAD
import QtQuick.Controls.Styles 1.4
=======
import "7-Segment"
>>>>>>> 1f0f4be6

Rectangle {
    id: rootRectangle

    // Color definitions
    property color tabBarColor: Qt.rgba(236.0/255.0, 236.0/255.0, 236.0/255.0, 1.0)
    property color innerBorderColor: "#AFAFAF"
    property color highlightColor: "#4A90E2"
    property color titleColor: "#4A4A4A"
    property color titleColorHighlighted: "#111111"

<<<<<<< HEAD
    // Allows to select the available output views (e.g. Lightstrip, Seven-Segment, Console)
    TabView {
        id: outputTabView
=======
    SevenSegment {
        id: blueBackground
        anchors.fill: parent
        visible: false
        enabled: false
    }
>>>>>>> 1f0f4be6

        anchors.fill: parent
<<<<<<< HEAD
        // Position tab bar below the content frame.
        tabPosition: Qt.BottomEdge
=======
        visible: false
        enabled: false
    }

    /*Drop-Down button*/
    ComboBox{
        width: 150
        model: ["Choose Output","Red Rectangle", "7-Segment", "Light Strip"]
>>>>>>> 1f0f4be6

        Component.onCompleted: {
            for (var index = 0; index < outputComponent.getOutputItems().length; ++index) {
                var currentOutputItem = outputComponent.getOutputItems()[index];
                var tabComponent;
                var tabTitle;
                if (currentOutputItem["type"] == "LightStrip") {
                    tabComponent = Qt.createComponent("LightStrip.qml");
                    tabTitle = "Buttons/Lightstrip Icon";
                } else if (currentOutputItem["type"] == "SevenSegment") {
                    tabComponent = Qt.createComponent("BlueRectangle.qml");
                    tabTitle = "Buttons/Sevensegment Icon";
                } else if (currentOutputItem["type"] == "TextConsole") {
                    tabComponent = Qt.createComponent("RedRectangle.qml");
                    tabTitle = "Buttons/Text Console Icon";
                }
                var tab = outputTabView.addTab(tabTitle, tabComponent);
                tab.active = true;
                tab.item.outputItemIndex = index;
            }
        }



        // Change TabView appearance
        style: TabViewStyle {
            tabBar: Rectangle {
                color: tabBarColor
                // Display border between tab bar and content frame.
                Rectangle {
                    height: 1
                    anchors.top: parent.top
                    anchors.left: parent.left
                    anchors.right: parent.right
                    color: innerBorderColor
                }

                // Display output settings button in the rightmost corner of the tab bar.
                Button {
                    id: settingsButton
                    anchors.right: parent.right
                    anchors.rightMargin: 4
                    anchors.verticalCenter: parent.verticalCenter
                    height: 18
                    width: 18
                    style: ButtonStyle {
                        background: Rectangle {
                            color: "#00000000"
                            Image {
                                source: (control.pressed) ? "Buttons/Settings Icon Pressed.png" : "Buttons/Settings Icon.png"
                            }
                        }
                    }
                    // Clicking the settings button opens the output settings window.
                    onClicked: {
                        outputTabView.getTab(outputTabView.currentIndex).item.settingsButtonPressed();
                    }
                }
            }

            tab: Rectangle {
                implicitWidth: icon.width + 20
                implicitHeight: 26
                color: Qt.rgba(0, 0, 0, 0)
                Image {
                    id: icon
                    anchors.centerIn: parent
                    // Tab's title contains prefix for icon file; add suffix depending on selection.
                    source: (styleData.selected) ? styleData.title + " Selected.png" : styleData.title + ".png"
                }
            }
        }
    }
}<|MERGE_RESOLUTION|>--- conflicted
+++ resolved
@@ -22,11 +22,7 @@
 
 import QtQuick 2.6
 import QtQuick.Controls 1.4
-<<<<<<< HEAD
 import QtQuick.Controls.Styles 1.4
-=======
-import "7-Segment"
->>>>>>> 1f0f4be6
 
 Rectangle {
     id: rootRectangle
@@ -38,33 +34,14 @@
     property color titleColor: "#4A4A4A"
     property color titleColorHighlighted: "#111111"
 
-<<<<<<< HEAD
     // Allows to select the available output views (e.g. Lightstrip, Seven-Segment, Console)
     TabView {
         id: outputTabView
-=======
-    SevenSegment {
-        id: blueBackground
-        anchors.fill: parent
-        visible: false
-        enabled: false
-    }
->>>>>>> 1f0f4be6
 
         anchors.fill: parent
-<<<<<<< HEAD
+
         // Position tab bar below the content frame.
         tabPosition: Qt.BottomEdge
-=======
-        visible: false
-        enabled: false
-    }
-
-    /*Drop-Down button*/
-    ComboBox{
-        width: 150
-        model: ["Choose Output","Red Rectangle", "7-Segment", "Light Strip"]
->>>>>>> 1f0f4be6
 
         Component.onCompleted: {
             for (var index = 0; index < outputComponent.getOutputItems().length; ++index) {
