<<<<<<< HEAD
/* C++ Assembler Interpreter
* Copyright (C) 2016 Chair of Computer Architecture
* at Technical University of Munich
*
* This program is free software: you can redistribute it and/or modify
* it under the terms of the GNU General Public License as published by
* the Free Software Foundation, either version 3 of the License, or
* (at your option) any later version.
*
* This program is distributed in the hope that it will be useful,
* but WITHOUT ANY WARRANTY; without even the implied warranty of
* MERCHANTABILITY or FITNESS FOR A PARTICULAR PURPOSE.  See the
* GNU General Public License for more details.
*
* You should have received a copy of the GNU General Public License
* along with this program. If not, see http://www.gnu.org/licenses/.*/

import QtQuick 2.6
import QtQuick.Controls 1.4
import QtQuick.Controls.Styles 1.4

import Theme 1.0

Item {
  id: consoleItem

  property bool currentMode
  property var currentAddress

  property alias readonlyConsole: readonlyConsole
  property alias inputConsole: inputConsole

  function clear() {
    consoleComponent.deleteTextInMemory();
    readonlyConsole.text = "";
  }

  ////////////////////////////////////////////////////
  // Components for the output part of the console. //
  ///////////////////////////////////////////////////

  TextEdit {
    id: readonlyConsole

    anchors.leftMargin: Theme.console.promptMargin
    anchors.top: parent.top
    anchors.left: promptColumn.right
    anchors.right: parent.right

    font.pixelSize: Theme.console.fontSize
    color: Theme.console.textColor
    wrapMode: Text.WrapAnywhere
    text: ""
    readOnly: true
    selectByMouse: true
    height: {
      if (text === "") {
        return 0;
      } else {
        return contentHeight;
      }
    }

    property int correctedLineCount: {
      if (text === "") {
        return 0;
      } else {
        return lineCount;
      }
    }

    onHeightChanged: {
      if (inputConsole.activeFocus) inputConsole.updateScroll();
    }

    onActiveFocusChanged: {
      if (activeFocus) inputConsole.forceActiveFocus();
    }

    // for correct clipboard behaviour without a clipboard adapter,
    // only output or input can be copied
    onSelectedTextChanged: inputConsole.deselect();
  }

  ////////////////////////////////////
  // Column for the console prompt. //
  ////////////////////////////////////

  Column {
    id: promptColumn
    anchors.left: parent.left
    anchors.top: parent.top
    Repeater {
      model: readonlyConsole.correctedLineCount + 1;
      Text {
        text: Theme.console.prompt
        color: Theme.console.promptColor
        height: inputConsole.cursorRectangle.height
        font: inputConsole.font
      }
    }
  }

  //////////////////////////////////////////////////
  // Components for the input part of the console //
  //////////////////////////////////////////////////

  TextEdit {
    id: inputConsole

    selectByMouse: true

    anchors.leftMargin: Theme.console.promptMargin
    anchors.left: promptColumn.right
    anchors.right: parent.right
    anchors.top: readonlyConsole.bottom

    font.pixelSize: Theme.console.fontSize
    color: Theme.console.textColor
    wrapMode: Text.WrapAnywhere

    Keys.onReturnPressed: {
      var newText = "";
      if (readonlyConsole.text !== "") {
        newText = "\n" + newText;
      }
      newText += inputConsole.text;
      // Add a null char as delimiter
      newText += "\0";
      consoleComponent.appendText(newText);
      if (currentMode) {
        consoleComponent.setInterrupt();
      }
      text = "";
    }

    // scroll to cursor, if necessary.
    onCursorRectangleChanged: updateScroll();

    function updateScroll() {
      if (y + height >= scrollView.flickableItem.contentY + scrollView.viewport.height) {
        scrollView.flickableItem.contentY =
        y + height - scrollView.viewport.height + Theme.console.margin*2;
      }
    }

    // for correct clipboard behaviour without a clipboard adapter,
    // only output or input can be copied
    onSelectedTextChanged: readonlyConsole.deselect();

    Keys.onPressed: {
      if (event.matches(StandardKey.Copy)) {
        if (readonlyConsole.selectedText !== "") {
          readonlyConsole.copy();
          event.accepted = true;
        }
      }
    }
  }

  /////////////////////////////////////////////////////////////
  // Connections to update the content according to signals. //
  /////////////////////////////////////////////////////////////

  Connections {
    target: outputComponent
    // Check for changes in the memory (at any address).
    onMemoryChanged: {
      // we have to parse size_t to int, as qml/javascript handles them like strings.
      var baseAddress = parseInt(consoleComponent.getStart());
      var deleteBuffer = consoleComponent.deleteBuffer();
      var textLength = parseInt(consoleComponent.getLength());
      var addressVar = parseInt(address);
      var lengthVar = parseInt(length);

      // Check if the memory address that was changed (at least partly) belongs to
      // the output item's source space.
      var checkBegin = addressVar >= baseAddress &&
          addressVar <= baseAddress + textLength;
      var checkLength = addressVar + lengthVar >= baseAddress &&
          addressVar <= baseAddress + textLength;

      if (!currentMode && (checkBegin || checkLength)) {
        consoleItem.updateContent(baseAddress);
      } else if (consoleComponent.checkInterrupt()) {
        consoleItem.updateContent(baseAddress);
        consoleComponent.resetInterrupt();
      }
    }
  }

  Connections {
    target: consoleComponent
    onSettingsChanged: {
      settingsWindowConsole.updateSettings();
      var mode = consoleComponent.deleteBuffer();
      var baseAddress = consoleComponent.getStart();

      if(mode === currentMode && baseAddress === currentAddress) return;

      currentMode = mode;

      if (currentAddress !== baseAddress) {
        currentAddress = baseAddress;
        consoleItem.clear();
      }

      if (!currentMode) {
        consoleItem.updateContent();
      }
    }
  }

  function updateContent() {
    if (currentMode) {
      readonlyConsole.text += consoleComponent.getText();
    } else {
      readonlyConsole.text = consoleComponent.getText();
    }
  }

  Component.onCompleted: {
    currentAddress = consoleComponent.getStart();
    currentMode = consoleComponent.deleteBuffer();
    consoleItem.updateContent();
  }
}
=======
import QtQuick 2.0
import QtQuick 2.3
import QtQuick.Controls 1.4
import QtQuick.Controls.Styles 1.4

Item {
  property int outputItemIndex: 2
  property int oldMode: 0
  property var oldAddress: 0
  id: item

  TextArea {
    id: textarea
    anchors.fill: parent
    style: TextAreaStyle {
      textColor: "white"
      backgroundColor: "black"
      renderType: Text.QtRendering
    }
    wrapMode: Text.Wrap
    readOnly: true
    backgroundVisible: true

    //Clears the Screen in pipelike mode
    MouseArea {
      id: clearArea
      anchors.fill:parent
      visible: true
      acceptedButtons: Qt.RightButton
      onDoubleClicked: {
        if (outputComponent.getOutputItem(outputItemIndex)["textMode"] !== 0) {
          textarea.clear();
        }
      }
    }
    function clear() {
      text = "";
    }
  }

  Connections {
    target: outputComponent
    // Send when the memory changes (at any address).
    onMemoryChanged: {
      var _baseAddress = outputComponent.getOutputItem(outputItemIndex)["baseAddress"];
      var _mode = outputComponent.getOutputItem(outputItemIndex)["textMode"];
      // Check if the memory address that was changed (at least partly) belongs to
      // the output item's source space.
      if ((address + length) >= _baseAddress && _mode === 0) {
        item.updateContent(_baseAddress);
      } else if (_mode !== 0 ){
        if (address <= _baseAddress && address + length >= _baseAddress) {
          item.updateContent(_baseAddress);
        }
      }
    }
    // Send when any item's settings where updated.
    onOutputItemSettingsChanged: {
      var mode = outputComponent.getOutputItem(outputItemIndex)["textMode"];
      var baseAddress = outputComponent.getOutputItem(outputItemIndex)["baseAddress"];
      if (mode === oldMode && baseAddress === oldAddress) {
        return;
      }
      item.updateContent(outputComponent.getOutputItem(outputItemIndex)["baseAddress"]);
      settingsWindowC.updateSettings();
    }
  }

  function updateContent(_baseAddress) {
    var mode = outputComponent.getOutputItem(outputItemIndex)["textMode"];
    if (oldMode !== mode) {
      oldMode = mode;
      textarea.clear();
    }

    if (oldAddress !== _baseAddress) {
      oldAddress = _baseAddress;
      textarea.clear();
    }

    var currentText = textarea.text;
    textarea.text = outputComponent.getTextFromMemory(_baseAddress, currentText, mode);
  }

  Component.onCompleted: {
    var output = outputComponent.getOutputItem(outputItemIndex);
    item.updateContent(output["baseAddress"]);
  }


  ConsoleSettingsWindow {
    id: settingsWindowC
  }

  function settingsButtonPressed() {
    settingsWindowC.show();
  }

}
>>>>>>> 93262b18
<|MERGE_RESOLUTION|>--- conflicted
+++ resolved
@@ -1,329 +1,229 @@
-<<<<<<< HEAD
-/* C++ Assembler Interpreter
-* Copyright (C) 2016 Chair of Computer Architecture
-* at Technical University of Munich
-*
-* This program is free software: you can redistribute it and/or modify
-* it under the terms of the GNU General Public License as published by
-* the Free Software Foundation, either version 3 of the License, or
-* (at your option) any later version.
-*
-* This program is distributed in the hope that it will be useful,
-* but WITHOUT ANY WARRANTY; without even the implied warranty of
-* MERCHANTABILITY or FITNESS FOR A PARTICULAR PURPOSE.  See the
-* GNU General Public License for more details.
-*
-* You should have received a copy of the GNU General Public License
-* along with this program. If not, see http://www.gnu.org/licenses/.*/
-
-import QtQuick 2.6
-import QtQuick.Controls 1.4
-import QtQuick.Controls.Styles 1.4
-
-import Theme 1.0
-
-Item {
-  id: consoleItem
-
-  property bool currentMode
-  property var currentAddress
-
-  property alias readonlyConsole: readonlyConsole
-  property alias inputConsole: inputConsole
-
-  function clear() {
-    consoleComponent.deleteTextInMemory();
-    readonlyConsole.text = "";
-  }
-
-  ////////////////////////////////////////////////////
-  // Components for the output part of the console. //
-  ///////////////////////////////////////////////////
-
-  TextEdit {
-    id: readonlyConsole
-
-    anchors.leftMargin: Theme.console.promptMargin
-    anchors.top: parent.top
-    anchors.left: promptColumn.right
-    anchors.right: parent.right
-
-    font.pixelSize: Theme.console.fontSize
-    color: Theme.console.textColor
-    wrapMode: Text.WrapAnywhere
-    text: ""
-    readOnly: true
-    selectByMouse: true
-    height: {
-      if (text === "") {
-        return 0;
-      } else {
-        return contentHeight;
-      }
-    }
-
-    property int correctedLineCount: {
-      if (text === "") {
-        return 0;
-      } else {
-        return lineCount;
-      }
-    }
-
-    onHeightChanged: {
-      if (inputConsole.activeFocus) inputConsole.updateScroll();
-    }
-
-    onActiveFocusChanged: {
-      if (activeFocus) inputConsole.forceActiveFocus();
-    }
-
-    // for correct clipboard behaviour without a clipboard adapter,
-    // only output or input can be copied
-    onSelectedTextChanged: inputConsole.deselect();
-  }
-
-  ////////////////////////////////////
-  // Column for the console prompt. //
-  ////////////////////////////////////
-
-  Column {
-    id: promptColumn
-    anchors.left: parent.left
-    anchors.top: parent.top
-    Repeater {
-      model: readonlyConsole.correctedLineCount + 1;
-      Text {
-        text: Theme.console.prompt
-        color: Theme.console.promptColor
-        height: inputConsole.cursorRectangle.height
-        font: inputConsole.font
-      }
-    }
-  }
-
-  //////////////////////////////////////////////////
-  // Components for the input part of the console //
-  //////////////////////////////////////////////////
-
-  TextEdit {
-    id: inputConsole
-
-    selectByMouse: true
-
-    anchors.leftMargin: Theme.console.promptMargin
-    anchors.left: promptColumn.right
-    anchors.right: parent.right
-    anchors.top: readonlyConsole.bottom
-
-    font.pixelSize: Theme.console.fontSize
-    color: Theme.console.textColor
-    wrapMode: Text.WrapAnywhere
-
-    Keys.onReturnPressed: {
-      var newText = "";
-      if (readonlyConsole.text !== "") {
-        newText = "\n" + newText;
-      }
-      newText += inputConsole.text;
-      // Add a null char as delimiter
-      newText += "\0";
-      consoleComponent.appendText(newText);
-      if (currentMode) {
-        consoleComponent.setInterrupt();
-      }
-      text = "";
-    }
-
-    // scroll to cursor, if necessary.
-    onCursorRectangleChanged: updateScroll();
-
-    function updateScroll() {
-      if (y + height >= scrollView.flickableItem.contentY + scrollView.viewport.height) {
-        scrollView.flickableItem.contentY =
-        y + height - scrollView.viewport.height + Theme.console.margin*2;
-      }
-    }
-
-    // for correct clipboard behaviour without a clipboard adapter,
-    // only output or input can be copied
-    onSelectedTextChanged: readonlyConsole.deselect();
-
-    Keys.onPressed: {
-      if (event.matches(StandardKey.Copy)) {
-        if (readonlyConsole.selectedText !== "") {
-          readonlyConsole.copy();
-          event.accepted = true;
-        }
-      }
-    }
-  }
-
-  /////////////////////////////////////////////////////////////
-  // Connections to update the content according to signals. //
-  /////////////////////////////////////////////////////////////
-
-  Connections {
-    target: outputComponent
-    // Check for changes in the memory (at any address).
-    onMemoryChanged: {
-      // we have to parse size_t to int, as qml/javascript handles them like strings.
-      var baseAddress = parseInt(consoleComponent.getStart());
-      var deleteBuffer = consoleComponent.deleteBuffer();
-      var textLength = parseInt(consoleComponent.getLength());
-      var addressVar = parseInt(address);
-      var lengthVar = parseInt(length);
-
-      // Check if the memory address that was changed (at least partly) belongs to
-      // the output item's source space.
-      var checkBegin = addressVar >= baseAddress &&
-          addressVar <= baseAddress + textLength;
-      var checkLength = addressVar + lengthVar >= baseAddress &&
-          addressVar <= baseAddress + textLength;
-
-      if (!currentMode && (checkBegin || checkLength)) {
-        consoleItem.updateContent(baseAddress);
-      } else if (consoleComponent.checkInterrupt()) {
-        consoleItem.updateContent(baseAddress);
-        consoleComponent.resetInterrupt();
-      }
-    }
-  }
-
-  Connections {
-    target: consoleComponent
-    onSettingsChanged: {
-      settingsWindowConsole.updateSettings();
-      var mode = consoleComponent.deleteBuffer();
-      var baseAddress = consoleComponent.getStart();
-
-      if(mode === currentMode && baseAddress === currentAddress) return;
-
-      currentMode = mode;
-
-      if (currentAddress !== baseAddress) {
-        currentAddress = baseAddress;
-        consoleItem.clear();
-      }
-
-      if (!currentMode) {
-        consoleItem.updateContent();
-      }
-    }
-  }
-
-  function updateContent() {
-    if (currentMode) {
-      readonlyConsole.text += consoleComponent.getText();
-    } else {
-      readonlyConsole.text = consoleComponent.getText();
-    }
-  }
-
-  Component.onCompleted: {
-    currentAddress = consoleComponent.getStart();
-    currentMode = consoleComponent.deleteBuffer();
-    consoleItem.updateContent();
-  }
-}
-=======
-import QtQuick 2.0
-import QtQuick 2.3
-import QtQuick.Controls 1.4
-import QtQuick.Controls.Styles 1.4
-
-Item {
-  property int outputItemIndex: 2
-  property int oldMode: 0
-  property var oldAddress: 0
-  id: item
-
-  TextArea {
-    id: textarea
-    anchors.fill: parent
-    style: TextAreaStyle {
-      textColor: "white"
-      backgroundColor: "black"
-      renderType: Text.QtRendering
-    }
-    wrapMode: Text.Wrap
-    readOnly: true
-    backgroundVisible: true
-
-    //Clears the Screen in pipelike mode
-    MouseArea {
-      id: clearArea
-      anchors.fill:parent
-      visible: true
-      acceptedButtons: Qt.RightButton
-      onDoubleClicked: {
-        if (outputComponent.getOutputItem(outputItemIndex)["textMode"] !== 0) {
-          textarea.clear();
-        }
-      }
-    }
-    function clear() {
-      text = "";
-    }
-  }
-
-  Connections {
-    target: outputComponent
-    // Send when the memory changes (at any address).
-    onMemoryChanged: {
-      var _baseAddress = outputComponent.getOutputItem(outputItemIndex)["baseAddress"];
-      var _mode = outputComponent.getOutputItem(outputItemIndex)["textMode"];
-      // Check if the memory address that was changed (at least partly) belongs to
-      // the output item's source space.
-      if ((address + length) >= _baseAddress && _mode === 0) {
-        item.updateContent(_baseAddress);
-      } else if (_mode !== 0 ){
-        if (address <= _baseAddress && address + length >= _baseAddress) {
-          item.updateContent(_baseAddress);
-        }
-      }
-    }
-    // Send when any item's settings where updated.
-    onOutputItemSettingsChanged: {
-      var mode = outputComponent.getOutputItem(outputItemIndex)["textMode"];
-      var baseAddress = outputComponent.getOutputItem(outputItemIndex)["baseAddress"];
-      if (mode === oldMode && baseAddress === oldAddress) {
-        return;
-      }
-      item.updateContent(outputComponent.getOutputItem(outputItemIndex)["baseAddress"]);
-      settingsWindowC.updateSettings();
-    }
-  }
-
-  function updateContent(_baseAddress) {
-    var mode = outputComponent.getOutputItem(outputItemIndex)["textMode"];
-    if (oldMode !== mode) {
-      oldMode = mode;
-      textarea.clear();
-    }
-
-    if (oldAddress !== _baseAddress) {
-      oldAddress = _baseAddress;
-      textarea.clear();
-    }
-
-    var currentText = textarea.text;
-    textarea.text = outputComponent.getTextFromMemory(_baseAddress, currentText, mode);
-  }
-
-  Component.onCompleted: {
-    var output = outputComponent.getOutputItem(outputItemIndex);
-    item.updateContent(output["baseAddress"]);
-  }
-
-
-  ConsoleSettingsWindow {
-    id: settingsWindowC
-  }
-
-  function settingsButtonPressed() {
-    settingsWindowC.show();
-  }
-
-}
->>>>>>> 93262b18
+/*
+*C++ Assembler Interpreter
+* Copyright (C) 2016 Chair of Computer Architecture
+* at Technical University of Munich
+*
+* This program is free software: you can redistribute it and/or modify
+* it under the terms of the GNU General Public License as published by
+* the Free Software Foundation, either version 3 of the License, or
+* (at your option) any later version.
+*
+* This program is distributed in the hope that it will be useful,
+* but WITHOUT ANY WARRANTY; without even the implied warranty of
+* MERCHANTABILITY or FITNESS FOR A PARTICULAR PURPOSE.  See the
+* GNU General Public License for more details.
+*
+* You should have received a copy of the GNU General Public License
+* along with this program. If not, see http://www.gnu.org/licenses/.
+*/
+
+import QtQuick 2.6
+import QtQuick.Controls 1.4
+import QtQuick.Controls.Styles 1.4
+
+import Theme 1.0
+
+Item {
+  id: consoleItem
+
+  property bool currentMode
+  property var currentAddress
+
+  property alias readonlyConsole: readonlyConsole
+  property alias inputConsole: inputConsole
+
+  function clear() {
+    consoleComponent.deleteTextInMemory();
+    readonlyConsole.text = "";
+  }
+
+  ////////////////////////////////////////////////////
+  // Components for the output part of the console. //
+  ///////////////////////////////////////////////////
+
+  TextEdit {
+    id: readonlyConsole
+
+    anchors.leftMargin: Theme.console.promptMargin
+    anchors.top: parent.top
+    anchors.left: promptColumn.right
+    anchors.right: parent.right
+
+    font.pixelSize: Theme.console.fontSize
+    color: Theme.console.textColor
+    wrapMode: Text.WrapAnywhere
+    text: ""
+    readOnly: true
+    selectByMouse: true
+    height: {
+      if (text === "") {
+        return 0;
+      } else {
+        return contentHeight;
+      }
+    }
+
+    property int correctedLineCount: {
+      if (text === "") {
+        return 0;
+      } else {
+        return lineCount;
+      }
+    }
+
+    onHeightChanged: {
+      if (inputConsole.activeFocus) inputConsole.updateScroll();
+    }
+
+    onActiveFocusChanged: {
+      if (activeFocus) inputConsole.forceActiveFocus();
+    }
+
+    // for correct clipboard behaviour without a clipboard adapter,
+    // only output or input can be copied
+    onSelectedTextChanged: inputConsole.deselect();
+  }
+
+  ////////////////////////////////////
+  // Column for the console prompt. //
+  ////////////////////////////////////
+
+  Column {
+    id: promptColumn
+    anchors.left: parent.left
+    anchors.top: parent.top
+    Repeater {
+      model: readonlyConsole.correctedLineCount + 1;
+      Text {
+        text: Theme.console.prompt
+        color: Theme.console.promptColor
+        height: inputConsole.cursorRectangle.height
+        font: inputConsole.font
+      }
+    }
+  }
+
+  //////////////////////////////////////////////////
+  // Components for the input part of the console //
+  //////////////////////////////////////////////////
+
+  TextEdit {
+    id: inputConsole
+
+    selectByMouse: true
+
+    anchors.leftMargin: Theme.console.promptMargin
+    anchors.left: promptColumn.right
+    anchors.right: parent.right
+    anchors.top: readonlyConsole.bottom
+
+    font.pixelSize: Theme.console.fontSize
+    color: Theme.console.textColor
+    wrapMode: Text.WrapAnywhere
+
+    Keys.onReturnPressed: {
+      var newText = "";
+      if (readonlyConsole.text !== "") {
+        newText = "\n" + newText;
+      }
+      newText += inputConsole.text;
+      // Add a null char as delimiter
+      newText += "\0";
+      consoleComponent.appendText(newText);
+      if (currentMode) {
+        consoleComponent.setInterrupt();
+      }
+      text = "";
+    }
+
+    // scroll to cursor, if necessary.
+    onCursorRectangleChanged: updateScroll();
+
+    function updateScroll() {
+      if (y + height >= scrollView.flickableItem.contentY + scrollView.viewport.height) {
+        scrollView.flickableItem.contentY =
+        y + height - scrollView.viewport.height + Theme.console.margin*2;
+      }
+    }
+
+    // for correct clipboard behaviour without a clipboard adapter,
+    // only output or input can be copied
+    onSelectedTextChanged: readonlyConsole.deselect();
+
+    Keys.onPressed: {
+      if (event.matches(StandardKey.Copy)) {
+        if (readonlyConsole.selectedText !== "") {
+          readonlyConsole.copy();
+          event.accepted = true;
+        }
+      }
+    }
+  }
+
+  /////////////////////////////////////////////////////////////
+  // Connections to update the content according to signals. //
+  /////////////////////////////////////////////////////////////
+
+  Connections {
+    target: outputComponent
+    // Check for changes in the memory (at any address).
+    onMemoryChanged: {
+      // we have to parse size_t to int, as qml/javascript handles them like strings.
+      var baseAddress = parseInt(consoleComponent.getStart());
+      var deleteBuffer = consoleComponent.deleteBuffer();
+      var textLength = parseInt(consoleComponent.getLength());
+      var addressVar = parseInt(address);
+      var lengthVar = parseInt(length);
+
+      // Check if the memory address that was changed (at least partly) belongs to
+      // the output item's source space.
+      var checkBegin = addressVar >= baseAddress &&
+          addressVar <= baseAddress + textLength;
+      var checkLength = addressVar + lengthVar >= baseAddress &&
+          addressVar <= baseAddress + textLength;
+
+      if (!currentMode && (checkBegin || checkLength)) {
+        consoleItem.updateContent(baseAddress);
+      } else if (consoleComponent.checkInterrupt()) {
+        consoleItem.updateContent(baseAddress);
+        consoleComponent.resetInterrupt();
+      }
+    }
+  }
+
+  Connections {
+    target: consoleComponent
+    onSettingsChanged: {
+      settingsWindowConsole.updateSettings();
+      var mode = consoleComponent.deleteBuffer();
+      var baseAddress = consoleComponent.getStart();
+
+      if(mode === currentMode && baseAddress === currentAddress) return;
+
+      currentMode = mode;
+
+      if (currentAddress !== baseAddress) {
+        currentAddress = baseAddress;
+        consoleItem.clear();
+      }
+
+      if (!currentMode) {
+        consoleItem.updateContent();
+      }
+    }
+  }
+
+  function updateContent() {
+    if (currentMode) {
+      readonlyConsole.text += consoleComponent.getText();
+    } else {
+      readonlyConsole.text = consoleComponent.getText();
+    }
+  }
+
+  Component.onCompleted: {
+    currentAddress = consoleComponent.getStart();
+    currentMode = consoleComponent.deleteBuffer();
+    consoleItem.updateContent();
+  }
+}