--- conflicted
+++ resolved
@@ -181,8 +181,6 @@
         }
 
         ToolButton {
-<<<<<<< HEAD
-=======
             id: parseButton
             text: "parse"
             onClicked: {
@@ -192,7 +190,6 @@
         }
 
         ToolButton {
->>>>>>> 3a3f3c21
             id: resetButton
             text: "reset"
             onClicked: {
