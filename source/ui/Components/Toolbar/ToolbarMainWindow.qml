/*
 * C++ Assembler Interpreter
 * Copyright (C) 2016 Chair of Computer Architecture
 * at Technical University of Munich
 *
 * This program is free software: you can redistribute it and/or modify
 * it under the terms of the GNU General Public License as published by
 * the Free Software Foundation, either version 3 of the License, or
 * (at your option) any later version.
 *
 * This program is distributed in the hope that it will be useful,
 * but WITHOUT ANY WARRANTY; without even the implied warranty of
 * MERCHANTABILITY or FITNESS FOR A PARTICULAR PURPOSE.  See the
 * GNU General Public License for more details.
 *
 * You should have received a copy of the GNU General Public License
 * along with this program. If not, see <http://www.gnu.org/licenses/>.
 */

/*
  This ile implements the toolbar for the Main Window
 */

import QtQuick 2.0
import QtQuick.Controls 1.4
import QtQuick.Layouts 1.3
import QtQuick.Controls.Styles 1.4
import QtQuick.Controls 1.1

ToolBar {
    /*Knowing the active tab*/
    property TabView tabView

    /*
      The Buttons should have the Systemcilors if they are clicked
      */
    SystemPalette{
        id: systemColors
        colorGroup: SystemPalette.Active
    }

    /*
      The two components are for the buttons, so it can be senn, wether they are pressed
      */
    Component{
        id: styleNotClicked
        ButtonStyle{
            background: Rectangle{
<<<<<<< HEAD
            color: systemColors.button
            anchors.fill: parent
=======
                color: systemColors.button
                anchors.fill: parent
>>>>>>> e689aaec
            }
        }
    }

    Component{
        id: styleClicked
        ButtonStyle{
            background: Rectangle{
<<<<<<< HEAD
            color: systemColors.button
            border.color: systemColors.highlight
            border.width: 3
            anchors.fill: parent
=======
                color: systemColors.button
                border.color: systemColors.highlight
                border.width: 3
                anchors.fill: parent
>>>>>>> e689aaec
            }
        }
    }

    /* Showing the Buttons*/
    RowLayout{
        /*There should be no place between the right buttons*/
        spacing: 1
        anchors.fill: parent

        ToolButton{
            id: run
            //iconSource: "RunButtonWithBorder.svg"
            iconSource: "Icons/RunButton.svg"
            onClicked: {
                console.info("Run clicked");
                stop.setActive();
                ui.run(tabView.currentIndex);
            }
        }

        /*Let space between the buttons*/
        Item{ width: 10}

        ToolButton{
            id: runLine
            //iconSource: "Icons/RunLineButtonWithBorder.svg"
            iconSource: "Icons/RunLineButton.svg"
            onClicked: {
                console.info("runLine clicked");
                stop.setActive();
                ui.runLine(tabView.currentIndex);
            }
        }

        Item{ width: 10}

        ToolButton{
            id: runBreakpoint
            //iconSource: "Icons/RunBreakpointButtonWithBorder.svg"
            iconSource: "Icons/RunBreakpointButton.svg"
            onClicked: {
                console.info("runBreakpoint clicked");
                stop.setActive();
                ui.runBreakpoint(tabView.currentIndex);
            }
        }

        Item{ width: 10}

        ToolButton{
            id: stop
            enabled: false
            tooltip: "stop"
            //iconSource: "Icons/StopButtonInactiveWithBorder.svg"
            iconSource: "Icons/StopButtonInactive.svg"
            onClicked: {
                console.info("Stop clicked");
                ui.stop(tabView.currentIndex);
                setInactive();
            }


<<<<<<< HEAD
//            /*Functions to enable/disable the Button*/
//            function changeActive(){
//                console.info("change Active")
//                console.info("enabled: "+enabled);
//                if(!enabled){
//                    setActive();
//                }else{
//                    setInactive();
//                }
//            }
=======
            //            /*Functions to enable/disable the Button*/
            //            function changeActive(){
            //                console.info("change Active")
            //                console.info("enabled: "+enabled);
            //                if(!enabled){
            //                    setActive();
            //                }else{
            //                    setInactive();
            //                }
            //            }
>>>>>>> e689aaec

            function setActive(){
                enabled=true;
                iconSource="Icons/StopButtonActive.svg";
            }

            function setInactive(){
                enabled=false;
                iconSource="Icons/StopButtonInactive.svg";
            }

            /*Connections{
                target: ui
                onDisableStop: {
                    stop.setInactive();
                    console.info("Geklappt");
                }
            }*/
        }

        ToolButton {
<<<<<<< HEAD
          id: parseButton
          text: "parse"
          onClicked: {
            ui.parse(tabView.currentIndex);
            console.log("reset " + tabView.currentIndex);
          }
        }

        ToolButton {
          id: resetButton
          text: "reset"
          onClicked: {
            ui.reset(tabView.currentIndex);
          }
=======
            id: parseButton
            text: "parse"
            onClicked: {
                ui.parse(tabView.currentIndex);
                console.log("reset " + tabView.currentIndex);
            }
        }

        ToolButton {
            id: resetButton
            text: "reset"
            onClicked: {
                ui.reset(tabView.currentIndex);
            }
>>>>>>> e689aaec
        }



        /* The next Buttons should be on the right side*/
        Item{ Layout.fillWidth: true}

        ToolButton{
            id: bin
            style: styleClicked
            /*If there was no text, you could not read the Text*/
            text: "           "
            Text{
                id: textBin
                text: "Bin"
                font.bold: true
                anchors.centerIn: parent
                font.pixelSize: 16
            }

            onClicked: {
                console.info("Bin clicked");
<<<<<<< HEAD
                ui.changeSystem(textBin.text);
=======
                ui.changeSystem(tabView.currentIndex, textBin.text);
>>>>>>> e689aaec
                style=styleClicked;
                oct.notClicked();
                dec.notClicked();
                hex.notClicked();

            }

            function notClicked(){
                style=styleNotClicked;
            }

        }


        ToolButton{
            id: oct
            style: styleNotClicked
            text: "          "
            Text{
                id: textOct
                text: "Oct"
                font.bold: true
                anchors.centerIn: parent
                font.pixelSize: 16
            }
            onClicked: {
                console.info("Oct clicked");
<<<<<<< HEAD
                ui.changeSystem(textOct.text);
=======
                ui.changeSystem(tabView.currentIndex, textOct.text);
>>>>>>> e689aaec
                style=styleClicked;
                bin.notClicked();
                dec.notClicked();
                hex.notClicked();
            }

            function notClicked(){
                style=styleNotClicked;
            }


        }

        ToolButton{
            id: dec
            text: "           "
            Text{
                id: textDec
                text: "Dec"
                font.bold: true
                anchors.centerIn: parent
                font.pixelSize: 16
            }
            style: styleNotClicked
            onClicked: {
                console.info("Dec clicked");
<<<<<<< HEAD
                ui.changeSystem(textDec.text);
=======
                ui.changeSystem(tabView.currentIndex, textDec.text);
>>>>>>> e689aaec
                style=styleClicked;
                bin.notClicked();
                oct.notClicked();
                hex.notClicked();
            }

            function notClicked(){
                style=styleNotClicked;
            }
        }

        ToolButton{
            id: hex
            text: "           "
            Text{
                id: textHex
                text: "Hex"
                font.bold: true
                anchors.centerIn: parent
                font.pixelSize: 16
            }
            style: styleNotClicked
            onClicked: {
                console.info("Hex clicked");
<<<<<<< HEAD
                ui.changeSystem(textHex.text);
=======
                ui.changeSystem(tabView.currentIndex, textHex.text);
>>>>>>> e689aaec
                style=styleClicked;
                bin.notClicked();
                oct.notClicked();
                dec.notClicked();
            }

            function notClicked(){
                style=styleNotClicked;
            }
        }
    }
}<|MERGE_RESOLUTION|>--- conflicted
+++ resolved
@@ -46,13 +46,8 @@
         id: styleNotClicked
         ButtonStyle{
             background: Rectangle{
-<<<<<<< HEAD
-            color: systemColors.button
-            anchors.fill: parent
-=======
                 color: systemColors.button
                 anchors.fill: parent
->>>>>>> e689aaec
             }
         }
     }
@@ -61,17 +56,10 @@
         id: styleClicked
         ButtonStyle{
             background: Rectangle{
-<<<<<<< HEAD
-            color: systemColors.button
-            border.color: systemColors.highlight
-            border.width: 3
-            anchors.fill: parent
-=======
                 color: systemColors.button
                 border.color: systemColors.highlight
                 border.width: 3
                 anchors.fill: parent
->>>>>>> e689aaec
             }
         }
     }
@@ -135,18 +123,6 @@
             }
 
 
-<<<<<<< HEAD
-//            /*Functions to enable/disable the Button*/
-//            function changeActive(){
-//                console.info("change Active")
-//                console.info("enabled: "+enabled);
-//                if(!enabled){
-//                    setActive();
-//                }else{
-//                    setInactive();
-//                }
-//            }
-=======
             //            /*Functions to enable/disable the Button*/
             //            function changeActive(){
             //                console.info("change Active")
@@ -157,7 +133,6 @@
             //                    setInactive();
             //                }
             //            }
->>>>>>> e689aaec
 
             function setActive(){
                 enabled=true;
@@ -179,22 +154,6 @@
         }
 
         ToolButton {
-<<<<<<< HEAD
-          id: parseButton
-          text: "parse"
-          onClicked: {
-            ui.parse(tabView.currentIndex);
-            console.log("reset " + tabView.currentIndex);
-          }
-        }
-
-        ToolButton {
-          id: resetButton
-          text: "reset"
-          onClicked: {
-            ui.reset(tabView.currentIndex);
-          }
-=======
             id: parseButton
             text: "parse"
             onClicked: {
@@ -209,7 +168,6 @@
             onClicked: {
                 ui.reset(tabView.currentIndex);
             }
->>>>>>> e689aaec
         }
 
 
@@ -232,11 +190,7 @@
 
             onClicked: {
                 console.info("Bin clicked");
-<<<<<<< HEAD
-                ui.changeSystem(textBin.text);
-=======
                 ui.changeSystem(tabView.currentIndex, textBin.text);
->>>>>>> e689aaec
                 style=styleClicked;
                 oct.notClicked();
                 dec.notClicked();
@@ -264,11 +218,7 @@
             }
             onClicked: {
                 console.info("Oct clicked");
-<<<<<<< HEAD
-                ui.changeSystem(textOct.text);
-=======
                 ui.changeSystem(tabView.currentIndex, textOct.text);
->>>>>>> e689aaec
                 style=styleClicked;
                 bin.notClicked();
                 dec.notClicked();
@@ -295,11 +245,7 @@
             style: styleNotClicked
             onClicked: {
                 console.info("Dec clicked");
-<<<<<<< HEAD
-                ui.changeSystem(textDec.text);
-=======
                 ui.changeSystem(tabView.currentIndex, textDec.text);
->>>>>>> e689aaec
                 style=styleClicked;
                 bin.notClicked();
                 oct.notClicked();
@@ -324,11 +270,7 @@
             style: styleNotClicked
             onClicked: {
                 console.info("Hex clicked");
-<<<<<<< HEAD
-                ui.changeSystem(textHex.text);
-=======
                 ui.changeSystem(tabView.currentIndex, textHex.text);
->>>>>>> e689aaec
                 style=styleClicked;
                 bin.notClicked();
                 oct.notClicked();
