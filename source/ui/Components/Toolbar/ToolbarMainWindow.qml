/*
 * C++ Assembler Interpreter
 * Copyright (C) 2016 Chair of Computer Architecture
 * at Technical University of Munich
 *
 * This program is free software: you can redistribute it and/or modify
 * it under the terms of the GNU General Public License as published by
 * the Free Software Foundation, either version 3 of the License, or
 * (at your option) any later version.
 *
 * This program is distributed in the hope that it will be useful,
 * but WITHOUT ANY WARRANTY; without even the implied warranty of
 * MERCHANTABILITY or FITNESS FOR A PARTICULAR PURPOSE.  See the
 * GNU General Public License for more details.
 *
 * You should have received a copy of the GNU General Public License
 * along with this program. If not, see <http://www.gnu.org/licenses/>.
 */

/*
  This file implements the toolbar for the Main Window
 */

import QtQuick 2.0
import QtQuick.Controls 1.4
import QtQuick.Layouts 1.3
import QtQuick.Controls.Styles 1.4

ToolBar {
    property alias rowLayout: rowLayout

    // hides and disables the toolbar
    function hideToolbar() {
        visible = false;
        enabled = false;
    }

    // makes sure the toolbar is shown and in the proper state
    function showToolbar() {
        visible = true;
        enabled = true;
        if (tabView.getCurrentProjectItem().isRunning) {
            rowLayout.setExecutionState();
        }
        else {
            rowLayout.setStoppedState();
        }
    }

    /*
      The Buttons should have the Systemcolors if they are clicked
      */
    SystemPalette{
        id: systemColors
        colorGroup: SystemPalette.Active
    }

    /*
      The two components are for the buttons, so it can be seen, whether they are pressed
      */
    Component{
        id: styleNotClicked
        ButtonStyle{
            background: Rectangle{
                color: systemColors.button
                //anchors.fill: parent
                implicitWidth: 40
                implicitHeight: 20
            }
        }
    }


    Component{
        id: styleClicked
        ButtonStyle{
            background: Rectangle{
                color: systemColors.button
                border.color: systemColors.highlight
                border.width: 3
                implicitHeight: 20
                implicitWidth: 40
            }
        }
    }

    Component{
        id: tbText
        Text{
            id: textBin
            text: currentText
            font.bold: true
            anchors.centerIn: parent
            font.pixelSize: 16
        }
    }


    /* Showing the Buttons*/
    RowLayout{
        id: rowLayout
        /*There should be no space between the right buttons*/
        spacing: 1
        anchors.fill: parent

        // has to be called when starting the execution to properly set the toolbar state
        function setExecutionState() {
            tabView.getCurrentProjectItem().isRunning = true;
            run.enabled = false;
            runLine.enabled = false;
            runBreakpoint.enabled = false;
            stop.setActive();
        }

        // has to be called after every execution stops to properly set the toolbar state
        function setStoppedState() {
          run.enabled = true;
          runLine.enabled = true;
          runBreakpoint.enabled = true;
          stop.setInactive();
        }

        ToolButton{
            id: run
            //iconSource: "RunButtonWithBorder.svg"
            iconSource: "Icons/RunButton.svg"
            onClicked: {
                console.info("Run clicked");
                rowLayout.setExecutionState();
                ui.run(tabView.getCurrentProjectId());
            }
        }

        /*Let space between the buttons*/
        Item{ width: 10}

        ToolButton{
            id: runLine
            //iconSource: "Icons/RunLineButtonWithBorder.svg"
            iconSource: "Icons/RunLineButton.svg"
            onClicked: {
                console.info("runLine clicked");
                rowLayout.setExecutionState();
                ui.runLine(tabView.getCurrentProjectId());
            }
        }

        Item{ width: 10}

        ToolButton{
            id: runBreakpoint
            //iconSource: "Icons/RunBreakpointButtonWithBorder.svg"
            iconSource: "Icons/RunBreakpointButton.svg"
            onClicked: {
                console.info("runBreakpoint clicked");
                rowLayout.setExecutionState();
                ui.runBreakpoint(tabView.getCurrentProjectId());
            }
        }

        Item{ width: 10}

        ToolButton{
            id: stop
            enabled: false
            tooltip: "stop"
            iconSource: "Icons/StopButtonInactive.svg"
            onClicked: {
                ui.stop(tabView.getCurrentProjectId());
            }

            function setActive(){
                enabled=true;
                iconSource="Icons/StopButtonActive.svg";
            }

            function setInactive(){
                enabled=false;
                iconSource="Icons/StopButtonInactive.svg";
            }
        }

        ToolButton {
<<<<<<< HEAD
=======
            id: parseButton
            text: "parse"
            onClicked: {
                ui.parse(tabView.getCurrentProjectId());
                console.log("reset " + tabView.getCurrentProjectId());
            }
        }

        ToolButton {
>>>>>>> 0c342264
            id: resetButton
            text: "reset"
            onClicked: {
                ui.reset(tabView.getCurrentProjectId());
            }
        }

        /* The Butons should be on the left side*/
        Item {
          Layout.fillWidth: true
        }
    }
}<|MERGE_RESOLUTION|>--- conflicted
+++ resolved
@@ -181,8 +181,6 @@
         }
 
         ToolButton {
-<<<<<<< HEAD
-=======
             id: parseButton
             text: "parse"
             onClicked: {
@@ -192,7 +190,6 @@
         }
 
         ToolButton {
->>>>>>> 0c342264
             id: resetButton
             text: "reset"
             onClicked: {
