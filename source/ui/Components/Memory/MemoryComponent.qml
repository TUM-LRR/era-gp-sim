--- conflicted
+++ resolved
@@ -18,313 +18,6 @@
 import QtQuick 2.6
 import QtQuick.Controls 1.5
 import QtQuick.Controls.Styles 1.4
-<<<<<<< HEAD
-import QtGraphicalEffects 1.0
-
-Item {
-  // number_bits: holds the number of bits shown in each memory cell,
-  // it is used for calculating the address and for fetching the right amount of bits from the core
-  property int number_bits: 8
-
-
-  TableView {
-    id: tableView
-    anchors.top: menuBar.bottom
-    anchors.bottom: parent.bottom
-    anchors.left: parent.left
-    anchors.right: parent.right
-    selectionMode: SelectionMode.NoSelection
-    verticalScrollBarPolicy: Qt.ScrollBarAlwaysOn
-
-    // we have a completly custom header (due to a bug in qml)
-    headerVisible: false
-
-    // the default MemoryView consists of three columns:
-    // 1. address                               (fixed)
-    // 2. content of each memory cell           (dynamic)
-    // 3. additional information on each cell   (fixed)
-    TableViewColumn {
-      role: "address"
-      title: "Address"
-      movable: false
-      resizable: true
-      width: 70
-    }
-    TableViewColumn {
-      role: "info"
-      title: "Info"
-      movable: false
-      resizable: true
-      width: 100
-    }
-
-    model: memoryModel
-    rowDelegate: rowdelegate
-    itemDelegate: itemdelegate
-
-    // add a column with the content for each cell at startup
-    Component.onCompleted: {
-      tableView.insertColumn(tableView.columnCount - 1, column);
-    }
-  }
-
-
-  Component {
-    // component for a column with the contents of the memory
-    // default settings: Binary number representation
-    id: column
-    TableViewColumn {
-      role: "bin" + number_bits
-      title: "Content"
-      movable: false
-      resizable: true
-      width: 80
-      delegate: inputBox
-    }
-  }
-
-
-  Component {
-    id: rowdelegate
-    // collapse row if cell is not needed
-    Rectangle{
-      height: (styleData.row % (number_bits / 8) == 0) ? 25 : 0
-    }
-  }
-
-  Component {
-    // disable row when cell is not needed
-    id: itemdelegate
-    Label {
-      visible: (styleData.row % (number_bits / 8) == 0) ? true : false
-      enabled: (styleData.row % (number_bits / 8) == 0) ? true : false
-      text: styleData.value
-      verticalAlignment: Text.AlignVCenter
-    }
-  }
-
-  Component {
-    // makes each memory cell editable by using a textbox
-    // when editing is finished the new value is passed to the memory in the core
-    id: inputBox
-
-    MouseArea {
-      hoverEnabled: true
-      anchors.fill: parent
-      // fadein on mouse hover
-      onHoveredChanged: {
-        if(containsMouse) {
-          textFieldMemoryValue.borderopacity = 1;
-        } else if(!textFieldMemoryValue.activeFocus) {
-          textFieldMemoryValue.borderopacity = 0;
-        }
-      }
-
-      TextField {
-        id: textFieldMemoryValue
-        text: (styleData.row % (number_bits / 8) == 0) ? styleData.value : ""
-        anchors.fill: parent
-        visible: (styleData.row % (number_bits / 8) == 0) ? true : false
-        enabled: (styleData.row % (number_bits / 8) == 0)
-
-        onActiveFocusChanged: {
-          textFieldMemoryValue.borderopacity = (activeFocus) ? 1 : 0;
-        }
-
-        // fadein effect
-        property double borderopacity: 0
-        Behavior on borderopacity {
-          NumberAnimation {
-            duration: 250
-            easing.type: Easing.OutCubic
-          }
-        }
-
-        onEditingFinished: {
-          // update internal memory; use right number representation and byte size
-          // if cell is not needed we can save an update
-          if(styleData.row % (number_bits / 8) == 0) {
-            memoryModel.setValue(styleData.row, textFieldMemoryValue.text, number_bits, tableView.getColumn(styleData.column).role);
-          }
-        }
-
-        style: TextFieldStyle {
-          id: style
-          renderType: Text.QtRendering
-          background: Item{
-            // textfield as background for default look and feel
-            TextField {
-              id: background
-              anchors.fill: parent
-              opacity: textFieldMemoryValue.borderopacity
-              activeFocusOnTab: false
-            }
-          }
-        }
-      }
-    }
-  }
-
-
-
-  Rectangle {
-    // the menu bar above the memory table for adding new columns and changing the representation
-    // due to a bug in the qml table header (mouse interaction) it wasn't possible to just override
-    // the existing table header.
-    // It is build upon a list of interactive ComboBoxes
-    id: menuBar
-    height: 25
-    width: parent.width
-
-    Flickable {
-      ListView {
-        id: header
-        height: parent.height
-        width:  tableView.flickableItem.contentWidth
-        // move header left and right as the tableView is moved by the horizontal scroll bars
-        x: -tableView.flickableItem.contentX
-
-        orientation: Qt.Horizontal
-
-        Connections {
-          target: tableView
-          onColumnCountChanged: {
-            // dynamically add columns that were added by the user
-            while(headerDropdownList.count < tableView.columnCount - 1) {
-              headerDropdownList.append(ListElement);
-            }
-          }
-        }
-
-
-        model: ListModel {
-          id: headerDropdownList
-        }
-
-
-        delegate: Rectangle {
-          // part of the header for every single column
-          // consists of a ComboBox and a rectangle for resizing the column width
-
-          width: bitChooser.width + resizer.width
-          height: 25
-
-          property alias text: bitChooser.currentText
-
-          ComboBox {
-            // the ComboBox above each row
-            // the user can either choose the number of bits or the numberical representation of a memory cell depending on the column
-
-            id: bitChooser
-            height: 25
-
-            // bin width to the position of resizer
-            width: resizer.x - bitChooser.x
-            onWidthChanged: {
-              tableView.getColumn(index).width = bitChooser.width + resizer.width;
-            }
-
-            // choose the right underlaying model depending on the column it is responsible for
-            model: (tableView.getColumn(index).role === "address")? modelBits : modelNumeric;
-
-            ListModel {
-              id: modelBits
-              ListElement { text: "8 Bit"; bits: 8 }
-              ListElement { text: "16 Bit"; bits: 16 }
-              ListElement { text: "32 Bit"; bits: 32 }
-              ListElement { text: "64 Bit"; bits: 64 }
-            }
-            ListModel {
-              id: modelNumeric
-              ListElement { text: "Binary"; role: "bin" }
-              // ListElement { text: "Octal"; role: "oct" } // not supported
-              ListElement { text: "Hexadecimal"; role: "hex" }
-              ListElement { text: "Decimal"; role: "dec" }
-              ListElement { text: "Decimal (signed)"; role: "decs" }
-
-              ListElement { text : "remove..." }
-            }
-
-            onCurrentIndexChanged: {
-              // depending on the usage there are 3 different actions
-              // 1. update the number of bits in each memory cell
-              if(model === modelBits) {
-                number_bits = model.get(bitChooser.currentIndex).bits;
-              }
-              else {
-                // 2. dynamically remove the column
-                if(bitChooser.currentText === "remove...") {
-                  tableView.removeColumn(index);
-                  headerDropdownList.remove(index);
-                }
-                // 3. update the numeric representation of the memory values
-                else {
-                  // explicitly create a property binding for number_bits so the role gets updated correctly
-                  tableView.getColumn(index).role = Qt.binding(function() {
-                    return model.get(bitChooser.currentIndex).role + number_bits })
-                  }
-                }
-              }
-            }
-            Rectangle {
-              // this rectangle is a resizer located next to each ComboBox in the header of the memory.
-              // by dragging this rectangle to the left or right someone could resize the width of each column
-              id: resizer
-              height: 25
-              width: 5
-              x: bitChooser.x + 70 // default width of a column
-              MouseArea {
-                drag.axis: Drag.XAxis
-                drag.target: resizer
-                anchors.fill: parent
-                cursorShape: Qt.SizeHorCursor
-                //give a minimum size for column width
-                drag.minimumX: bitChooser.x + 40
-              }
-            }
-          }
-        }
-      }
-      Rectangle {
-        // this rectancle is only used for styling
-        // it provides a fadeout effect on the right side of the header
-        // when there are too many columns the ComboBoxes slightly disappear with a fadeout effect on the right
-        id: buttonFadeOut
-        width: 50
-        height: 25
-        anchors.right: parent.right
-        color: "transparent"
-        LinearGradient{
-          anchors.fill: parent
-          start: Qt.point(0, 0)
-          end: Qt.point(parent.width, 0)
-
-          gradient: Gradient {
-            GradientStop { position: 0.0; color: "#00000000" }
-            GradientStop { position: 0.4; color: "white" }
-          }
-        }
-
-        Button {
-          // this button is used for creating new columns for the memory
-          anchors.right: parent.right
-          anchors.top: parent.top
-          anchors.bottom: parent.bottom
-          anchors.rightMargin: 1
-          anchors.topMargin: 1
-          anchors.bottomMargin: 1
-          width: 25
-
-          text: "+"
-
-          onClicked: {
-            tableView.insertColumn( tableView.columnCount - 1, column);
-          }
-        }
-      }
-    }
-  }
-=======
 
 import Theme 1.0
 
@@ -379,5 +72,4 @@
     }
   }
 
-}
->>>>>>> 5ef0727f
+}