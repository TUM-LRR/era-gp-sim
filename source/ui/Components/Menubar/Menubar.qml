--- conflicted
+++ resolved
@@ -25,19 +25,8 @@
   id: menubar
   property var main
 
-<<<<<<< HEAD
   function saveAs(filePath) {
     ui.saveTextAs(tabView.getCurrentProjectId(), filePath);
-=======
-  function saveSnapshot(name) {
-    ui.saveSnapshot(tabView.getCurrentProjectId(), name);
-  }
-
-  function actionSnapshot() {
-    main.textDialog.onAcceptedFunction = saveSnapshot;
-    main.textDialog.placeholderText = "name";
-    main.textDialog.open();
->>>>>>> 6542ea80
   }
 
   function actionSaveAs() {
