--- conflicted
+++ resolved
@@ -25,7 +25,6 @@
     id: menubar
     property var main
 
-<<<<<<< HEAD
     function saveSnapshot(name) {
       ui.saveSnapshot(tabView.currentIndex, name);
     }
@@ -36,8 +35,6 @@
       main.textDialog.open();
     }
 
-=======
->>>>>>> 7be67c61
     function saveAs(filePath) {
       console.log("save path: " + filePath)
       ui.saveTextAs(tabView.currentIndex, filePath);
@@ -53,14 +50,8 @@
         id: fileMenu
         title: "File"
         MenuItem{
-<<<<<<< HEAD
-            text: "Load Text..."
-            function openTextFile(filePath) {
-=======
             text: "Load Code..."
             function openTextFile(filePath) {
-              console.log("open path: " + filePath);
->>>>>>> 7be67c61
               ui.loadText(main.currentIndex, filePath);
             }
             onTriggered: {
@@ -83,11 +74,7 @@
         }
         MenuItem{
             id: saveTextAs
-<<<<<<< HEAD
-            text: "Save as..."
-=======
             text: "Save Code as..."
->>>>>>> 7be67c61
             onTriggered: {
                 actionSaveAs();
             }
