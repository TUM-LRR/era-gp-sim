/*
 * C++ Assembler Interpreter
 * Copyright (C) 2016 Chair of Computer Architecture
 * at Technical University of Munich
 *
 * This program is free software: you can redistribute it and/or modify
 * it under the terms of the GNU General Public License as published by
 * the Free Software Foundation, either version 3 of the License, or
 * (at your option) any later version.
 *
 * This program is distributed in the hope that it will be useful,
 * but WITHOUT ANY WARRANTY; without even the implied warranty of
 * MERCHANTABILITY or FITNESS FOR A PARTICULAR PURPOSE.  See the
 * GNU General Public License for more details.
 *
 * You should have received a copy of the GNU General Public License
 * along with this program. If not, see <http://www.gnu.org/licenses/>.
 */


import QtQuick 2.0
import QtQuick.Controls 1.4

MenuBar {
    id: menubar
    property var main

    function saveAs(filePath) {
      console.log("save path: " + filePath)
      ui.saveTextAs(tabView.currentIndex, filePath);
    }

    function actionSaveAs() {
      main.fileDialog.onAcceptedFunction = saveAs;
      main.fileDialog.selectExisting = false;
      main.fileDialog.open();
    }

    Menu{
        id: fileMenu
        title: "File"
        MenuItem{
            text: "Load Text..."
            function openTextFile(filePath) {
              console.log("open path: " + filePath);
              ui.loadText(main.currentIndex, filePath);
            }
            onTriggered: {
                console.info("Open triggerd");
<<<<<<< HEAD
                ui.open("PopUp ergaenzen");
=======
                main.fileDialog.onAcceptedFunction = openTextFile;
                main.fileDialog.selectExisting = true;
                main.fileDialog.open();
>>>>>>> 7bdb88e6
            }
        }
        MenuItem{
            text: "New..."
            onTriggered: {
                console.info("New triggerd");
                main.createProject();
            }
        }
        MenuItem{
            text: "Save"
            onTriggered: {
                console.info("Save triggerd");
<<<<<<< HEAD
                ui.save(tabView.currentIndex);
=======
                ui.saveText(main.currentIndex);
>>>>>>> 7bdb88e6
            }
        }
        MenuItem{
            id: saveTextAs
            text: "Save as..."
            onTriggered: {
                console.info("Save as triggerd");
<<<<<<< HEAD
                ui.saveAs("popup ergaenzen", tabView.currentIndex);
=======
                actionSaveAs();
>>>>>>> 7bdb88e6
            }
        }
        MenuItem{
            text: "Snapshot"
            onTriggered: {
                console.info("Snapshot triggerd");
                ui.snapshot("popup für name", tabView.currentIndex)
            }
        }
        MenuItem{
            text: "Close"
            onTriggered: {
                console.info("Delete Triggerd");
                main.closeProject();
            }
        }
    }

    Menu{
        title: "Settings"
        MenuItem{
            text: "Open"
            onTriggered: {
                console.info("Open Settings triggerd")
                ui.settings();
            }
        }
    }

    Menu{
        title: "Help"
        MenuItem{
            text: "Open"
            onTriggered: {
                console.info("Help open triggerd")
                ui.help();
            }
        }
    }
}<|MERGE_RESOLUTION|>--- conflicted
+++ resolved
@@ -47,13 +47,9 @@
             }
             onTriggered: {
                 console.info("Open triggerd");
-<<<<<<< HEAD
-                ui.open("PopUp ergaenzen");
-=======
                 main.fileDialog.onAcceptedFunction = openTextFile;
                 main.fileDialog.selectExisting = true;
                 main.fileDialog.open();
->>>>>>> 7bdb88e6
             }
         }
         MenuItem{
@@ -67,11 +63,7 @@
             text: "Save"
             onTriggered: {
                 console.info("Save triggerd");
-<<<<<<< HEAD
-                ui.save(tabView.currentIndex);
-=======
                 ui.saveText(main.currentIndex);
->>>>>>> 7bdb88e6
             }
         }
         MenuItem{
@@ -79,11 +71,7 @@
             text: "Save as..."
             onTriggered: {
                 console.info("Save as triggerd");
-<<<<<<< HEAD
-                ui.saveAs("popup ergaenzen", tabView.currentIndex);
-=======
                 actionSaveAs();
->>>>>>> 7bdb88e6
             }
         }
         MenuItem{
