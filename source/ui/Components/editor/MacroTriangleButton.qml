--- conflicted
+++ resolved
@@ -1,4 +1,3 @@
-<<<<<<< HEAD
 /*
 * C++ Assembler Interpreter
 * Copyright (C) 2016 Chair of Computer Architecture
@@ -55,63 +54,4 @@
     function setCollapsed() {
         text = collapsedIndicatorSymbol;
     }
-}
-=======
-/*
-* C++ Assembler Interpreter
-* Copyright (C) 2016 Chair of Computer Architecture
-* at Technical University of Munich
-*
-* This program is free software: you can redistribute it and/or modify
-* it under the terms of the GNU General Public License as published by
-* the Free Software Foundation, either version 3 of the License, or
-* (at your option) any later version.
-*
-* This program is distributed in the hope that it will be useful,
-* but WITHOUT ANY WARRANTY; without even the implied warranty of
-* MERCHANTABILITY or FITNESS FOR A PARTICULAR PURPOSE.  See the
-* GNU General Public License for more details.
-*
-* You should have received a copy of the GNU General Public License
-* along with this program. If not, see <http://www.gnu.org/licenses/>.
-*/
-
-import QtQuick 2.6
-import QtQuick.Controls 1.5
-import QtQuick.Controls.Styles 1.4
-
-Button {
-    id: expandButton
-
-    // Saves the macro's index this button represents. Used for specifying which macro has to be expanded when this button
-    // is clicked.
-    property var macroIndex: undefined
-    property var onExpandedChanged: function (currentMacroIndex) {}
-    property var collapsedIndicatorSymbol: "\u25b6"
-    property var expandedIndicatorSymbol: "\u25bc"
-
-    text: collapsedIndicatorSymbol
-    style: ButtonStyle {
-        label: Text {
-            text: control.text
-            font.pointSize: 10
-            color: "gray"
-        }
-        background: Rectangle {
-            visible: false
-        }
-    }
-    onClicked: {
-        text = (text == collapsedIndicatorSymbol) ? expandedIndicatorSymbol : collapsedIndicatorSymbol;
-        onExpandedChanged(macroIndex);
-    }
-
-    function setExpanded() {
-        text = expandedIndicatorSymbol;
-    }
-
-    function setCollapsed() {
-        text = collapsedIndicatorSymbol;
-    }
-}
->>>>>>> 01b9cd1a
+}