/*
* C++ Assembler Interpreter
* Copyright (C) 2016 Chair of Computer Architecture
* at Technical University of Munich
*
* This program is free software: you can redistribute it and/or modify
* it under the terms of the GNU General Public License as published by
* the Free Software Foundation, either version 3 of the License, or
* (at your option) any later version.
*
* This program is distributed in the hope that it will be useful,
* but WITHOUT ANY WARRANTY; without even the implied warranty of
* MERCHANTABILITY or FITNESS FOR A PARTICULAR PURPOSE.  See the
* GNU General Public License for more details.
*
* You should have received a copy of the GNU General Public License
* along with this program. If not, see <http://www.gnu.org/licenses/>.
*/

import QtQuick 2.6
import QtQuick.Controls 1.5
import QtQuick.Dialogs 1.2
import Theme 1.0
import "../Common"
import "../../Js/TextUtility.js" as TextUtility

// Notes on line numbering: The editor displays macro expansions inline which
// means that code below a macroBar expansion that was expanded (i.e. is
// visible) has to be offset in order to accomodate the macro expansion's code.
// To do this, blank lines are inserted. These blank lines however are not
// considered actual lines for the user. So as far as line numbering is
// concerened, these blank lines have the same line number as the line above
// them. These kind of line numbers are called "display line numbers". The
// Parser module and Core module however do not know about that kind of line
// numbering. They use the normal line numbering that assign a sequential line
// number even to macro blank lines. These kind of line numbers are called "raw
// line numbers". QML interface components index their line numbers starting
// from 0 which are called "line indexes".
//
// The following naming conventions are (mostly) used in this file:
// - Display Line Numbers: Values from 1 to m with macro
// blank lines factored out
// (e.g. blank lines have same line number as line above). A variable refering
// to lines not specified to be display or raw is usually type display (i.e.
// display is default).
// - Raw Line Numbers: Values from 1 to n with macro blank
// lines treated as normal lines (therefore n >= m).
// - Line Indexes: Values from 0 to k. Used by QML components and often used for
// positioning.
//
// The functions `convertRawLineNumberToDisplayLineNumber` and
// `convertDisplayLineNumberToRawLineNumber` can be used to translate between
// both types of line numbers.

ScrollView {
  id: scrollView
  verticalScrollBarPolicy: Qt.ScrollBarAsNeeded
  horizontalScrollBarPolicy: Qt.ScrollBarAsNeeded

  Rectangle {
    anchors.fill: parent
    color: Theme.editor.background
  }

  // The Flickable of ScrollView
  Flickable {
    id: container
    focus: false
    anchors.fill: parent

    contentWidth: (textRegion.contentWidth + sidebar.width)*scale.zoom;
    contentHeight: textRegion.contentHeight*scale.zoom;

    // Wrapper item, Flickable can only have one child
    Item {
      id: item
      anchors.fill: parent

      // Scaling transofmation for zooming
      transform: Scale {
        id: scale
        property real zoom: 1
        origin.x: 0;
        origin.y: 0;
        xScale: zoom;
        yScale: zoom;
      }

      HelpToolTip {
        id: _toolTip
        maxWidth: scrollView.viewport.width/2
        maxHeight: scrollView.viewport.height/2
        relativeX: {
          return Math.min(
            scrollView.viewport.width - realWidth - x + container.contentX, 0);
        }
<<<<<<< HEAD

        //text field component
        TextEdit {
          id: textArea
          textMargin: 2
          property real unscaledWidth: Math.max(scrollView.viewport.width - sidebar.width, contentWidth)
          property real unscaledHeight: Math.max(scrollView.viewport.height, contentHeight)
          // Line that is going to be executed in the next step.
          property int currentExecutionLine: 0
          property var cursorLine: 1

          width: (textArea.unscaledWidth)*scale.zoom;
          height: (textArea.unscaledHeight)*scale.zoom;

          color: Theme.editor.color

          x: sidebar.width
          selectByMouse: true
          smooth: true
          focus: true
          //tabChangesFocus: false //not working, qtbug, workaround is below
          textFormat: TextEdit.PlainText
          wrapMode: TextEdit.NoWrap

          font.family: Theme.editor.fontFamily
          font.pixelSize: Theme.editor.fontSize

          Component.onCompleted: {
            cursorScroll(textArea.cursorRectangle);

            // Add capabilities for inline macros.
            inlineMacros = inlineMacrosComponent.createObject(textArea);
          }
          visible: true
          onCursorRectangleChanged: {
            cursorScroll(cursorRectangle);
            var newCursorLine = (cursorRectangle.y/cursorRectangle.height)+1;
            newCursorLine = textArea.convertRawLineNumberToDisplayLineNumber(newCursorLine);
            if (cursorLine !== newCursorLine) {
              cursorLine = newCursorLine;
              // editor-component uses line index.
              editor.cursorLineChanged(newCursorLine-1);
            }
            // do updates that rely on the new cursor line
            updateHelpTooltip();
          }

          //workaround to get tab working correctly
          Keys.onPressed: {
            // If the user presses a key which potentially changes textArea's text, collapse all
            // macros to prevent the text change interfering with macro expansions.
            if (event.key < 0x01000010 || event.key > 0x01000060) {
              if (inlineMacros !== undefined) {
                inlineMacros.collapseAllMacros();
              }
            }

            if(event.key === Qt.Key_Tab) {
              textArea.insert(cursorPosition, "\t");
              event.accepted = true;
            }
            // Prevent moving cursor into blank line of a macro expansion. For more information, refer to ``cursorPositionChanged``.
            else if (event.key === Qt.Key_Left || event.key === Qt.Key_Up || event.key === Qt.Key_Right || event.key === Qt.Key_Down) {
              textArea.setTriggeringKeyEvent(event.key);
              event.accepted = false;
            } else {
              textArea.setTriggeringKeyEvent(undefined);
              event.accepted = false;
            }
          }

          /* Tooltips: A small '?' Symbol is placed under the cursor, if there is help available.
          * By hovering over it, the help text can be overlayed.
          */
          function updateHelpTooltip() {
            var help = guiProject.getCommandHelp(cursorLine-1);
            if (help  === "") {
              _toolTip.hideIcon();
              return;
            }
            _toolTip.x = cursorRectangle.x + x;
            //_toolTip.relativeX = cursorRectangle.x;
            _toolTip.y = cursorRectangle.y + cursorRectangle.height-1
            _toolTip.width = cursorRectangle.height;
            _toolTip.height = cursorRectangle.height;
            _toolTip.helpText = help;
            _toolTip.showIcon();
          }

          //(re)start the parse timer, if an edit is made
          onTextChanged: {
            //(re)start the parse timer, if an edit is made
            if (inlineMacros !== undefined && inlineMacros.shouldUpdateText) { // Prevent restart if change was made for macro expansion.
              editor.setTextChanged(true);
              parseTimer.restart();
            }

            // Update macros.
            if (inlineMacros !== undefined) {
              inlineMacros.macroUpdatesOnTextChanged();
            }
          }

          // A line number structure change means the structure of the visible code is altered without
          // an obligatory recompile (e.g. when macro is expanded/collapsed). Therefore, the vertical position
          // of errors has to be adjusted.
          onLineNumberStructureChanged: {
            // Update execution line to consider new macro expansion.
            executionLineHighlight.lineNumber = textArea.convertDisplayLineNumberToRawLineNumber(textArea.currentExecutionLine);
          }

          //Connection to react to editor signals
          Connections {
            target: editor
            onExecutionLineChanged: {
              textArea.currentExecutionLine = line;
            }
            onSetText: {
              /* some text modifications methods of TextEdit are not available in qt 5.6,
              *  so the text property has to be set directly.
              */
              textArea.text = text;
            }
            onForceCursorUpdate: {
              editor.cursorLineChanged(textArea.cursorLine);
            }

            // Before the editor text is used by any other module, collapse all macros
            // to prevent blank lines from appearing inside the code.
            onPrepareTextForRetrieval: {
              textArea.inlineMacros.collapseAllMacros();
            }
          }

          Connections {
            target: guiProject
            onCommandListUpdated: textArea.updateHelpTooltip();
          }

          Timer {
            id: parseTimer
            interval: 1000
            repeat: false
            onTriggered: {
              // don't parse while executing to avoid parsing multiple
              // times on stopping (onStopped triggers parse)
              if(!tabView.currentProjectItem().running) {
                editor.parse();
              }
            }
          }

          // Cursor line highlighting
          Rectangle{
            color: Theme.editor.lineHighlight.background
            border.width: 1
            border.color: Theme.editor.lineHighlight.border.color
            y: textArea.cursorRectangle.y + textArea.topPadding
            height: textArea.cursorRectangle.height
            width: Math.max(scrollView.width, textArea.contentWidth)
            visible: textArea.activeFocus
          }

          // Execution line highlighting
          Rectangle{
            id: executionLineHighlight
            color: Theme.editor.executionLineHighlight.background
            border.width: 1
            border.color: Theme.editor.executionLineHighlight.border.color
            // Current raw line number to display the execution line highlight at.
            property var lineNumber
            y: textArea.cursorRectangle.height * (executionLineHighlight.lineNumber - 1);
            height: textArea.cursorRectangle.height;
            width: Math.max(scrollView.width, textArea.contentWidth)

            Connections {
              target: textArea
              onCurrentExecutionLineChanged: {
                executionLineHighlight.lineNumber = textArea.convertDisplayLineNumberToRawLineNumber(textArea.currentExecutionLine);
              }
            }
          }

          // Scroll with the cursor
          function cursorScroll(cursor) {
            if(cursor.y < scrollView.flickableItem.contentY/scale.zoom) {
              //up
              scrollView.flickableItem.contentY = (cursor.y - textMargin)*scale.zoom;
            }
            if(cursor.y + cursor.height >= scrollView.flickableItem.contentY/scale.zoom + scrollView.viewport.height/scale.zoom - textMargin) {
              //down
              scrollView.flickableItem.contentY = (cursor.y + cursor.height - scrollView.viewport.height/scale.zoom + textMargin)*scale.zoom;
            }

            if(cursor.x < scrollView.flickableItem.contentX/scale.zoom) {
              //left
              scrollView.flickableItem.contentX = (cursor.x- textMargin)*scale.zoom;
            }
            if(cursor.x + textArea.x >= (scrollView.flickableItem.contentX/scale.zoom + scrollView.viewport.width/scale.zoom - textMargin)) {
              //right
              scrollView.flickableItem.contentX = (cursor.x - scrollView.viewport.width/scale.zoom + textArea.x + textMargin)*scale.zoom;
            }
          }

          onContentSizeChanged: textArea.cursorScroll(textArea.cursorRectangle);
          Connections {
            target: scrollView.viewport
            onWidthChanged: textArea.cursorScroll(textArea.cursorRectangle);
            onHeightChanged: textArea.cursorScroll(textArea.cursorRectangle);
          }

          //information about the font
          FontMetrics {
            id: fontMetrics
            font: textArea.font
          }


          // Emitted when the structure of line numbers changes (e.g. when inline macro is expanded or collapsed).
          signal lineNumberStructureChanged()

          Component {
            id: inlineMacrosComponent
            InlineMacros {
            }
          }
          property var inlineMacros: undefined

          function convertRawLineNumberToDisplayLineNumber(rawLine) {
            if (inlineMacros === undefined) {
              return rawLine;
            } else {
              return inlineMacros.convertRawLineNumberToDisplayLineNumber(textArea.text, rawLine);
            }
          }

          function convertDisplayLineNumberToRawLineNumber(displayLine) {
            if (inlineMacros === undefined) {
              return displayLine;
            } else {
              return inlineMacros.convertDisplayLineNumberToRawLineNumber(displayLine);
            }
          }

          function setTriggeringKeyEvent(keyEvent) {
            if (inlineMacros !== undefined) {
              inlineMacros.triggeringKeyEvent = keyEvent;
            }
          }
=======
        relativeY: {
          var newY =
            scrollView.viewport.height - realHeight - y + container.contentY;
          return Math.min(newY, textRegion.cursorRectangle.height)
>>>>>>> 6f253569
        }

          z: parent.z + 1
        }

        TextRegion {
          id: textRegion
          property real unscaledWidth: {
            return Math.max(
              scrollView.viewport.width - sidebar.width,
              contentWidth
            );
          }
          property real unscaledHeight: {
            return Math.max(scrollView.viewport.height, contentHeight);
          }

          width: (textRegion.unscaledWidth) * scale.zoom
          height: (textRegion.unscaledHeight) * scale.zoom
        }

        FontMetrics {
          id: fontMetrics
          font: textRegion.font
        }

        Sidebar { id: sidebar }

        ZoomMouseArea { }
      }
    }
  }<|MERGE_RESOLUTION|>--- conflicted
+++ resolved
@@ -94,262 +94,10 @@
           return Math.min(
             scrollView.viewport.width - realWidth - x + container.contentX, 0);
         }
-<<<<<<< HEAD
-
-        //text field component
-        TextEdit {
-          id: textArea
-          textMargin: 2
-          property real unscaledWidth: Math.max(scrollView.viewport.width - sidebar.width, contentWidth)
-          property real unscaledHeight: Math.max(scrollView.viewport.height, contentHeight)
-          // Line that is going to be executed in the next step.
-          property int currentExecutionLine: 0
-          property var cursorLine: 1
-
-          width: (textArea.unscaledWidth)*scale.zoom;
-          height: (textArea.unscaledHeight)*scale.zoom;
-
-          color: Theme.editor.color
-
-          x: sidebar.width
-          selectByMouse: true
-          smooth: true
-          focus: true
-          //tabChangesFocus: false //not working, qtbug, workaround is below
-          textFormat: TextEdit.PlainText
-          wrapMode: TextEdit.NoWrap
-
-          font.family: Theme.editor.fontFamily
-          font.pixelSize: Theme.editor.fontSize
-
-          Component.onCompleted: {
-            cursorScroll(textArea.cursorRectangle);
-
-            // Add capabilities for inline macros.
-            inlineMacros = inlineMacrosComponent.createObject(textArea);
-          }
-          visible: true
-          onCursorRectangleChanged: {
-            cursorScroll(cursorRectangle);
-            var newCursorLine = (cursorRectangle.y/cursorRectangle.height)+1;
-            newCursorLine = textArea.convertRawLineNumberToDisplayLineNumber(newCursorLine);
-            if (cursorLine !== newCursorLine) {
-              cursorLine = newCursorLine;
-              // editor-component uses line index.
-              editor.cursorLineChanged(newCursorLine-1);
-            }
-            // do updates that rely on the new cursor line
-            updateHelpTooltip();
-          }
-
-          //workaround to get tab working correctly
-          Keys.onPressed: {
-            // If the user presses a key which potentially changes textArea's text, collapse all
-            // macros to prevent the text change interfering with macro expansions.
-            if (event.key < 0x01000010 || event.key > 0x01000060) {
-              if (inlineMacros !== undefined) {
-                inlineMacros.collapseAllMacros();
-              }
-            }
-
-            if(event.key === Qt.Key_Tab) {
-              textArea.insert(cursorPosition, "\t");
-              event.accepted = true;
-            }
-            // Prevent moving cursor into blank line of a macro expansion. For more information, refer to ``cursorPositionChanged``.
-            else if (event.key === Qt.Key_Left || event.key === Qt.Key_Up || event.key === Qt.Key_Right || event.key === Qt.Key_Down) {
-              textArea.setTriggeringKeyEvent(event.key);
-              event.accepted = false;
-            } else {
-              textArea.setTriggeringKeyEvent(undefined);
-              event.accepted = false;
-            }
-          }
-
-          /* Tooltips: A small '?' Symbol is placed under the cursor, if there is help available.
-          * By hovering over it, the help text can be overlayed.
-          */
-          function updateHelpTooltip() {
-            var help = guiProject.getCommandHelp(cursorLine-1);
-            if (help  === "") {
-              _toolTip.hideIcon();
-              return;
-            }
-            _toolTip.x = cursorRectangle.x + x;
-            //_toolTip.relativeX = cursorRectangle.x;
-            _toolTip.y = cursorRectangle.y + cursorRectangle.height-1
-            _toolTip.width = cursorRectangle.height;
-            _toolTip.height = cursorRectangle.height;
-            _toolTip.helpText = help;
-            _toolTip.showIcon();
-          }
-
-          //(re)start the parse timer, if an edit is made
-          onTextChanged: {
-            //(re)start the parse timer, if an edit is made
-            if (inlineMacros !== undefined && inlineMacros.shouldUpdateText) { // Prevent restart if change was made for macro expansion.
-              editor.setTextChanged(true);
-              parseTimer.restart();
-            }
-
-            // Update macros.
-            if (inlineMacros !== undefined) {
-              inlineMacros.macroUpdatesOnTextChanged();
-            }
-          }
-
-          // A line number structure change means the structure of the visible code is altered without
-          // an obligatory recompile (e.g. when macro is expanded/collapsed). Therefore, the vertical position
-          // of errors has to be adjusted.
-          onLineNumberStructureChanged: {
-            // Update execution line to consider new macro expansion.
-            executionLineHighlight.lineNumber = textArea.convertDisplayLineNumberToRawLineNumber(textArea.currentExecutionLine);
-          }
-
-          //Connection to react to editor signals
-          Connections {
-            target: editor
-            onExecutionLineChanged: {
-              textArea.currentExecutionLine = line;
-            }
-            onSetText: {
-              /* some text modifications methods of TextEdit are not available in qt 5.6,
-              *  so the text property has to be set directly.
-              */
-              textArea.text = text;
-            }
-            onForceCursorUpdate: {
-              editor.cursorLineChanged(textArea.cursorLine);
-            }
-
-            // Before the editor text is used by any other module, collapse all macros
-            // to prevent blank lines from appearing inside the code.
-            onPrepareTextForRetrieval: {
-              textArea.inlineMacros.collapseAllMacros();
-            }
-          }
-
-          Connections {
-            target: guiProject
-            onCommandListUpdated: textArea.updateHelpTooltip();
-          }
-
-          Timer {
-            id: parseTimer
-            interval: 1000
-            repeat: false
-            onTriggered: {
-              // don't parse while executing to avoid parsing multiple
-              // times on stopping (onStopped triggers parse)
-              if(!tabView.currentProjectItem().running) {
-                editor.parse();
-              }
-            }
-          }
-
-          // Cursor line highlighting
-          Rectangle{
-            color: Theme.editor.lineHighlight.background
-            border.width: 1
-            border.color: Theme.editor.lineHighlight.border.color
-            y: textArea.cursorRectangle.y + textArea.topPadding
-            height: textArea.cursorRectangle.height
-            width: Math.max(scrollView.width, textArea.contentWidth)
-            visible: textArea.activeFocus
-          }
-
-          // Execution line highlighting
-          Rectangle{
-            id: executionLineHighlight
-            color: Theme.editor.executionLineHighlight.background
-            border.width: 1
-            border.color: Theme.editor.executionLineHighlight.border.color
-            // Current raw line number to display the execution line highlight at.
-            property var lineNumber
-            y: textArea.cursorRectangle.height * (executionLineHighlight.lineNumber - 1);
-            height: textArea.cursorRectangle.height;
-            width: Math.max(scrollView.width, textArea.contentWidth)
-
-            Connections {
-              target: textArea
-              onCurrentExecutionLineChanged: {
-                executionLineHighlight.lineNumber = textArea.convertDisplayLineNumberToRawLineNumber(textArea.currentExecutionLine);
-              }
-            }
-          }
-
-          // Scroll with the cursor
-          function cursorScroll(cursor) {
-            if(cursor.y < scrollView.flickableItem.contentY/scale.zoom) {
-              //up
-              scrollView.flickableItem.contentY = (cursor.y - textMargin)*scale.zoom;
-            }
-            if(cursor.y + cursor.height >= scrollView.flickableItem.contentY/scale.zoom + scrollView.viewport.height/scale.zoom - textMargin) {
-              //down
-              scrollView.flickableItem.contentY = (cursor.y + cursor.height - scrollView.viewport.height/scale.zoom + textMargin)*scale.zoom;
-            }
-
-            if(cursor.x < scrollView.flickableItem.contentX/scale.zoom) {
-              //left
-              scrollView.flickableItem.contentX = (cursor.x- textMargin)*scale.zoom;
-            }
-            if(cursor.x + textArea.x >= (scrollView.flickableItem.contentX/scale.zoom + scrollView.viewport.width/scale.zoom - textMargin)) {
-              //right
-              scrollView.flickableItem.contentX = (cursor.x - scrollView.viewport.width/scale.zoom + textArea.x + textMargin)*scale.zoom;
-            }
-          }
-
-          onContentSizeChanged: textArea.cursorScroll(textArea.cursorRectangle);
-          Connections {
-            target: scrollView.viewport
-            onWidthChanged: textArea.cursorScroll(textArea.cursorRectangle);
-            onHeightChanged: textArea.cursorScroll(textArea.cursorRectangle);
-          }
-
-          //information about the font
-          FontMetrics {
-            id: fontMetrics
-            font: textArea.font
-          }
-
-
-          // Emitted when the structure of line numbers changes (e.g. when inline macro is expanded or collapsed).
-          signal lineNumberStructureChanged()
-
-          Component {
-            id: inlineMacrosComponent
-            InlineMacros {
-            }
-          }
-          property var inlineMacros: undefined
-
-          function convertRawLineNumberToDisplayLineNumber(rawLine) {
-            if (inlineMacros === undefined) {
-              return rawLine;
-            } else {
-              return inlineMacros.convertRawLineNumberToDisplayLineNumber(textArea.text, rawLine);
-            }
-          }
-
-          function convertDisplayLineNumberToRawLineNumber(displayLine) {
-            if (inlineMacros === undefined) {
-              return displayLine;
-            } else {
-              return inlineMacros.convertDisplayLineNumberToRawLineNumber(displayLine);
-            }
-          }
-
-          function setTriggeringKeyEvent(keyEvent) {
-            if (inlineMacros !== undefined) {
-              inlineMacros.triggeringKeyEvent = keyEvent;
-            }
-          }
-=======
         relativeY: {
           var newY =
             scrollView.viewport.height - realHeight - y + container.contentY;
           return Math.min(newY, textRegion.cursorRectangle.height)
->>>>>>> 6f253569
         }
 
           z: parent.z + 1
