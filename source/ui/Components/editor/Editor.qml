--- conflicted
+++ resolved
@@ -75,234 +75,6 @@
           z: parent.z + 1
         }
 
-<<<<<<< HEAD
-        // Sidebar
-
-        Rectangle {
-          id: sidebar
-          focus: false
-          x: container.contentX/scale.zoom
-          y: 0
-          height: Math.max(container.height, textArea.contentHeight)
-          width: errorBar.width + lineNumbersBar.width + macroBar.width
-          color: Theme.editor.sidebar.background
-
-          property alias _macroBar: macroBar
-
-          // Mouse area to add Breakpoints
-          MouseArea {
-            id: breakpointTrigger
-            width: parent.width
-            height: parent.height
-            x: 0
-            y: 0
-            propagateComposedEvents: false
-            preventStealing: true
-            hoverEnabled: true
-            onClicked: {
-              sidebar.addBreakpoint(Math.floor(mouse.y/textArea.cursorRectangle.height));
-            }
-          }
-
-
-          // Display errors, warnings, notes and breakpoints.
-          Rectangle {
-            id: errorBar
-            anchors.top: parent.top
-            anchors.bottom: parent.bottom
-            anchors.left: parent.left
-            width: 0.75 * textArea.cursorRectangle.height
-            color: "#00000000"
-
-            property var issueMarks: ({})
-
-            Connections {
-              target: editor
-              onAddIssue: {
-                // Note: Parser uses line numbering 1...n.
-                errorBar.addIssue(message, line, issueType);
-              }
-
-              onDeleteErrors: {
-                errorBar.issueMarks = ({});
-              }
-
-              Component.onCompleted: {
-                editor.init(textArea.textDocument);
-              }
-            }
-
-            Connections {
-              target: textArea
-
-              // A line number structure change means the structure of the visible code is altered without
-              // an obligatory recompile (e.g. when macro is expanded/collapsed). Therefore, the vertical position
-              // of errors has to be adjusted.
-              onLineNumberStructureChanged: {
-                Object.keys(errorBar.issueMarks).forEach(function(key) {
-                  var displayLineNumber = textArea.convertDisplayLineNumberToRawLineNumber(errorBar.issueMarks[key].lineNumber);
-                  errorBar.issueMarks[key].y = (displayLineNumber-1)*textArea.cursorRectangle.height+textArea.topPadding;
-                });
-              }
-            }
-
-            // Adds a new issue of given type (error, warning, information) to the given line.
-            function addIssue(message, lineNumber, issueType) {
-              // If no issueMark exist, create a new one (issueMarks contain the actual issues
-              // for each line).
-              var newIssue;
-              if (issueMarks[lineNumber] === undefined) {
-                var issueMarkComponent = Qt.createComponent("IssueMark.qml");
-                newIssue = issueMarkComponent.createObject();
-                newIssue.y = (textArea.convertDisplayLineNumberToRawLineNumber(lineNumber)-1)*textArea.cursorRectangle.height+textArea.topPadding;
-                newIssue.parent = errorBar;
-                newIssue.lineNumber = lineNumber;
-                issueMarks[lineNumber] = newIssue;
-              } else {
-                newIssue = issueMarks[lineNumber];
-              }
-
-              // Add a new issueItem to the issueMark.
-              newIssue.addIssueItem(message, lineNumber, issueType);
-
-              // Check if the issueMark's dominantIssueType should change.
-              newIssue.dominantIssueType =
-              (issueTypePriority(issueType) > issueTypePriority(newIssue.dominantIssueType))
-              ? issueType
-              : newIssue.dominantIssueType;
-
-              // Only errors should be expanded by default.
-              if (newIssue.dominantIssueType === "Error") {
-                newIssue.expanded = true;
-              } else {
-                newIssue.expanded = false;
-              }
-            }
-
-            // Assigns a priority to each issue type. Required for calculating an issueMark's
-            // dominantIssueType.
-            function issueTypePriority(issueType) {
-              switch (issueType) {
-              case "Error":
-                return 3;
-              case "Warning":
-                return 2;
-              case "Information":
-                return 1;
-              default:
-                return 0;
-              }
-            }
-          }
-
-
-          // Displays line numbers.
-          Column {
-            id: lineNumbersBar
-            anchors.left: errorBar.right
-            y: textArea.textMargin/2
-            width: fontMetrics.averageCharacterWidth * textArea.convertRawLineNumberToDisplayLineNumber(textArea.lineCount).toString().length
-
-            property var currentRawLineCount: 0
-            property var _lineNumberObjects: []
-
-            /**
-            Updates line numbers to show given line count in a performant way.
-            \param newLineCount: New number of line numbers to display. Considered raw line numbers, i.e.
-            without factoring out blank lines for macros.
-            \param updateAll: If false, only the required amount of line numbers are created/deleted to fit the
-            newLineCount. Changes to the internal structure are ignored (e.g. when there are blank lines). If true,
-            all line numbers are updated.
-            */
-            function updateLineNumbers(newLineCount, updateAll) {
-              // If no changes since last update, don't update again.
-              if (currentRawLineCount === newLineCount && !updateAll) return;
-              // Only some lines were added or deleted; no change in structure.
-              if (updateAll === false) {
-                // Add as many lines as necessary at the bottom.
-                for (var lineIndex = currentRawLineCount; lineIndex < newLineCount; ++lineIndex) {
-                  var lineNumberTextObject = lineNumberTextComponent.createObject(lineNumbersBar);
-                  lineNumberTextObject.text = textArea.convertRawLineNumberToDisplayLineNumber(lineIndex+1);
-                  _lineNumberObjects[lineIndex] = lineNumberTextObject;
-                }
-                // Remove as many lines as necessary at the bottom.
-                for (var lineIndex = currentRawLineCount; lineIndex >= newLineCount; --lineIndex) {
-                  if (_lineNumberObjects[lineIndex] !== undefined && _lineNumberObjects[lineIndex] !== null) {
-                    _lineNumberObjects[lineIndex].destroy();
-                    delete _lineNumberObjects[lineIndex];
-                  }
-                }
-              } else {    // Update all line numbers.
-                for (var lineIndex = 0; lineIndex < newLineCount; ++lineIndex) {
-                  var lineNumber = textArea.convertRawLineNumberToDisplayLineNumber(lineIndex+1);
-                  // Line number for this lineIndex already exist.
-                  if (_lineNumberObjects[lineIndex] !== undefined && _lineNumberObjects[lineIndex] !== null) {
-                    // Line number for this lineIndex has changed, therefore delete and create new. Otherwise reuse
-                    // old object.
-                    if (_lineNumberObjects[lineIndex].text !== lineNumber.toString()) {
-                      _lineNumberObjects[lineIndex].text = lineNumber.toString();
-                    }
-                  } else { // Add new line number.
-                    var lineNumberTextObject = lineNumberTextComponent.createObject(lineNumbersBar);
-                    lineNumberTextObject.text = lineNumber.toString();
-                    _lineNumberObjects[lineIndex] = lineNumberTextObject;
-                  }
-                  // If the line number belongs to a macro blank line, give it a lighter color. Otherwise
-                  // paint it as normal (needs to be set explicitly as this line number might have been
-                  // reused.
-                  if (lineIndex > 0 && _lineNumberObjects[lineIndex-1].text === lineNumber.toString()) {
-                    _lineNumberObjects[lineIndex].color = Qt.lighter(Theme.editor.sidebar.lineNumber.color, 1.25);
-                  } else {
-                    _lineNumberObjects[lineIndex].color = Theme.editor.sidebar.lineNumber.color;
-                  }
-                }
-              }
-              // Save newLineCount as currentRawLineCount.
-              currentRawLineCount = newLineCount;
-            }
-
-            // Component for displaying single line number.
-            Component {
-              id: lineNumberTextComponent
-
-              Text {
-                color: Theme.editor.sidebar.lineNumber.color
-                font: textArea.font
-                height: textArea.cursorRectangle.height
-              }
-            }
-
-            Connections {
-              target: textArea
-
-              // If only some lines were added or deleted (no change in structure), do light update.
-              onLineCountChanged: {
-                lineNumbersBar.updateLineNumbers(textArea.lineCount, false);
-              }
-
-              // If structure of line numbers changed (e.g. macro was expanded or collapsed), do
-              // full update.
-              onLineNumberStructureChanged: {
-                lineNumbersBar.updateLineNumbers(textArea.lineCount, true);
-              }
-
-              Component.onCompleted: {
-                lineNumbersBar.updateLineNumbers(textArea.lineCount, false);
-              }
-            }
-          }
-
-
-
-          // Displays buttons for expanding/collapsing macros.
-          Rectangle {
-            id: macroBar
-            anchors.top: parent.top
-            anchors.bottom: parent.bottom
-            anchors.left: lineNumbersBar.right
-            width: 0.75*textArea.cursorRectangle.height
-            color: "#00000000"
-=======
         TextRegion {
           id: textRegion
           property real unscaledWidth: {
@@ -310,7 +82,6 @@
               scrollView.viewport.width - sidebar.width,
               contentWidth
             );
->>>>>>> 5fad83ac
           }
           property real unscaledHeight: {
             return Math.max(scrollView.viewport.height, contentHeight);
