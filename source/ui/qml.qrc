<RCC>
    <qresource prefix="/">
        <file>Components/Common/ThemeableCheckBox.qml</file>
        <file>Components/Common/ToolTip.qml</file>
        <file>Components/ComponentHolder.qml</file>
        <file>Components/editor/Editor.qml</file>
        <file>Components/Memory/MemoryComponent.qml</file>
        <file>Components/Memory/MemoryTreeView.qml</file>
        <file>Components/Memory/MemoryCell.qml</file>
        <file>Components/Memory/MemoryContent.qml</file>
        <file>Components/Memory/MemoryAddressCell.qml</file>
        <file>Components/Memory/RemoveButton.qml</file>
        <file>Components/Memory/AddColumnButton.qml</file>
        <file>Components/Memory/MemoryDivider.qml</file>
        <file>Components/Memory/MemoryHeader.qml</file>
        <file>Components/Memory/HeaderComboBox.qml</file>
        <file>Components/Memory/HeaderLabel.qml</file>
        <file>Components/Memory/HeaderSection.qml</file>
        <file>Components/Memory/ContextMenu.qml</file>
        <file>Components/Toolbar/ToolbarComponent.qml</file>
        <file>Components/Toolbar/ToolbarButton.qml</file>
        <file>Components/Toolbar/Icons/Run.svg</file>
        <file>Components/Toolbar/Icons/Step.svg</file>
        <file>Components/Toolbar/Icons/Stop.svg</file>
        <file>Components/Toolbar/Icons/Clear.svg</file>
        <file>Components/Toolbar/Icons/Parse.svg</file>
        <file>Components/Toolbar/Icons/RunToBreakpoint.svg</file>
        <file>Components/Menubar/Menubar.qml</file>
        <file>Components/editor/MacroTriangleButton.qml</file>
        <file>Components/editor/MacroSubeditor.qml</file>
        <file>Components/editor/HelpToolTip.qml</file>
<<<<<<< HEAD
        <file>Components/Output/Output.qml</file>
        <file>Components/Output/ColorChooser.qml</file>
        <file>Components/Output/SevenSegment/SevenSegment.qml</file>
        <file>Components/Output/SevenSegment/SevenSegmentEdge.qml</file>
        <file>Components/Output/SevenSegment/SevenSegmentDigit.qml</file>
        <file>Components/Output/SevenSegment/SevenSegmentSettingsWindow.qml</file>
        <file>Components/Output/Lightstrip/LightStrip.qml</file>
        <file>Components/Output/Lightstrip/LightstripSettingsWindow.qml</file>
        <file>Components/Output/Console/Console.qml</file>
        <file>Components/Output/Console/ConsoleSettingsWindow.qml</file>
        <file>Components/Output/Buttons/Lightstrip Icon Selected.png</file>
        <file>Components/Output/Buttons/Lightstrip Icon Selected@2x.png</file>
        <file>Components/Output/Buttons/Lightstrip Icon.png</file>
        <file>Components/Output/Buttons/Lightstrip Icon@2x.png</file>
        <file>Components/Output/Buttons/Text Console Icon Selected.png</file>
        <file>Components/Output/Buttons/Text Console Icon Selected@2x.png</file>
        <file>Components/Output/Buttons/Text Console Icon.png</file>
        <file>Components/Output/Buttons/Text Console Icon@2x.png</file>
        <file>Components/Output/Buttons/Sevensegment Icon Selected.png</file>
        <file>Components/Output/Buttons/Sevensegment Icon Selected@2x.png</file>
        <file>Components/Output/Buttons/Sevensegment Icon.png</file>
        <file>Components/Output/Buttons/Sevensegment Icon@2x.png</file>
        <file>Components/Register/RegisterLabel.qml</file>
        <file>Components/Register/Register.qml</file>
        <file>Components/Register/FormatSelector.qml</file>
        <file>Components/Register/DefaultRegister.qml</file>
        <file>Components/Register/FlagRegister.qml</file>
        <file>Components/Register/ContextMenu.qml</file>
        <file>Components/Register/RegisterComponent.qml</file>
        <file>Components/ProjectCreation/ProjectCreationScreen.qml</file>
        <file>Components/ProjectCreation/ProjectCreationSection.qml</file>
        <file>Components/ProjectCreation/Sections/ProjectName.qml</file>
        <file>Components/ProjectCreation/Sections/ProjectArchitecture.qml</file>
        <file>Components/ProjectCreation/Sections/ProjectSyntax.qml</file>
        <file>Components/ProjectCreation/Sections/ProjectArchitectureVersion.qml</file>
        <file>Components/ProjectCreation/Sections/ProjectCreationButton.qml</file>
        <file>Components/ProjectCreation/Sections/ProjectMemorySize.qml</file>
=======
        <file>Components/editor/InlineMacros.qml</file>
>>>>>>> 1cdd135a
        <file>Components/editor/Issue Icons/Error Icon.png</file>
        <file>Components/editor/Issue Icons/Error Icon@2x.png</file>
        <file>Components/editor/Issue Icons/Information Icon.png</file>
        <file>Components/editor/Issue Icons/Information Icon@2x.png</file>
        <file>Components/editor/Issue Icons/Warning Icon.png</file>
        <file>Components/editor/Issue Icons/Warning Icon@2x.png</file>
<<<<<<< HEAD
=======
        <file>Components/editor/IssueMark.qml</file>
        <file>Components/editor/MacroSubeditor.qml</file>
        <file>Components/editor/MacroTriangleButton.qml</file>
        <file>Components/help/HelpWindow.qml</file>
>>>>>>> 1cdd135a
        <file>Components/Input/ButtonInput.qml</file>
        <file>Components/Input/ButtonInputSW.qml</file>
        <file>Components/Input/Buttons/Arrow Button Input Icon Selected.png</file>
        <file>Components/Input/Buttons/Arrow Button Input Icon Selected@2x.png</file>
        <file>Components/Input/Buttons/Arrow Button Input Icon.png</file>
        <file>Components/Input/Buttons/Arrow Button Input Icon@2x.png</file>
        <file>Components/Input/Buttons/Mouse Input Icon Selected.png</file>
        <file>Components/Input/Buttons/Mouse Input Icon Selected@2x.png</file>
        <file>Components/Input/Buttons/Mouse Input Icon.png</file>
        <file>Components/Input/Buttons/Mouse Input Icon@2x.png</file>
        <file>Components/Input/Buttons/Text Console Icon Selected.png</file>
        <file>Components/Input/Buttons/Text Console Icon Selected@2x.png</file>
        <file>Components/Input/Buttons/Text Console Icon.png</file>
        <file>Components/Input/Buttons/Text Console Icon@2x.png</file>
        <file>Components/Input/ClickInput.qml</file>
        <file>Components/Input/ClickInputSW.qml</file>
        <file>Components/Input/Input.qml</file>
        <file>Components/Input/TextInputSelf.qml</file>
        <file>Components/Input/TextInputSW.qml</file>
        <file>Components/Output/Buttons/Lightstrip Icon Selected.png</file>
        <file>Components/Output/Buttons/Lightstrip Icon Selected@2x.png</file>
        <file>Components/Output/Buttons/Lightstrip Icon.png</file>
        <file>Components/Output/Buttons/Lightstrip Icon@2x.png</file>
        <file>Components/Output/Buttons/Sevensegment Icon Selected.png</file>
        <file>Components/Output/Buttons/Sevensegment Icon Selected@2x.png</file>
        <file>Components/Output/Buttons/Sevensegment Icon.png</file>
        <file>Components/Output/Buttons/Sevensegment Icon@2x.png</file>
        <file>Components/Output/Buttons/Text Console Icon Selected.png</file>
        <file>Components/Output/Buttons/Text Console Icon Selected@2x.png</file>
        <file>Components/Output/Buttons/Text Console Icon.png</file>
        <file>Components/Output/Buttons/Text Console Icon@2x.png</file>
        <file>Components/Output/Console.qml</file>
        <file>Components/Output/ConsoleSettingsWindow.qml</file>
        <file>Components/Output/LightStrip.qml</file>
        <file>Components/Output/LightstripSettingsWindow.qml</file>
        <file>Components/Output/Output.qml</file>
        <file>Components/Output/SevenSegment/SevenSegment.qml</file>
        <file>Components/Output/SevenSegment/SevenSegmentDigit.qml</file>
        <file>Components/Output/SevenSegment/SevenSegmentEdge.qml</file>
        <file>Components/Output/SevenSegment/SevenSegmentSettingsWindow.qml</file>
        <file>Components/ProjectCreation/ProjectCreationScreen.qml</file>
        <file>Components/ProjectCreation/ProjectCreationSection.qml</file>
        <file>Components/ProjectCreation/Sections/ProjectArchitecture.qml</file>
        <file>Components/ProjectCreation/Sections/ProjectArchitectureVersion.qml</file>
        <file>Components/ProjectCreation/Sections/ProjectCreationButton.qml</file>
        <file>Components/ProjectCreation/Sections/ProjectMemorySize.qml</file>
        <file>Components/ProjectCreation/Sections/ProjectName.qml</file>
        <file>Components/ProjectCreation/Sections/ProjectSyntax.qml</file>
        <file>Components/Register/ContextMenu.qml</file>
        <file>Components/Register/DefaultRegister.qml</file>
        <file>Components/Register/FlagRegister.qml</file>
        <file>Components/Register/FormatSelector.qml</file>
        <file>Components/Register/Register.qml</file>
        <file>Components/Register/RegisterComponent.qml</file>
        <file>Components/Register/RegisterLabel.qml</file>
        <file>Components/Settings/AskAboutUnsavedChangesDialog.qml</file>
        <file>Components/Settings/CheckboxSetting.qml</file>
        <file>Components/Settings/default-settings.json</file>
        <file>Components/Settings/HorizontalDivider.qml</file>
        <file>Components/Settings/SaveArea.qml</file>
        <file>Components/Settings/Setting.qml</file>
        <file>Components/Settings/SettingsWindow.qml</file>
        <file>Components/Settings/SnapshotLocation.qml</file>
        <file>Components/Settings/Themes.qml</file>
        <file>Components/Settings/VerticalDivider.qml</file>
        <file>Components/Snapshots/Divider.qml</file>
        <file>Components/Snapshots/SaveSnapshotDialog.qml</file>
        <file>Components/Snapshots/SaveSnapshotFunctionality.qml</file>
        <file>Components/Snapshots/SingleSettingDialog.qml</file>
        <file>Components/Snapshots/SnapshotHeader.qml</file>
        <file>Components/Snapshots/SnapshotItem.qml</file>
        <file>Components/Snapshots/SnapshotList.qml</file>
        <file>Components/Snapshots/SnapshotTitle.qml</file>
        <file>Components/Snapshots/TextButton.qml</file>
        <file>ErrorDialog.qml</file>
        <file>Icons/Settings Icon Pressed.png</file>
        <file>Icons/Settings Icon Pressed@2x.png</file>
        <file>Icons/Settings Icon.png</file>
        <file>Icons/Settings Icon@2x.png</file>
        <file>InnerSplitviews.qml</file>
        <file>InnerSplitviewsEditor.qml</file>
        <file>Js/TextUtility.js</file>
        <file>Js/ThemeUtility.js</file>
        <file>main.qml</file>
        <file>Splitview.qml</file>
        <file>SplitviewItem.qml</file>
    </qresource>
</RCC><|MERGE_RESOLUTION|>--- conflicted
+++ resolved
@@ -4,6 +4,17 @@
         <file>Components/Common/ToolTip.qml</file>
         <file>Components/ComponentHolder.qml</file>
         <file>Components/editor/Editor.qml</file>
+        <file>Components/editor/InlineMacros.qml</file>
+        <file>Components/editor/IssueMark.qml</file>
+        <file>Components/editor/MacroSubeditor.qml</file>
+        <file>Components/editor/MacroTriangleButton.qml</file>
+        <file>Components/editor/Issue Icons/Error Icon.png</file>
+        <file>Components/editor/Issue Icons/Error Icon@2x.png</file>
+        <file>Components/editor/Issue Icons/Information Icon.png</file>
+        <file>Components/editor/Issue Icons/Information Icon@2x.png</file>
+        <file>Components/editor/Issue Icons/Warning Icon.png</file>
+        <file>Components/editor/Issue Icons/Warning Icon@2x.png</file>
+        <file>Components/editor/HelpToolTip.qml</file>
         <file>Components/Memory/MemoryComponent.qml</file>
         <file>Components/Memory/MemoryTreeView.qml</file>
         <file>Components/Memory/MemoryCell.qml</file>
@@ -19,17 +30,13 @@
         <file>Components/Memory/ContextMenu.qml</file>
         <file>Components/Toolbar/ToolbarComponent.qml</file>
         <file>Components/Toolbar/ToolbarButton.qml</file>
+        <file>Components/Menubar/Menubar.qml</file>
         <file>Components/Toolbar/Icons/Run.svg</file>
         <file>Components/Toolbar/Icons/Step.svg</file>
         <file>Components/Toolbar/Icons/Stop.svg</file>
         <file>Components/Toolbar/Icons/Clear.svg</file>
         <file>Components/Toolbar/Icons/Parse.svg</file>
         <file>Components/Toolbar/Icons/RunToBreakpoint.svg</file>
-        <file>Components/Menubar/Menubar.qml</file>
-        <file>Components/editor/MacroTriangleButton.qml</file>
-        <file>Components/editor/MacroSubeditor.qml</file>
-        <file>Components/editor/HelpToolTip.qml</file>
-<<<<<<< HEAD
         <file>Components/Output/Output.qml</file>
         <file>Components/Output/ColorChooser.qml</file>
         <file>Components/Output/SevenSegment/SevenSegment.qml</file>
@@ -52,13 +59,13 @@
         <file>Components/Output/Buttons/Sevensegment Icon Selected@2x.png</file>
         <file>Components/Output/Buttons/Sevensegment Icon.png</file>
         <file>Components/Output/Buttons/Sevensegment Icon@2x.png</file>
+        <file>Components/Register/RegisterComponent.qml</file>
         <file>Components/Register/RegisterLabel.qml</file>
         <file>Components/Register/Register.qml</file>
         <file>Components/Register/FormatSelector.qml</file>
         <file>Components/Register/DefaultRegister.qml</file>
         <file>Components/Register/FlagRegister.qml</file>
         <file>Components/Register/ContextMenu.qml</file>
-        <file>Components/Register/RegisterComponent.qml</file>
         <file>Components/ProjectCreation/ProjectCreationScreen.qml</file>
         <file>Components/ProjectCreation/ProjectCreationSection.qml</file>
         <file>Components/ProjectCreation/Sections/ProjectName.qml</file>
@@ -67,22 +74,7 @@
         <file>Components/ProjectCreation/Sections/ProjectArchitectureVersion.qml</file>
         <file>Components/ProjectCreation/Sections/ProjectCreationButton.qml</file>
         <file>Components/ProjectCreation/Sections/ProjectMemorySize.qml</file>
-=======
-        <file>Components/editor/InlineMacros.qml</file>
->>>>>>> 1cdd135a
-        <file>Components/editor/Issue Icons/Error Icon.png</file>
-        <file>Components/editor/Issue Icons/Error Icon@2x.png</file>
-        <file>Components/editor/Issue Icons/Information Icon.png</file>
-        <file>Components/editor/Issue Icons/Information Icon@2x.png</file>
-        <file>Components/editor/Issue Icons/Warning Icon.png</file>
-        <file>Components/editor/Issue Icons/Warning Icon@2x.png</file>
-<<<<<<< HEAD
-=======
-        <file>Components/editor/IssueMark.qml</file>
-        <file>Components/editor/MacroSubeditor.qml</file>
-        <file>Components/editor/MacroTriangleButton.qml</file>
         <file>Components/help/HelpWindow.qml</file>
->>>>>>> 1cdd135a
         <file>Components/Input/ButtonInput.qml</file>
         <file>Components/Input/ButtonInputSW.qml</file>
         <file>Components/Input/Buttons/Arrow Button Input Icon Selected.png</file>
@@ -102,42 +94,6 @@
         <file>Components/Input/Input.qml</file>
         <file>Components/Input/TextInputSelf.qml</file>
         <file>Components/Input/TextInputSW.qml</file>
-        <file>Components/Output/Buttons/Lightstrip Icon Selected.png</file>
-        <file>Components/Output/Buttons/Lightstrip Icon Selected@2x.png</file>
-        <file>Components/Output/Buttons/Lightstrip Icon.png</file>
-        <file>Components/Output/Buttons/Lightstrip Icon@2x.png</file>
-        <file>Components/Output/Buttons/Sevensegment Icon Selected.png</file>
-        <file>Components/Output/Buttons/Sevensegment Icon Selected@2x.png</file>
-        <file>Components/Output/Buttons/Sevensegment Icon.png</file>
-        <file>Components/Output/Buttons/Sevensegment Icon@2x.png</file>
-        <file>Components/Output/Buttons/Text Console Icon Selected.png</file>
-        <file>Components/Output/Buttons/Text Console Icon Selected@2x.png</file>
-        <file>Components/Output/Buttons/Text Console Icon.png</file>
-        <file>Components/Output/Buttons/Text Console Icon@2x.png</file>
-        <file>Components/Output/Console.qml</file>
-        <file>Components/Output/ConsoleSettingsWindow.qml</file>
-        <file>Components/Output/LightStrip.qml</file>
-        <file>Components/Output/LightstripSettingsWindow.qml</file>
-        <file>Components/Output/Output.qml</file>
-        <file>Components/Output/SevenSegment/SevenSegment.qml</file>
-        <file>Components/Output/SevenSegment/SevenSegmentDigit.qml</file>
-        <file>Components/Output/SevenSegment/SevenSegmentEdge.qml</file>
-        <file>Components/Output/SevenSegment/SevenSegmentSettingsWindow.qml</file>
-        <file>Components/ProjectCreation/ProjectCreationScreen.qml</file>
-        <file>Components/ProjectCreation/ProjectCreationSection.qml</file>
-        <file>Components/ProjectCreation/Sections/ProjectArchitecture.qml</file>
-        <file>Components/ProjectCreation/Sections/ProjectArchitectureVersion.qml</file>
-        <file>Components/ProjectCreation/Sections/ProjectCreationButton.qml</file>
-        <file>Components/ProjectCreation/Sections/ProjectMemorySize.qml</file>
-        <file>Components/ProjectCreation/Sections/ProjectName.qml</file>
-        <file>Components/ProjectCreation/Sections/ProjectSyntax.qml</file>
-        <file>Components/Register/ContextMenu.qml</file>
-        <file>Components/Register/DefaultRegister.qml</file>
-        <file>Components/Register/FlagRegister.qml</file>
-        <file>Components/Register/FormatSelector.qml</file>
-        <file>Components/Register/Register.qml</file>
-        <file>Components/Register/RegisterComponent.qml</file>
-        <file>Components/Register/RegisterLabel.qml</file>
         <file>Components/Settings/AskAboutUnsavedChangesDialog.qml</file>
         <file>Components/Settings/CheckboxSetting.qml</file>
         <file>Components/Settings/default-settings.json</file>
