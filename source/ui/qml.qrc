<RCC>
    <qresource prefix="/">
        <file>main.qml</file>
        <file>Splitview.qml</file>
        <file>Components/ComponentHolder.qml</file>
        <file>Components/Snapshots/SnapshotList.qml</file>
        <file>Components/Output/GreenRectangle.qml</file>
        <file>Components/Output/Output.qml</file>
        <file>Components/Output/RedRectangle.qml</file>
        <file>SplitviewItem.qml</file>
        <file>Icons/Settings Icon Pressed.png</file>
        <file>Icons/Settings Icon Pressed@2x.png</file>
        <file>Icons/Settings Icon.png</file>
        <file>Icons/Settings Icon@2x.png</file>
        <file>InnerSplitviews.qml</file>
        <file>Components/editor/Editor.qml</file>
        <file>Components/Memory/MemoryComponent.qml</file>
        <file>Components/Common/NumericUpDown.qml</file>
        <file>Components/Register/Register.qml</file>
        <file>InnerSplitviewsEditor.qml</file>
        <file>Components/Toolbar/ToolbarMainWindow.qml</file>
        <file>Components/Toolbar/Icons/RunBreakpointButton.svg</file>
        <file>Components/Toolbar/Icons/RunBreakpointButtonWithBorder.svg</file>
        <file>Components/Toolbar/Icons/RunButton.svg</file>
        <file>Components/Toolbar/Icons/RunButtonWithBorder.svg</file>
        <file>Components/Toolbar/Icons/RunLineButton.svg</file>
        <file>Components/Toolbar/Icons/RunLineButtonWithBorder.svg</file>
        <file>Components/Toolbar/Icons/StopButtonActive.svg</file>
        <file>Components/Toolbar/Icons/StopButtonActiveWithBorder.svg</file>
        <file>Components/Toolbar/Icons/StopButtonInactive.svg</file>
        <file>Components/Toolbar/Icons/StopButtonInactiveWithBorder.svg</file>
        <file>Components/Menubar/Menubar.qml</file>
        <file>Components/Output/LightStrip.qml</file>
        <file>Components/Common/ToolTip.qml</file>
        <file>Components/editor/MacroTriangleButton.qml</file>
        <file>Components/editor/MacroSubeditor.qml</file>
        <file>Components/Common/TextUtilities.js</file>
        <file>Components/editor/HelpToolTip.qml</file>
        <file>Components/Output/Buttons/Lightstrip Icon Selected.png</file>
        <file>Components/Output/Buttons/Lightstrip Icon Selected@2x.png</file>
        <file>Components/Output/Buttons/Lightstrip Icon.png</file>
        <file>Components/Output/Buttons/Lightstrip Icon@2x.png</file>
        <file>Components/Output/Buttons/Text Console Icon Selected.png</file>
        <file>Components/Output/Buttons/Text Console Icon Selected@2x.png</file>
        <file>Components/Output/Buttons/Text Console Icon.png</file>
        <file>Components/Output/Buttons/Text Console Icon@2x.png</file>
        <file>Components/Output/Buttons/Sevensegment Icon Selected.png</file>
        <file>Components/Output/Buttons/Sevensegment Icon Selected@2x.png</file>
        <file>Components/Output/Buttons/Sevensegment Icon.png</file>
        <file>Components/Output/Buttons/Sevensegment Icon@2x.png</file>
        <file>Components/Register/DefaultRegister.qml</file>
        <file>Components/Register/FlagRegister.qml</file>
        <file>ProjectCreationScreen.qml</file>
        <file>Components/Output/SevenSegment/SevenSegment.qml</file>
        <file>Components/Output/SevenSegment/SevenSegmentEdge.qml</file>
        <file>Components/Output/SevenSegment/SevenSegmentDigit.qml</file>
        <file>Components/Output/SevenSegment/SevenSegmentSettingsWindow.qml</file>
        <file>Components/Output/LightstripSettingsWindow.qml</file>
        <file>Components/editor/Issue Icons/Error Icon.png</file>
        <file>Components/editor/Issue Icons/Error Icon@2x.png</file>
        <file>Components/editor/Issue Icons/Information Icon.png</file>
        <file>Components/editor/Issue Icons/Information Icon@2x.png</file>
        <file>Components/editor/Issue Icons/Warning Icon.png</file>
        <file>Components/editor/Issue Icons/Warning Icon@2x.png</file>
        <file>Components/Output/Console.qml</file>
        <file>Components/Output/ConsoleSettingsWindow.qml</file>
        <file>Components/Input/ButtonInput.qml</file>
        <file>Components/Input/ClickInput.qml</file>
        <file>Components/Input/Input.qml</file>
        <file>Components/Input/TextInputSelf.qml</file>
        <file>Components/Input/ButtonInputSW.qml</file>
        <file>Components/Input/ClickInputSW.qml</file>
        <file>Components/Input/TextInputSW.qml</file>
        <file>Components/Input/Buttons/Text Console Icon Selected.png</file>
        <file>Components/Input/Buttons/Text Console Icon.png</file>
        <file>Components/Input/Buttons/Arrow Button Input Icon Selected.png</file>
        <file>Components/Input/Buttons/Arrow Button Input Icon Selected@2x.png</file>
        <file>Components/Input/Buttons/Arrow Button Input Icon.png</file>
        <file>Components/Input/Buttons/Arrow Button Input Icon@2x.png</file>
        <file>Components/Input/Buttons/Mouse Input Icon Selected.png</file>
        <file>Components/Input/Buttons/Mouse Input Icon Selected@2x.png</file>
        <file>Components/Input/Buttons/Mouse Input Icon.png</file>
        <file>Components/Input/Buttons/Mouse Input Icon@2x.png</file>
        <file>Components/Input/Buttons/Text Console Icon Selected@2x.png</file>
        <file>Components/Input/Buttons/Text Console Icon@2x.png</file>
<<<<<<< HEAD
        <file>Components/help/HelpWindow.qml</file>
        <file>BlankComponent.qml</file>
=======
        <file>Components/Input/Buttons/Settings_Icon@2x.png</file>
        <file>Components/Input/Buttons/Settings_Icon_Pressed@2x.png</file>
        <file>Components/Input/Buttons/Settings_Icon.png</file>
        <file>Components/editor/IssueMark.qml</file>
	<file>Components/help/HelpWindow.qml</file>
>>>>>>> 905c5482
    </qresource>
</RCC><|MERGE_RESOLUTION|>--- conflicted
+++ resolved
@@ -83,15 +83,8 @@
         <file>Components/Input/Buttons/Mouse Input Icon@2x.png</file>
         <file>Components/Input/Buttons/Text Console Icon Selected@2x.png</file>
         <file>Components/Input/Buttons/Text Console Icon@2x.png</file>
-<<<<<<< HEAD
         <file>Components/help/HelpWindow.qml</file>
         <file>BlankComponent.qml</file>
-=======
-        <file>Components/Input/Buttons/Settings_Icon@2x.png</file>
-        <file>Components/Input/Buttons/Settings_Icon_Pressed@2x.png</file>
-        <file>Components/Input/Buttons/Settings_Icon.png</file>
         <file>Components/editor/IssueMark.qml</file>
-	<file>Components/help/HelpWindow.qml</file>
->>>>>>> 905c5482
     </qresource>
 </RCC>