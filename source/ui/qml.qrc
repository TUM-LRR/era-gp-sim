<RCC>
    <qresource prefix="/">
        <file>main.qml</file>
        <file>Splitview.qml</file>
        <file>Components/ComponentHolder.qml</file>
        <file>Components/Snapshots/SnapshotList.qml</file>
        <file>Components/Output/BlueRectangle.qml</file>
        <file>Components/Output/GreenRectangle.qml</file>
        <file>Components/Output/Output.qml</file>
        <file>Components/Output/RedRectangle.qml</file>
        <file>SplitviewItem.qml</file>
        <file>InnerSplitviews.qml</file>
        <file>Components/editor/Editor.qml</file>
        <file>Components/Memory/MemoryComponent.qml</file>
        <file>Components/Memory/MemoryComponent_MenuBar.qml</file>
        <file>Components/Common/NumericUpDown.qml</file>
        <file>Components/Register/Register.qml</file>
        <file>InnerSplitviewsEditor.qml</file>
        <file>Components/Toolbar/ToolbarMainWindow.qml</file>
        <file>Components/Toolbar/Icons/RunBreakpointButton.svg</file>
        <file>Components/Toolbar/Icons/RunBreakpointButtonWithBorder.svg</file>
        <file>Components/Toolbar/Icons/RunButton.svg</file>
        <file>Components/Toolbar/Icons/RunButtonWithBorder.svg</file>
        <file>Components/Toolbar/Icons/RunLineButton.svg</file>
        <file>Components/Toolbar/Icons/RunLineButtonWithBorder.svg</file>
        <file>Components/Toolbar/Icons/StopButtonActive.svg</file>
        <file>Components/Toolbar/Icons/StopButtonActiveWithBorder.svg</file>
        <file>Components/Toolbar/Icons/StopButtonInactive.svg</file>
        <file>Components/Toolbar/Icons/StopButtonInactiveWithBorder.svg</file>
        <file>Components/Menubar/ToolbarMainWindow.qml</file>
        <file>Components/Menubar/Menubar.qml</file>
        <file>Components/Output/LightStrip.qml</file>
<<<<<<< HEAD
        <file>Components/Common/ToolTip.qml</file>
        <file>Components/Output/Buttons/Lightstrip Icon Selected.png</file>
        <file>Components/Output/Buttons/Lightstrip Icon Selected@2x.png</file>
        <file>Components/Output/Buttons/Lightstrip Icon.png</file>
        <file>Components/Output/Buttons/Lightstrip Icon@2x.png</file>
        <file>Components/Output/Buttons/Text Console Icon Selected.png</file>
        <file>Components/Output/Buttons/Text Console Icon Selected@2x.png</file>
        <file>Components/Output/Buttons/Text Console Icon.png</file>
        <file>Components/Output/Buttons/Text Console Icon@2x.png</file>
        <file>Components/Output/Buttons/Sevensegment Icon Selected.png</file>
        <file>Components/Output/Buttons/Sevensegment Icon Selected@2x.png</file>
        <file>Components/Output/Buttons/Sevensegment Icon.png</file>
        <file>Components/Output/Buttons/Sevensegment Icon@2x.png</file>
        <file>Components/Output/Buttons/Settings Icon Pressed.png</file>
        <file>Components/Output/Buttons/Settings Icon Pressed@2x.png</file>
        <file>Components/Output/Buttons/Settings Icon.png</file>
        <file>Components/Output/Buttons/Settings Icon@2x.png</file>
        <file>Components/Output/OutputSettingsWindow.qml</file>
        <file>Components/Register/DefaultRegister.qml</file>
        <file>Components/Register/FlagRegister.qml</file>
        <file>ProjectCreationScreen.qml</file>
=======
        <file>Components/Output/7-Segment/SevenSegment.qml</file>
        <file>Components/Output/7-Segment/SevenSegment_Segment.qml</file>
>>>>>>> 1f0f4be6
    </qresource>
</RCC><|MERGE_RESOLUTION|>--- conflicted
+++ resolved
@@ -30,7 +30,6 @@
         <file>Components/Menubar/ToolbarMainWindow.qml</file>
         <file>Components/Menubar/Menubar.qml</file>
         <file>Components/Output/LightStrip.qml</file>
-<<<<<<< HEAD
         <file>Components/Common/ToolTip.qml</file>
         <file>Components/Output/Buttons/Lightstrip Icon Selected.png</file>
         <file>Components/Output/Buttons/Lightstrip Icon Selected@2x.png</file>
@@ -52,9 +51,7 @@
         <file>Components/Register/DefaultRegister.qml</file>
         <file>Components/Register/FlagRegister.qml</file>
         <file>ProjectCreationScreen.qml</file>
-=======
         <file>Components/Output/7-Segment/SevenSegment.qml</file>
         <file>Components/Output/7-Segment/SevenSegment_Segment.qml</file>
->>>>>>> 1f0f4be6
     </qresource>
 </RCC>