<RCC>
    <qresource prefix="/">
        <file>main.qml</file>
        <file>Splitview.qml</file>
        <file>Components/ComponentHolder.qml</file>
        <file>Components/Snapshots/SnapshotList.qml</file>
        <file>Components/Output/GreenRectangle.qml</file>
        <file>Components/Output/Output.qml</file>
        <file>Components/Output/RedRectangle.qml</file>
        <file>SplitviewItem.qml</file>
        <file>InnerSplitviews.qml</file>
        <file>Components/editor/Editor.qml</file>
        <file>Components/Memory/MemoryComponent.qml</file>
        <file>Components/Common/NumericUpDown.qml</file>
        <file>Components/Register/Register.qml</file>
        <file>InnerSplitviewsEditor.qml</file>
        <file>Components/Toolbar/ToolbarMainWindow.qml</file>
        <file>Components/Toolbar/Icons/RunBreakpointButton.svg</file>
        <file>Components/Toolbar/Icons/RunBreakpointButtonWithBorder.svg</file>
        <file>Components/Toolbar/Icons/RunButton.svg</file>
        <file>Components/Toolbar/Icons/RunButtonWithBorder.svg</file>
        <file>Components/Toolbar/Icons/RunLineButton.svg</file>
        <file>Components/Toolbar/Icons/RunLineButtonWithBorder.svg</file>
        <file>Components/Toolbar/Icons/StopButtonActive.svg</file>
        <file>Components/Toolbar/Icons/StopButtonActiveWithBorder.svg</file>
        <file>Components/Toolbar/Icons/StopButtonInactive.svg</file>
        <file>Components/Toolbar/Icons/StopButtonInactiveWithBorder.svg</file>
        <file>Components/Menubar/Menubar.qml</file>
        <file>Components/Output/LightStrip.qml</file>
        <file>Components/Common/ToolTip.qml</file>
        <file>Components/editor/MacroTriangleButton.qml</file>
        <file>Components/editor/MacroSubeditor.qml</file>
        <file>Components/Common/TextUtilities.js</file>
        <file>Components/Output/Buttons/Lightstrip Icon Selected.png</file>
        <file>Components/Output/Buttons/Lightstrip Icon Selected@2x.png</file>
        <file>Components/Output/Buttons/Lightstrip Icon.png</file>
        <file>Components/Output/Buttons/Lightstrip Icon@2x.png</file>
        <file>Components/Output/Buttons/Text Console Icon Selected.png</file>
        <file>Components/Output/Buttons/Text Console Icon Selected@2x.png</file>
        <file>Components/Output/Buttons/Text Console Icon.png</file>
        <file>Components/Output/Buttons/Text Console Icon@2x.png</file>
        <file>Components/Output/Buttons/Sevensegment Icon Selected.png</file>
        <file>Components/Output/Buttons/Sevensegment Icon Selected@2x.png</file>
        <file>Components/Output/Buttons/Sevensegment Icon.png</file>
        <file>Components/Output/Buttons/Sevensegment Icon@2x.png</file>
        <file>Components/Output/Buttons/Settings Icon Pressed.png</file>
        <file>Components/Output/Buttons/Settings Icon Pressed@2x.png</file>
        <file>Components/Output/Buttons/Settings Icon.png</file>
        <file>Components/Output/Buttons/Settings Icon@2x.png</file>
        <file>Components/Register/DefaultRegister.qml</file>
        <file>Components/Register/FlagRegister.qml</file>
        <file>ProjectCreationScreen.qml</file>
        <file>Components/Output/SevenSegment/SevenSegment.qml</file>
        <file>Components/Output/SevenSegment/SevenSegmentEdge.qml</file>
        <file>Components/Output/SevenSegment/SevenSegmentDigit.qml</file>
        <file>Components/Output/SevenSegment/SevenSegmentSettingsWindow.qml</file>
        <file>Components/Output/LightstripSettingsWindow.qml</file>
        <file>Components/editor/Issue Icons/Error Icon.png</file>
        <file>Components/editor/Issue Icons/Error Icon@2x.png</file>
        <file>Components/editor/Issue Icons/Information Icon.png</file>
        <file>Components/editor/Issue Icons/Information Icon@2x.png</file>
        <file>Components/editor/Issue Icons/Warning Icon.png</file>
        <file>Components/editor/Issue Icons/Warning Icon@2x.png</file>
        <file>Components/Output/Console.qml</file>
        <file>Components/Output/ConsoleSettingsWindow.qml</file>
        <file>Components/Input/ButtonInput.qml</file>
        <file>Components/Input/ClickInput.qml</file>
        <file>Components/Input/Input.qml</file>
        <file>Components/Input/TextInputSelf.qml</file>
        <file>Components/Input/ButtonInputSW.qml</file>
        <file>Components/Input/ClickInputSW.qml</file>
        <file>Components/Input/TextInputSW.qml</file>
        <file>Components/Input/Buttons/Settings_Icon_Pressed.png</file>
        <file>Components/Input/Buttons/Text Console Icon Selected.png</file>
        <file>Components/Input/Buttons/Text Console Icon.png</file>
        <file>Components/Input/Buttons/Arrow Button Input Icon Selected.png</file>
        <file>Components/Input/Buttons/Arrow Button Input Icon Selected@2x.png</file>
        <file>Components/Input/Buttons/Arrow Button Input Icon.png</file>
        <file>Components/Input/Buttons/Arrow Button Input Icon@2x.png</file>
        <file>Components/Input/Buttons/Mouse Input Icon Selected.png</file>
        <file>Components/Input/Buttons/Mouse Input Icon Selected@2x.png</file>
        <file>Components/Input/Buttons/Mouse Input Icon.png</file>
        <file>Components/Input/Buttons/Mouse Input Icon@2x.png</file>
        <file>Components/Input/Buttons/Text Console Icon Selected@2x.png</file>
        <file>Components/Input/Buttons/Text Console Icon@2x.png</file>
        <file>Components/Input/Buttons/Settings_Icon@2x.png</file>
        <file>Components/Input/Buttons/Settings_Icon_Pressed@2x.png</file>
        <file>Components/Input/Buttons/Settings_Icon.png</file>
<<<<<<< HEAD
        <file>Components/editor/IssueMark.qml</file>
=======
	<file>Components/help/HelpWindow.qml</file>
>>>>>>> f4c1ea5e
    </qresource>
</RCC><|MERGE_RESOLUTION|>--- conflicted
+++ resolved
@@ -86,10 +86,7 @@
         <file>Components/Input/Buttons/Settings_Icon@2x.png</file>
         <file>Components/Input/Buttons/Settings_Icon_Pressed@2x.png</file>
         <file>Components/Input/Buttons/Settings_Icon.png</file>
-<<<<<<< HEAD
         <file>Components/editor/IssueMark.qml</file>
-=======
 	<file>Components/help/HelpWindow.qml</file>
->>>>>>> f4c1ea5e
     </qresource>
 </RCC>