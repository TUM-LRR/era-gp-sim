<RCC>
    <qresource prefix="/">
        <file>Components/Common/ThemeableCheckBox.qml</file>
        <file>Components/Common/ToolTip.qml</file>
        <file>Components/ComponentHolder.qml</file>
        <file>Components/editor/Editor.qml</file>
<<<<<<< HEAD
        <file>Components/Memory/MemoryComponent.qml</file>
        <file>Components/Common/NumericUpDown.qml</file>
        <file>Components/Register/Register.qml</file>
        <file>InnerSplitviewsEditor.qml</file>
        <file>Components/Toolbar/ToolbarMainWindow.qml</file>
        <file>Components/Toolbar/Icons/RunBreakpointButton.svg</file>
        <file>Components/Toolbar/Icons/RunBreakpointButtonWithBorder.svg</file>
        <file>Components/Toolbar/Icons/RunButton.svg</file>
        <file>Components/Toolbar/Icons/RunButtonWithBorder.svg</file>
        <file>Components/Toolbar/Icons/RunLineButton.svg</file>
        <file>Components/Toolbar/Icons/RunLineButtonWithBorder.svg</file>
        <file>Components/Toolbar/Icons/StopButtonActive.svg</file>
        <file>Components/Toolbar/Icons/StopButtonActiveWithBorder.svg</file>
        <file>Components/Toolbar/Icons/StopButtonInactive.svg</file>
        <file>Components/Toolbar/Icons/StopButtonInactiveWithBorder.svg</file>
        <file>Components/Menubar/Menubar.qml</file>
        <file>Components/Output/LightStrip.qml</file>
        <file>Components/Output/PixelDisplay.qml</file>
        <file>Components/Common/ToolTip.qml</file>
        <file>Components/editor/MacroTriangleButton.qml</file>
=======
        <file>Components/editor/InlineMacros.qml</file>
        <file>Components/editor/IssueMark.qml</file>
>>>>>>> 6a9a8c26
        <file>Components/editor/MacroSubeditor.qml</file>
        <file>Components/editor/MacroTriangleButton.qml</file>
        <file>Components/editor/Issue Icons/Error Icon.png</file>
        <file>Components/editor/Issue Icons/Error Icon@2x.png</file>
        <file>Components/editor/Issue Icons/Information Icon.png</file>
        <file>Components/editor/Issue Icons/Information Icon@2x.png</file>
        <file>Components/editor/Issue Icons/Warning Icon.png</file>
        <file>Components/editor/Issue Icons/Warning Icon@2x.png</file>
        <file>Components/editor/HelpToolTip.qml</file>
        <file>Components/Memory/MemoryComponent.qml</file>
        <file>Components/Memory/MemoryTreeView.qml</file>
        <file>Components/Memory/MemoryCell.qml</file>
        <file>Components/Memory/MemoryContent.qml</file>
        <file>Components/Memory/MemoryAddressCell.qml</file>
        <file>Components/Memory/RemoveButton.qml</file>
        <file>Components/Memory/AddColumnButton.qml</file>
        <file>Components/Memory/MemoryDivider.qml</file>
        <file>Components/Memory/MemoryHeader.qml</file>
        <file>Components/Memory/HeaderComboBox.qml</file>
        <file>Components/Memory/HeaderLabel.qml</file>
        <file>Components/Memory/HeaderSection.qml</file>
        <file>Components/Memory/ContextMenu.qml</file>
        <file>Components/Toolbar/ToolbarComponent.qml</file>
        <file>Components/Toolbar/ToolbarButton.qml</file>
        <file>Components/Menubar/Menubar.qml</file>
        <file>Components/Toolbar/Icons/Run.svg</file>
        <file>Components/Toolbar/Icons/Step.svg</file>
        <file>Components/Toolbar/Icons/Stop.svg</file>
        <file>Components/Toolbar/Icons/Clear.svg</file>
        <file>Components/Toolbar/Icons/Parse.svg</file>
        <file>Components/Toolbar/Icons/RunToBreakpoint.svg</file>
        <file>Components/Output/Output.qml</file>
        <file>Components/Output/ColorChooser.qml</file>
        <file>Components/Output/SevenSegment/SevenSegment.qml</file>
        <file>Components/Output/SevenSegment/SevenSegmentEdge.qml</file>
        <file>Components/Output/SevenSegment/SevenSegmentDigit.qml</file>
        <file>Components/Output/SevenSegment/SevenSegmentSettingsWindow.qml</file>
        <file>Components/Output/Lightstrip/LightStrip.qml</file>
        <file>Components/Output/Lightstrip/LightstripSettingsWindow.qml</file>
        <file>Components/Output/Console/Console.qml</file>
        <file>Components/Output/Console/ConsoleSettingsWindow.qml</file>
        <file>Components/Output/Buttons/Lightstrip Icon Selected.png</file>
        <file>Components/Output/Buttons/Lightstrip Icon Selected@2x.png</file>
        <file>Components/Output/Buttons/Lightstrip Icon.png</file>
        <file>Components/Output/Buttons/Lightstrip Icon@2x.png</file>
        <file>Components/Output/Buttons/Text Console Icon Selected.png</file>
        <file>Components/Output/Buttons/Text Console Icon Selected@2x.png</file>
        <file>Components/Output/Buttons/Text Console Icon.png</file>
        <file>Components/Output/Buttons/Text Console Icon@2x.png</file>
        <file>Components/Output/Buttons/Sevensegment Icon Selected.png</file>
        <file>Components/Output/Buttons/Sevensegment Icon Selected@2x.png</file>
        <file>Components/Output/Buttons/Sevensegment Icon.png</file>
        <file>Components/Output/Buttons/Sevensegment Icon@2x.png</file>
        <file>Components/Register/RegisterComponent.qml</file>
        <file>Components/Register/RegisterLabel.qml</file>
        <file>Components/Register/Register.qml</file>
        <file>Components/Register/FormatSelector.qml</file>
        <file>Components/Register/DefaultRegister.qml</file>
        <file>Components/Register/FlagRegister.qml</file>
        <file>Components/Register/ContextMenu.qml</file>
        <file>Components/ProjectCreation/ProjectCreationScreen.qml</file>
        <file>Components/ProjectCreation/ProjectCreationSection.qml</file>
        <file>Components/ProjectCreation/Sections/ProjectName.qml</file>
        <file>Components/ProjectCreation/Sections/ProjectArchitecture.qml</file>
        <file>Components/ProjectCreation/Sections/ProjectSyntax.qml</file>
        <file>Components/ProjectCreation/Sections/ProjectArchitectureVersion.qml</file>
        <file>Components/ProjectCreation/Sections/ProjectCreationButton.qml</file>
        <file>Components/ProjectCreation/Sections/ProjectMemorySize.qml</file>
        <file>Components/help/HelpWindow.qml</file>
        <file>Components/Input/ButtonInput.qml</file>
        <file>Components/Input/ButtonInputSW.qml</file>
        <file>Components/Input/Buttons/Arrow Button Input Icon Selected.png</file>
        <file>Components/Input/Buttons/Arrow Button Input Icon Selected@2x.png</file>
        <file>Components/Input/Buttons/Arrow Button Input Icon.png</file>
        <file>Components/Input/Buttons/Arrow Button Input Icon@2x.png</file>
        <file>Components/Input/Buttons/Mouse Input Icon Selected.png</file>
        <file>Components/Input/Buttons/Mouse Input Icon Selected@2x.png</file>
        <file>Components/Input/Buttons/Mouse Input Icon.png</file>
        <file>Components/Input/Buttons/Mouse Input Icon@2x.png</file>
        <file>Components/Input/Buttons/Text Console Icon Selected.png</file>
        <file>Components/Input/Buttons/Text Console Icon Selected@2x.png</file>
        <file>Components/Input/Buttons/Text Console Icon.png</file>
        <file>Components/Input/Buttons/Text Console Icon@2x.png</file>
        <file>Components/Input/ClickInput.qml</file>
        <file>Components/Input/ClickInputSW.qml</file>
        <file>Components/Input/Input.qml</file>
        <file>Components/Input/TextInputSelf.qml</file>
        <file>Components/Input/TextInputSW.qml</file>
        <file>Components/Settings/AskAboutUnsavedChangesDialog.qml</file>
        <file>Components/Settings/CheckboxSetting.qml</file>
        <file>Components/Settings/default-settings.json</file>
        <file>Components/Settings/HorizontalDivider.qml</file>
        <file>Components/Settings/SaveArea.qml</file>
        <file>Components/Settings/Setting.qml</file>
        <file>Components/Settings/SettingsWindow.qml</file>
        <file>Components/Settings/SnapshotLocation.qml</file>
        <file>Components/Settings/Themes.qml</file>
        <file>Components/Settings/VerticalDivider.qml</file>
        <file>Components/Snapshots/Divider.qml</file>
        <file>Components/Snapshots/SaveSnapshotDialog.qml</file>
        <file>Components/Snapshots/SaveSnapshotFunctionality.qml</file>
        <file>Components/Snapshots/SingleSettingDialog.qml</file>
        <file>Components/Snapshots/SnapshotHeader.qml</file>
        <file>Components/Snapshots/SnapshotItem.qml</file>
        <file>Components/Snapshots/SnapshotList.qml</file>
        <file>Components/Snapshots/SnapshotTitle.qml</file>
        <file>Components/Snapshots/TextButton.qml</file>
        <file>Components/tabview/ProjectsTabView.qml</file>
        <file>ErrorDialog.qml</file>
        <file>Icons/Settings Icon Pressed.png</file>
        <file>Icons/Settings Icon Pressed@2x.png</file>
        <file>Icons/Settings Icon.png</file>
        <file>Icons/Settings Icon@2x.png</file>
        <file>InnerSplitviews.qml</file>
        <file>InnerSplitviewsEditor.qml</file>
        <file>Js/TextUtility.js</file>
        <file>Js/ThemeUtility.js</file>
        <file>main.qml</file>
        <file>Splitview.qml</file>
        <file>SplitviewItem.qml</file>
    </qresource>
</RCC><|MERGE_RESOLUTION|>--- conflicted
+++ resolved
@@ -4,33 +4,11 @@
         <file>Components/Common/ToolTip.qml</file>
         <file>Components/ComponentHolder.qml</file>
         <file>Components/editor/Editor.qml</file>
-<<<<<<< HEAD
         <file>Components/Memory/MemoryComponent.qml</file>
-        <file>Components/Common/NumericUpDown.qml</file>
-        <file>Components/Register/Register.qml</file>
-        <file>InnerSplitviewsEditor.qml</file>
-        <file>Components/Toolbar/ToolbarMainWindow.qml</file>
-        <file>Components/Toolbar/Icons/RunBreakpointButton.svg</file>
-        <file>Components/Toolbar/Icons/RunBreakpointButtonWithBorder.svg</file>
-        <file>Components/Toolbar/Icons/RunButton.svg</file>
-        <file>Components/Toolbar/Icons/RunButtonWithBorder.svg</file>
-        <file>Components/Toolbar/Icons/RunLineButton.svg</file>
-        <file>Components/Toolbar/Icons/RunLineButtonWithBorder.svg</file>
-        <file>Components/Toolbar/Icons/StopButtonActive.svg</file>
-        <file>Components/Toolbar/Icons/StopButtonActiveWithBorder.svg</file>
-        <file>Components/Toolbar/Icons/StopButtonInactive.svg</file>
-        <file>Components/Toolbar/Icons/StopButtonInactiveWithBorder.svg</file>
         <file>Components/Menubar/Menubar.qml</file>
-        <file>Components/Output/LightStrip.qml</file>
         <file>Components/Output/PixelDisplay.qml</file>
-        <file>Components/Common/ToolTip.qml</file>
         <file>Components/editor/MacroTriangleButton.qml</file>
-=======
-        <file>Components/editor/InlineMacros.qml</file>
-        <file>Components/editor/IssueMark.qml</file>
->>>>>>> 6a9a8c26
         <file>Components/editor/MacroSubeditor.qml</file>
-        <file>Components/editor/MacroTriangleButton.qml</file>
         <file>Components/editor/Issue Icons/Error Icon.png</file>
         <file>Components/editor/Issue Icons/Error Icon@2x.png</file>
         <file>Components/editor/Issue Icons/Information Icon.png</file>
@@ -38,7 +16,6 @@
         <file>Components/editor/Issue Icons/Warning Icon.png</file>
         <file>Components/editor/Issue Icons/Warning Icon@2x.png</file>
         <file>Components/editor/HelpToolTip.qml</file>
-        <file>Components/Memory/MemoryComponent.qml</file>
         <file>Components/Memory/MemoryTreeView.qml</file>
         <file>Components/Memory/MemoryCell.qml</file>
         <file>Components/Memory/MemoryContent.qml</file>
