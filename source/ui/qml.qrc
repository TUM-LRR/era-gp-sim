<RCC>
    <qresource prefix="/">
        <file>main.qml</file>
        <file>ErrorDialog.qml</file>
        <file>Splitview.qml</file>
        <file>InnerSplitviews.qml</file>
        <file>InnerSplitviewsEditor.qml</file>
        <file>SplitviewItem.qml</file>
        <file>Components/ComponentHolder.qml</file>
        <file>Components/Snapshots/SnapshotList.qml</file>
        <file>Icons/Settings Icon Pressed.png</file>
        <file>Icons/Settings Icon Pressed@2x.png</file>
        <file>Icons/Settings Icon.png</file>
        <file>Icons/Settings Icon@2x.png</file>
        <file>Components/editor/Editor.qml</file>
        <file>Components/Memory/MemoryComponent.qml</file>
<<<<<<< HEAD
        <file>Components/Memory/MemoryTreeView.qml</file>
        <file>Components/Memory/MemoryCell.qml</file>
        <file>Components/Memory/MemoryContent.qml</file>
        <file>Components/Memory/MemoryAddressCell.qml</file>
        <file>Components/Memory/RemoveButton.qml</file>
        <file>Components/Memory/AddColumnButton.qml</file>
        <file>Components/Memory/MemoryDivider.qml</file>
        <file>Components/Memory/MemoryHeader.qml</file>
        <file>Components/Memory/HeaderButton.qml</file>
        <file>InnerSplitviewsEditor.qml</file>
=======
>>>>>>> e5a5f1ec
        <file>Components/Toolbar/ToolbarComponent.qml</file>
        <file>Components/Toolbar/ToolbarButton.qml</file>
        <file>Components/Toolbar/Icons/Run.svg</file>
        <file>Components/Toolbar/Icons/Step.svg</file>
        <file>Components/Toolbar/Icons/Stop.svg</file>
        <file>Components/Toolbar/Icons/Clear.svg</file>
        <file>Components/Toolbar/Icons/Parse.svg</file>
        <file>Components/Toolbar/Icons/RunToBreakpoint.svg</file>
        <file>Components/Menubar/Menubar.qml</file>
        <file>Components/Settings/SettingsWindow.qml</file>
        <file>Components/Settings/Sections/SnapshotLocation.qml</file>
        <file>Components/Settings/Sections/AskAboutUnsavedChangesDialog.qml</file>
        <file>Components/Settings/Sections/Setting.qml</file>
        <file>Components/Settings/Sections/Themes.qml</file>
        <file>Components/Common/ToolTip.qml</file>
        <file>Components/Common/TextUtilities.js</file>
        <file>Components/editor/MacroTriangleButton.qml</file>
        <file>Components/editor/MacroSubeditor.qml</file>
        <file>Components/editor/HelpToolTip.qml</file>
        <file>Components/Output/Output.qml</file>
        <file>Components/Output/LightStrip.qml</file>
        <file>Components/Output/Buttons/Lightstrip Icon Selected.png</file>
        <file>Components/Output/Buttons/Lightstrip Icon Selected@2x.png</file>
        <file>Components/Output/Buttons/Lightstrip Icon.png</file>
        <file>Components/Output/Buttons/Lightstrip Icon@2x.png</file>
        <file>Components/Output/Buttons/Text Console Icon Selected.png</file>
        <file>Components/Output/Buttons/Text Console Icon Selected@2x.png</file>
        <file>Components/Output/Buttons/Text Console Icon.png</file>
        <file>Components/Output/Buttons/Text Console Icon@2x.png</file>
        <file>Components/Output/Buttons/Sevensegment Icon Selected.png</file>
        <file>Components/Output/Buttons/Sevensegment Icon Selected@2x.png</file>
        <file>Components/Output/Buttons/Sevensegment Icon.png</file>
        <file>Components/Output/Buttons/Sevensegment Icon@2x.png</file>
        <file>Components/Register/RegisterLabel.qml</file>
        <file>Components/Register/Register.qml</file>
        <file>Components/Register/FormatSelector.qml</file>
        <file>Components/Register/DefaultRegister.qml</file>
        <file>Components/Register/FlagRegister.qml</file>
        <file>Components/Register/ContextMenu.qml</file>
        <file>Components/Register/RegisterComponent.qml</file>
        <file>Components/ProjectCreation/ProjectCreationScreen.qml</file>
        <file>Components/ProjectCreation/ProjectCreationSection.qml</file>
        <file>Components/ProjectCreation/Sections/ProjectName.qml</file>
        <file>Components/ProjectCreation/Sections/ProjectArchitecture.qml</file>
        <file>Components/ProjectCreation/Sections/ProjectSyntax.qml</file>
        <file>Components/ProjectCreation/Sections/ProjectArchitectureVersion.qml</file>
        <file>Components/ProjectCreation/Sections/ProjectCreationButton.qml</file>
        <file>Components/ProjectCreation/Sections/ProjectMemorySize.qml</file>
        <file>Components/Output/SevenSegment/SevenSegment.qml</file>
        <file>Components/Output/SevenSegment/SevenSegmentEdge.qml</file>
        <file>Components/Output/SevenSegment/SevenSegmentDigit.qml</file>
        <file>Components/Output/SevenSegment/SevenSegmentSettingsWindow.qml</file>
        <file>Components/Output/LightstripSettingsWindow.qml</file>
        <file>Components/editor/Issue Icons/Error Icon.png</file>
        <file>Components/editor/Issue Icons/Error Icon@2x.png</file>
        <file>Components/editor/Issue Icons/Information Icon.png</file>
        <file>Components/editor/Issue Icons/Information Icon@2x.png</file>
        <file>Components/editor/Issue Icons/Warning Icon.png</file>
        <file>Components/editor/Issue Icons/Warning Icon@2x.png</file>
        <file>Components/Output/Console.qml</file>
        <file>Components/Output/ConsoleSettingsWindow.qml</file>
        <file>Components/Input/ButtonInput.qml</file>
        <file>Components/Input/ClickInput.qml</file>
        <file>Components/Input/Input.qml</file>
        <file>Components/Input/TextInputSelf.qml</file>
        <file>Components/Input/ButtonInputSW.qml</file>
        <file>Components/Input/ClickInputSW.qml</file>
        <file>Components/Input/TextInputSW.qml</file>
        <file>Components/Input/Buttons/Text Console Icon Selected.png</file>
        <file>Components/Input/Buttons/Text Console Icon.png</file>
        <file>Components/Input/Buttons/Arrow Button Input Icon Selected.png</file>
        <file>Components/Input/Buttons/Arrow Button Input Icon Selected@2x.png</file>
        <file>Components/Input/Buttons/Arrow Button Input Icon.png</file>
        <file>Components/Input/Buttons/Arrow Button Input Icon@2x.png</file>
        <file>Components/Input/Buttons/Mouse Input Icon Selected.png</file>
        <file>Components/Input/Buttons/Mouse Input Icon Selected@2x.png</file>
        <file>Components/Input/Buttons/Mouse Input Icon.png</file>
        <file>Components/Input/Buttons/Mouse Input Icon@2x.png</file>
        <file>Components/Input/Buttons/Text Console Icon Selected@2x.png</file>
        <file>Components/Input/Buttons/Text Console Icon@2x.png</file>
        <file>Components/help/HelpWindow.qml</file>
        <file>Components/editor/IssueMark.qml</file>
        <file>Components/editor/InlineMacros.qml</file>
        <file>Components/Settings/default-settings.json</file>
    </qresource>
</RCC><|MERGE_RESOLUTION|>--- conflicted
+++ resolved
@@ -14,7 +14,6 @@
         <file>Icons/Settings Icon@2x.png</file>
         <file>Components/editor/Editor.qml</file>
         <file>Components/Memory/MemoryComponent.qml</file>
-<<<<<<< HEAD
         <file>Components/Memory/MemoryTreeView.qml</file>
         <file>Components/Memory/MemoryCell.qml</file>
         <file>Components/Memory/MemoryContent.qml</file>
@@ -25,8 +24,6 @@
         <file>Components/Memory/MemoryHeader.qml</file>
         <file>Components/Memory/HeaderButton.qml</file>
         <file>InnerSplitviewsEditor.qml</file>
-=======
->>>>>>> e5a5f1ec
         <file>Components/Toolbar/ToolbarComponent.qml</file>
         <file>Components/Toolbar/ToolbarButton.qml</file>
         <file>Components/Toolbar/Icons/Run.svg</file>
