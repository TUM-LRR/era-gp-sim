<RCC>
    <qresource prefix="/">
        <file>Components/Common/ThemeableCheckBox.qml</file>
        <file>Components/Common/ToolTip.qml</file>
        <file>Components/ComponentHolder.qml</file>
        <file>Components/editor/Editor.qml</file>
        <file>Components/editor/InlineMacros.qml</file>
        <file>Components/editor/IssueMark.qml</file>
        <file>Components/editor/MacroSubeditor.qml</file>
        <file>Components/editor/MacroTriangleButton.qml</file>
        <file>Components/editor/Issue Icons/Error Icon.png</file>
        <file>Components/editor/Issue Icons/Error Icon@2x.png</file>
        <file>Components/editor/Issue Icons/Information Icon.png</file>
        <file>Components/editor/Issue Icons/Information Icon@2x.png</file>
        <file>Components/editor/Issue Icons/Warning Icon.png</file>
        <file>Components/editor/Issue Icons/Warning Icon@2x.png</file>
        <file>Components/editor/HelpToolTip.qml</file>
        <file>Components/Memory/MemoryComponent.qml</file>
        <file>Components/Memory/MemoryTreeView.qml</file>
        <file>Components/Memory/MemoryCell.qml</file>
        <file>Components/Memory/MemoryContent.qml</file>
        <file>Components/Memory/MemoryAddressCell.qml</file>
        <file>Components/Memory/RemoveButton.qml</file>
        <file>Components/Memory/AddColumnButton.qml</file>
        <file>Components/Memory/MemoryDivider.qml</file>
        <file>Components/Memory/MemoryHeader.qml</file>
        <file>Components/Memory/HeaderComboBox.qml</file>
        <file>Components/Memory/HeaderLabel.qml</file>
        <file>Components/Memory/HeaderSection.qml</file>
        <file>Components/Memory/ContextMenu.qml</file>
        <file>Components/Toolbar/ToolbarComponent.qml</file>
        <file>Components/Toolbar/ToolbarButton.qml</file>
        <file>Components/Menubar/Menubar.qml</file>
        <file>Components/Toolbar/Icons/Run.svg</file>
        <file>Components/Toolbar/Icons/Step.svg</file>
        <file>Components/Toolbar/Icons/Stop.svg</file>
        <file>Components/Toolbar/Icons/Clear.svg</file>
        <file>Components/Toolbar/Icons/Parse.svg</file>
        <file>Components/Toolbar/Icons/RunToBreakpoint.svg</file>
        <file>Components/Output/Output.qml</file>
        <file>Components/Output/ColorChooser.qml</file>
        <file>Components/Output/SevenSegment/SevenSegment.qml</file>
        <file>Components/Output/SevenSegment/SevenSegmentEdge.qml</file>
        <file>Components/Output/SevenSegment/SevenSegmentDigit.qml</file>
        <file>Components/Output/SevenSegment/SevenSegmentSettingsWindow.qml</file>
        <file>Components/Output/Lightstrip/LightStrip.qml</file>
        <file>Components/Output/Lightstrip/LightstripSettingsWindow.qml</file>
        <file>Components/Output/Console/Console.qml</file>
        <file>Components/Output/Console/ConsoleSettingsWindow.qml</file>
        <file>Components/Output/Buttons/Lightstrip Icon Selected.png</file>
        <file>Components/Output/Buttons/Lightstrip Icon Selected@2x.png</file>
        <file>Components/Output/Buttons/Lightstrip Icon.png</file>
        <file>Components/Output/Buttons/Lightstrip Icon@2x.png</file>
        <file>Components/Output/Buttons/Text Console Icon Selected.png</file>
        <file>Components/Output/Buttons/Text Console Icon Selected@2x.png</file>
        <file>Components/Output/Buttons/Text Console Icon.png</file>
        <file>Components/Output/Buttons/Text Console Icon@2x.png</file>
        <file>Components/Output/Buttons/Sevensegment Icon Selected.png</file>
        <file>Components/Output/Buttons/Sevensegment Icon Selected@2x.png</file>
        <file>Components/Output/Buttons/Sevensegment Icon.png</file>
        <file>Components/Output/Buttons/Sevensegment Icon@2x.png</file>
        <file>Components/Register/RegisterComponent.qml</file>
        <file>Components/Register/RegisterLabel.qml</file>
        <file>Components/Register/Register.qml</file>
        <file>Components/Register/FormatSelector.qml</file>
        <file>Components/Register/DefaultRegister.qml</file>
        <file>Components/Register/FlagRegister.qml</file>
        <file>Components/Register/ContextMenu.qml</file>
        <file>Components/ProjectCreation/ProjectCreationScreen.qml</file>
        <file>Components/ProjectCreation/ProjectCreationSection.qml</file>
        <file>Components/ProjectCreation/Sections/ProjectName.qml</file>
        <file>Components/ProjectCreation/Sections/ProjectArchitecture.qml</file>
        <file>Components/ProjectCreation/Sections/ProjectSyntax.qml</file>
        <file>Components/ProjectCreation/Sections/ProjectArchitectureVersion.qml</file>
        <file>Components/ProjectCreation/Sections/ProjectCreationButton.qml</file>
        <file>Components/ProjectCreation/Sections/ProjectMemorySize.qml</file>
<<<<<<< HEAD
        <file>Components/Output/SevenSegment/SevenSegment.qml</file>
        <file>Components/Output/SevenSegment/SevenSegmentEdge.qml</file>
        <file>Components/Output/SevenSegment/SevenSegmentDigit.qml</file>
        <file>Components/Output/SevenSegment/SevenSegmentSettingsWindow.qml</file>
        <file>Components/Output/LightstripSettingsWindow.qml</file>
        <file>Components/editor/Issue Icons/Error Icon.png</file>
        <file>Components/editor/Issue Icons/Error Icon@2x.png</file>
        <file>Components/editor/Issue Icons/Information Icon.png</file>
        <file>Components/editor/Issue Icons/Information Icon@2x.png</file>
        <file>Components/editor/Issue Icons/Warning Icon.png</file>
        <file>Components/editor/Issue Icons/Warning Icon@2x.png</file>
        <file>Components/Output/Console/Console.qml</file>
        <file>Components/Output/Console/ConsoleSettingsWindow.qml</file>
        <file>Components/Input/InputButtons/ButtonInput.qml</file>
        <file>Components/Input/InputMouse/ClickInput.qml</file>
        <file>Components/Input/Input.qml</file>
        <file>Components/Input/TextInputSelf.qml</file>
        <file>Components/Input/InputButtons/ButtonInputSettings.qml</file>
        <file>Components/Input/InputMouse/ClickInputSettings.qml</file>
        <file>Components/Input/TextInputSW.qml</file>
        <file>Components/Input/Buttons/Text Console Icon Selected.png</file>
        <file>Components/Input/Buttons/Text Console Icon.png</file>
=======
        <file>Components/help/HelpWindow.qml</file>
        <file>Components/Input/ButtonInput.qml</file>
        <file>Components/Input/ButtonInputSW.qml</file>
>>>>>>> b7e8a65f
        <file>Components/Input/Buttons/Arrow Button Input Icon Selected.png</file>
        <file>Components/Input/Buttons/Arrow Button Input Icon Selected@2x.png</file>
        <file>Components/Input/Buttons/Arrow Button Input Icon.png</file>
        <file>Components/Input/Buttons/Arrow Button Input Icon@2x.png</file>
        <file>Components/Input/Buttons/Mouse Input Icon Selected.png</file>
        <file>Components/Input/Buttons/Mouse Input Icon Selected@2x.png</file>
        <file>Components/Input/Buttons/Mouse Input Icon.png</file>
        <file>Components/Input/Buttons/Mouse Input Icon@2x.png</file>
        <file>Components/Input/Buttons/Text Console Icon Selected.png</file>
        <file>Components/Input/Buttons/Text Console Icon Selected@2x.png</file>
        <file>Components/Input/Buttons/Text Console Icon.png</file>
        <file>Components/Input/Buttons/Text Console Icon@2x.png</file>
        <file>Components/Input/ClickInput.qml</file>
        <file>Components/Input/ClickInputSW.qml</file>
        <file>Components/Input/Input.qml</file>
        <file>Components/Input/TextInputSelf.qml</file>
        <file>Components/Input/TextInputSW.qml</file>
        <file>Components/Settings/AskAboutUnsavedChangesDialog.qml</file>
        <file>Components/Settings/CheckboxSetting.qml</file>
        <file>Components/Settings/default-settings.json</file>
        <file>Components/Settings/HorizontalDivider.qml</file>
        <file>Components/Settings/SaveArea.qml</file>
        <file>Components/Settings/Setting.qml</file>
        <file>Components/Settings/SettingsWindow.qml</file>
        <file>Components/Settings/SnapshotLocation.qml</file>
        <file>Components/Settings/Themes.qml</file>
        <file>Components/Settings/VerticalDivider.qml</file>
        <file>Components/Snapshots/Divider.qml</file>
        <file>Components/Snapshots/SaveSnapshotDialog.qml</file>
        <file>Components/Snapshots/SaveSnapshotFunctionality.qml</file>
        <file>Components/Snapshots/SingleSettingDialog.qml</file>
        <file>Components/Snapshots/SnapshotHeader.qml</file>
        <file>Components/Snapshots/SnapshotItem.qml</file>
        <file>Components/Snapshots/SnapshotList.qml</file>
        <file>Components/Snapshots/SnapshotTitle.qml</file>
        <file>Components/Snapshots/TextButton.qml</file>
        <file>Components/tabview/ProjectsTabView.qml</file>
        <file>ErrorDialog.qml</file>
        <file>Icons/Settings Icon Pressed.png</file>
        <file>Icons/Settings Icon Pressed@2x.png</file>
        <file>Icons/Settings Icon.png</file>
        <file>Icons/Settings Icon@2x.png</file>
        <file>InnerSplitviews.qml</file>
        <file>InnerSplitviewsEditor.qml</file>
        <file>Js/TextUtility.js</file>
        <file>Js/ThemeUtility.js</file>
        <file>main.qml</file>
        <file>Splitview.qml</file>
        <file>SplitviewItem.qml</file>
    </qresource>
</RCC><|MERGE_RESOLUTION|>--- conflicted
+++ resolved
@@ -74,20 +74,6 @@
         <file>Components/ProjectCreation/Sections/ProjectArchitectureVersion.qml</file>
         <file>Components/ProjectCreation/Sections/ProjectCreationButton.qml</file>
         <file>Components/ProjectCreation/Sections/ProjectMemorySize.qml</file>
-<<<<<<< HEAD
-        <file>Components/Output/SevenSegment/SevenSegment.qml</file>
-        <file>Components/Output/SevenSegment/SevenSegmentEdge.qml</file>
-        <file>Components/Output/SevenSegment/SevenSegmentDigit.qml</file>
-        <file>Components/Output/SevenSegment/SevenSegmentSettingsWindow.qml</file>
-        <file>Components/Output/LightstripSettingsWindow.qml</file>
-        <file>Components/editor/Issue Icons/Error Icon.png</file>
-        <file>Components/editor/Issue Icons/Error Icon@2x.png</file>
-        <file>Components/editor/Issue Icons/Information Icon.png</file>
-        <file>Components/editor/Issue Icons/Information Icon@2x.png</file>
-        <file>Components/editor/Issue Icons/Warning Icon.png</file>
-        <file>Components/editor/Issue Icons/Warning Icon@2x.png</file>
-        <file>Components/Output/Console/Console.qml</file>
-        <file>Components/Output/Console/ConsoleSettingsWindow.qml</file>
         <file>Components/Input/InputButtons/ButtonInput.qml</file>
         <file>Components/Input/InputMouse/ClickInput.qml</file>
         <file>Components/Input/Input.qml</file>
@@ -95,13 +81,7 @@
         <file>Components/Input/InputButtons/ButtonInputSettings.qml</file>
         <file>Components/Input/InputMouse/ClickInputSettings.qml</file>
         <file>Components/Input/TextInputSW.qml</file>
-        <file>Components/Input/Buttons/Text Console Icon Selected.png</file>
-        <file>Components/Input/Buttons/Text Console Icon.png</file>
-=======
         <file>Components/help/HelpWindow.qml</file>
-        <file>Components/Input/ButtonInput.qml</file>
-        <file>Components/Input/ButtonInputSW.qml</file>
->>>>>>> b7e8a65f
         <file>Components/Input/Buttons/Arrow Button Input Icon Selected.png</file>
         <file>Components/Input/Buttons/Arrow Button Input Icon Selected@2x.png</file>
         <file>Components/Input/Buttons/Arrow Button Input Icon.png</file>
@@ -114,11 +94,6 @@
         <file>Components/Input/Buttons/Text Console Icon Selected@2x.png</file>
         <file>Components/Input/Buttons/Text Console Icon.png</file>
         <file>Components/Input/Buttons/Text Console Icon@2x.png</file>
-        <file>Components/Input/ClickInput.qml</file>
-        <file>Components/Input/ClickInputSW.qml</file>
-        <file>Components/Input/Input.qml</file>
-        <file>Components/Input/TextInputSelf.qml</file>
-        <file>Components/Input/TextInputSW.qml</file>
         <file>Components/Settings/AskAboutUnsavedChangesDialog.qml</file>
         <file>Components/Settings/CheckboxSetting.qml</file>
         <file>Components/Settings/default-settings.json</file>
