--- conflicted
+++ resolved
@@ -24,11 +24,7 @@
         <file>Components/Memory/AddColumnButton.qml</file>
         <file>Components/Memory/MemoryDivider.qml</file>
         <file>Components/Memory/MemoryHeader.qml</file>
-<<<<<<< HEAD
         <file>Components/Memory/HeaderButton.qml</file>
-        <file>Components/Register/Register.qml</file>
-=======
->>>>>>> 0d8343dc
         <file>InnerSplitviewsEditor.qml</file>
         <file>Components/Toolbar/ToolbarComponent.qml</file>
         <file>Components/Toolbar/ToolbarButton.qml</file>
