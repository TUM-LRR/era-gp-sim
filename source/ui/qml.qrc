<RCC>
    <qresource prefix="/">
        <file>Components/Common/ThemeableCheckBox.qml</file>
        <file>Components/Common/ToolTip.qml</file>
        <file>Components/ComponentHolder.qml</file>
        <file>Components/editor/Editor.qml</file>
        <file>Components/Memory/MemoryComponent.qml</file>
        <file>Components/Memory/MemoryTreeView.qml</file>
        <file>Components/Memory/MemoryCell.qml</file>
        <file>Components/Memory/MemoryContent.qml</file>
        <file>Components/Memory/MemoryAddressCell.qml</file>
        <file>Components/Memory/RemoveButton.qml</file>
        <file>Components/Memory/AddColumnButton.qml</file>
        <file>Components/Memory/MemoryDivider.qml</file>
        <file>Components/Memory/MemoryHeader.qml</file>
        <file>Components/Memory/HeaderComboBox.qml</file>
        <file>Components/Memory/HeaderLabel.qml</file>
        <file>Components/Memory/HeaderSection.qml</file>
        <file>Components/Memory/ContextMenu.qml</file>
        <file>Components/Toolbar/ToolbarComponent.qml</file>
        <file>Components/Toolbar/ToolbarButton.qml</file>
        <file>Components/Toolbar/Icons/Run.svg</file>
        <file>Components/Toolbar/Icons/Step.svg</file>
        <file>Components/Toolbar/Icons/Stop.svg</file>
        <file>Components/Toolbar/Icons/Clear.svg</file>
        <file>Components/Toolbar/Icons/Parse.svg</file>
        <file>Components/Toolbar/Icons/RunToBreakpoint.svg</file>
        <file>Components/Menubar/Menubar.qml</file>
        <file>Components/editor/MacroTriangleButton.qml</file>
        <file>Components/editor/MacroSubeditor.qml</file>
        <file>Components/editor/HelpToolTip.qml</file>
        <file>Components/editor/InlineMacros.qml</file>
        <file>Components/editor/Issue Icons/Error Icon.png</file>
        <file>Components/editor/Issue Icons/Error Icon@2x.png</file>
        <file>Components/editor/Issue Icons/Information Icon.png</file>
        <file>Components/editor/Issue Icons/Information Icon@2x.png</file>
        <file>Components/editor/Issue Icons/Warning Icon.png</file>
        <file>Components/editor/Issue Icons/Warning Icon@2x.png</file>
        <file>Components/editor/IssueMark.qml</file>
        <file>Components/editor/MacroSubeditor.qml</file>
        <file>Components/editor/MacroTriangleButton.qml</file>
        <file>Components/help/HelpWindow.qml</file>
        <file>Components/Input/ButtonInput.qml</file>
        <file>Components/Input/ButtonInputSW.qml</file>
        <file>Components/Input/Buttons/Arrow Button Input Icon Selected.png</file>
        <file>Components/Input/Buttons/Arrow Button Input Icon Selected@2x.png</file>
        <file>Components/Input/Buttons/Arrow Button Input Icon.png</file>
        <file>Components/Input/Buttons/Arrow Button Input Icon@2x.png</file>
        <file>Components/Input/Buttons/Mouse Input Icon Selected.png</file>
        <file>Components/Input/Buttons/Mouse Input Icon Selected@2x.png</file>
        <file>Components/Input/Buttons/Mouse Input Icon.png</file>
        <file>Components/Input/Buttons/Mouse Input Icon@2x.png</file>
        <file>Components/Input/Buttons/Text Console Icon Selected.png</file>
        <file>Components/Input/Buttons/Text Console Icon Selected@2x.png</file>
        <file>Components/Input/Buttons/Text Console Icon.png</file>
        <file>Components/Input/Buttons/Text Console Icon@2x.png</file>
        <file>Components/Input/ClickInput.qml</file>
        <file>Components/Input/ClickInputSW.qml</file>
        <file>Components/Input/Input.qml</file>
        <file>Components/Input/TextInputSelf.qml</file>
        <file>Components/Input/TextInputSW.qml</file>
        <file>Components/Output/Buttons/Lightstrip Icon Selected.png</file>
        <file>Components/Output/Buttons/Lightstrip Icon Selected@2x.png</file>
        <file>Components/Output/Buttons/Lightstrip Icon.png</file>
        <file>Components/Output/Buttons/Lightstrip Icon@2x.png</file>
        <file>Components/Output/Buttons/Sevensegment Icon Selected.png</file>
        <file>Components/Output/Buttons/Sevensegment Icon Selected@2x.png</file>
        <file>Components/Output/Buttons/Sevensegment Icon.png</file>
        <file>Components/Output/Buttons/Sevensegment Icon@2x.png</file>
        <file>Components/Output/Buttons/Text Console Icon Selected.png</file>
        <file>Components/Output/Buttons/Text Console Icon Selected@2x.png</file>
        <file>Components/Output/Buttons/Text Console Icon.png</file>
        <file>Components/Output/Buttons/Text Console Icon@2x.png</file>
        <file>Components/Output/Console.qml</file>
        <file>Components/Output/ConsoleSettingsWindow.qml</file>
        <file>Components/Output/LightStrip.qml</file>
        <file>Components/Output/LightstripSettingsWindow.qml</file>
        <file>Components/Output/Output.qml</file>
        <file>Components/Output/SevenSegment/SevenSegment.qml</file>
        <file>Components/Output/SevenSegment/SevenSegmentDigit.qml</file>
        <file>Components/Output/SevenSegment/SevenSegmentEdge.qml</file>
        <file>Components/Output/SevenSegment/SevenSegmentSettingsWindow.qml</file>
        <file>Components/ProjectCreation/ProjectCreationScreen.qml</file>
        <file>Components/ProjectCreation/ProjectCreationSection.qml</file>
        <file>Components/ProjectCreation/Sections/ProjectArchitecture.qml</file>
        <file>Components/ProjectCreation/Sections/ProjectArchitectureVersion.qml</file>
        <file>Components/ProjectCreation/Sections/ProjectCreationButton.qml</file>
        <file>Components/ProjectCreation/Sections/ProjectMemorySize.qml</file>
        <file>Components/ProjectCreation/Sections/ProjectName.qml</file>
        <file>Components/ProjectCreation/Sections/ProjectSyntax.qml</file>
        <file>Components/Register/ContextMenu.qml</file>
        <file>Components/Register/DefaultRegister.qml</file>
        <file>Components/Register/FlagRegister.qml</file>
        <file>Components/Register/FormatSelector.qml</file>
        <file>Components/Register/Register.qml</file>
        <file>Components/Register/RegisterComponent.qml</file>
        <file>Components/Register/RegisterLabel.qml</file>
        <file>Components/Settings/AskAboutUnsavedChangesDialog.qml</file>
        <file>Components/Settings/CheckboxSetting.qml</file>
        <file>Components/Settings/default-settings.json</file>
<<<<<<< HEAD
        <file>Components/tabview/ProjectsTabView.qml</file>
=======
        <file>Components/Settings/HorizontalDivider.qml</file>
        <file>Components/Settings/SaveArea.qml</file>
        <file>Components/Settings/Setting.qml</file>
        <file>Components/Settings/SettingsWindow.qml</file>
        <file>Components/Settings/SnapshotLocation.qml</file>
        <file>Components/Settings/Themes.qml</file>
        <file>Components/Settings/VerticalDivider.qml</file>
        <file>Components/Snapshots/Divider.qml</file>
        <file>Components/Snapshots/SaveSnapshotDialog.qml</file>
        <file>Components/Snapshots/SaveSnapshotFunctionality.qml</file>
        <file>Components/Snapshots/SingleSettingDialog.qml</file>
        <file>Components/Snapshots/SnapshotHeader.qml</file>
        <file>Components/Snapshots/SnapshotItem.qml</file>
        <file>Components/Snapshots/SnapshotList.qml</file>
        <file>Components/Snapshots/SnapshotTitle.qml</file>
        <file>Components/Snapshots/TextButton.qml</file>
        <file>ErrorDialog.qml</file>
        <file>Icons/Settings Icon Pressed.png</file>
        <file>Icons/Settings Icon Pressed@2x.png</file>
        <file>Icons/Settings Icon.png</file>
        <file>Icons/Settings Icon@2x.png</file>
        <file>InnerSplitviews.qml</file>
        <file>InnerSplitviewsEditor.qml</file>
        <file>Js/TextUtility.js</file>
        <file>Js/ThemeUtility.js</file>
        <file>main.qml</file>
        <file>Splitview.qml</file>
        <file>SplitviewItem.qml</file>
>>>>>>> 1cdd135a
    </qresource>
</RCC><|MERGE_RESOLUTION|>--- conflicted
+++ resolved
@@ -98,9 +98,6 @@
         <file>Components/Settings/AskAboutUnsavedChangesDialog.qml</file>
         <file>Components/Settings/CheckboxSetting.qml</file>
         <file>Components/Settings/default-settings.json</file>
-<<<<<<< HEAD
-        <file>Components/tabview/ProjectsTabView.qml</file>
-=======
         <file>Components/Settings/HorizontalDivider.qml</file>
         <file>Components/Settings/SaveArea.qml</file>
         <file>Components/Settings/Setting.qml</file>
@@ -117,6 +114,7 @@
         <file>Components/Snapshots/SnapshotList.qml</file>
         <file>Components/Snapshots/SnapshotTitle.qml</file>
         <file>Components/Snapshots/TextButton.qml</file>
+        <file>Components/tabview/ProjectsTabView.qml</file>
         <file>ErrorDialog.qml</file>
         <file>Icons/Settings Icon Pressed.png</file>
         <file>Icons/Settings Icon Pressed@2x.png</file>
@@ -129,6 +127,5 @@
         <file>main.qml</file>
         <file>Splitview.qml</file>
         <file>SplitviewItem.qml</file>
->>>>>>> 1cdd135a
     </qresource>
 </RCC>