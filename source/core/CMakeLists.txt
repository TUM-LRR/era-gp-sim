--- conflicted
+++ resolved
@@ -6,11 +6,8 @@
   memory-value.cpp
   register-set.cpp
   conversions.cpp
-<<<<<<< HEAD
   memory.cpp
-=======
   scheduler.cpp
->>>>>>> 40a37361
 )
 
 ########################################
