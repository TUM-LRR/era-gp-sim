########################################
# SOURCES
########################################

set(CORE_SOURCES
  memory-value.cpp
  register-set.cpp
  conversions.cpp
<<<<<<< HEAD
  project.cpp
  project-module.cpp
  parsing-and-execution-unit.cpp
=======
  memory.cpp
>>>>>>> a05cd1fa
  scheduler.cpp
)

########################################
# TARGET
########################################

add_library(era-sim-core STATIC ${CORE_SOURCES})

target_link_libraries(era-sim-core era-sim-common era-sim-parser era-sim-arch-common era-sim-arch-riscv)<|MERGE_RESOLUTION|>--- conflicted
+++ resolved
@@ -6,13 +6,10 @@
   memory-value.cpp
   register-set.cpp
   conversions.cpp
-<<<<<<< HEAD
   project.cpp
   project-module.cpp
   parsing-and-execution-unit.cpp
-=======
   memory.cpp
->>>>>>> a05cd1fa
   scheduler.cpp
 )
 
