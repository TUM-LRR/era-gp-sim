/* C++ Assembler Interpreter
 * Copyright (C) 2016 Chair of Computer Architecture
 * at Technical University of Munich
 *
 * This program is free software: you can redistribute it and/or modify
 * it under the terms of the GNU General Public License as published by
 * the Free Software Foundation, either version 3 of the License, or
 * (at your option) any later version.
 *
 * This program is distributed in the hope that it will be useful,
 * but WITHOUT ANY WARRANTY; without even the implied warranty of
 * MERCHANTABILITY or FITNESS FOR A PARTICULAR PURPOSE.  See the
 * GNU General Public License for more details.
 *
 * You should have received a copy of the GNU General Public License
 * along with this program. If not, see <http://www.gnu.org/licenses/>.
 */

#include "core/memory-value.hpp"

<<<<<<< HEAD
namespace {
constexpr char hex[16]{'0',
                       '1',
                       '2',
                       '3',
                       '4',
                       '5',
                       '6',
                       '7',
                       '8',
                       '9',
                       'A',
                       'B',
                       'C',
                       'D',
                       'E',
                       'F'};

std::ostream &tohex(std::ostream &stream, std::uint8_t v) {
=======
static std::size_t constexpr sizeOfBytesStored(const std::size_t byteSize) {
  // We round up to the next byte border.
  return (byteSize + 7) / 8;
}

static std::size_t constexpr byteAddress(const std::size_t address,
                                         const std::size_t byteSize) {
  // Address of first index + address in Byte = real address
  return (address / byteSize) * sizeOfBytesStored(byteSize) +
         (address % byteSize) / 8;
}

static std::size_t constexpr offset(const std::size_t address,
                                    const std::size_t byteSize) {
  // Offset in byte.
  return (address % byteSize) % 8;
}

static constexpr char hex[16]{'0',
                              '1',
                              '2',
                              '3',
                              '4',
                              '5',
                              '6',
                              '7',
                              '8',
                              '9',
                              'A',
                              'B',
                              'C',
                              'D',
                              'E',
                              'F'};

static std::ostream &tohex(std::ostream &stream, std::uint8_t v) {
>>>>>>> 11b47d12
  return stream << hex[(int)v / 16] << hex[(int)v % 16] << ';';
}

std::size_t byteAddressOfBit(std::size_t address) {
  return address / 8;
}

std::size_t offset(std::size_t address) {
  return address % 8;
}
}


MemoryValue::MemoryValue() : MemoryValue(8) {
}

MemoryValue::MemoryValue(const std::vector<uint8_t> &other,
                         const std::size_t size)
: _size{size}, _data{other} {
  assert(size > 0);
  assert(_data.size() == (size + 7) / 8);
}

MemoryValue::MemoryValue(std::vector<uint8_t> &&other, const std::size_t size)
: _size{size}, _data{std::move(other)} {
  assert(size > 0);
  assert(_data.size() == (size + 7) / 8);
}

MemoryValue::MemoryValue(std::size_t size)
: _size{size}, _data(std::size_t{(size + 7) / 8}, 0) {
  assert(size > 0);
}

MemoryValue::MemoryValue(const MemoryValue &other,
                         const std::size_t begin,
                         const std::size_t end)
: _size{end - begin}, _data(std::size_t{(end - begin + 7) / 8}, 0) {
  assert(begin < end);
  assert(end <= other.getSize());
  for (std::size_t i = 0; i < _data.size(); ++i) {
    _data[i] = other.getByteAt(begin + i * 8);
  }
}

MemoryValue
MemoryValue::subSet(const std::size_t begin, const std::size_t end) const {
  return MemoryValue(*this, begin, end);
}

namespace {
constexpr uint8_t testOr[8]{
    0x01, 0x02, 0x04, 0x08, 0x10, 0x20, 0x40, 0x80,
};
constexpr uint8_t testAnd[8]{
    0xFE, 0xFD, 0xFB, 0xF7, 0xEF, 0xDF, 0xBF, 0x7F,
};
}

bool MemoryValue::get(const std::size_t address) const {
  assert(address < getSize());
  assert(address >= 0);
  return (_data[byteAddressOfBit(address)] & testOr[offset(address)]) != 0;
}

void MemoryValue::put(const std::size_t address, const bool value) {
  assert(address < getSize());
  assert(address >= 0);
  // Setting or clearing the value bitwise.
  if (value) {
    _data[byteAddressOfBit(address)] |= testOr[offset(address)];
  } else {
    _data[byteAddressOfBit(address)] &= testAnd[offset(address)];
  }
}

bool MemoryValue::set(const std::size_t address, const bool value) {
  assert(address < getSize());
  assert(address >= 0);
  if (((_data[byteAddressOfBit(address)] & testOr[offset(address)]) != 0) ==
      value) {
    return value;
  } else {
    return flip(address);
  }
}

bool MemoryValue::flip(const std::size_t address) {
  assert(address < getSize());
  assert(address >= 0);
  _data[byteAddressOfBit(address)] ^= testOr[offset(address)];
  return !get(address);
}

std::size_t MemoryValue::getSize() const {
  return _size;
}

const std::vector<uint8_t> &MemoryValue::internal() const {
  return _data;
}

namespace {
constexpr uint8_t testEQ[8]{
    0xFF, 0x01, 0x03, 0x07, 0x0F, 0x1F, 0x3F, 0x7F,
};
}

bool MemoryValue::operator==(const MemoryValue &other) const {
  // If the sizes differ the MemoryValues are cannot be equal
  if (_size != other._size) {
    return false;
  }

<<<<<<< HEAD
  for (std::size_t i = 0; i < _data.size() - 1; ++i) {
    if (_data[i] != other._data[i]) return false;
=======
  // If the _byteSize is aligned to the bytes, we can just compare the arrays.
  if (_byteSize % 8 == 0) {
    return _data == other._data;
  }

  // The size of a complete byte.
  const std::size_t byteStoredSize = sizeOfBytesStored(_byteSize);

  // To compare the rest of the two bytes.
  const std::size_t shift = _byteSize % 8;

  for (std::size_t i = 0; i < _data.size(); ++i) {
    if (i % byteStoredSize != byteStoredSize - 1) {
      // Not the last byte, we compare the two.
      if (_data[i] != other._data[i]) {
        return false;
      }
    } else {
      // The last byte, we just compare the rest of the byte.
      int testEq = ((1 << shift) - 1);
      if ((_data[i] & testEq) != (other._data[i] & testEq)) {
        return false;
      }
    }
>>>>>>> 11b47d12
  }
  return (_data[_data.size() - 1] & testEQ[offset(_size)]) ==
         (other._data[_data.size() - 1] & testEQ[offset(_size)]);
}

bool MemoryValue::operator!=(const MemoryValue &other) const {
  // Using the == operator.
  return !((*this) == other);
}

namespace {
constexpr uint8_t write0[8]{
    0x00, 0x01, 0x03, 0x07, 0x0F, 0x1F, 0x3F, 0x7F,
};
constexpr uint8_t write1[8]{
    0xFE, 0xFC, 0xF8, 0xF0, 0xE0, 0xC0, 0x80, 0x00,
};
}


void MemoryValue::write(const MemoryValue &other, std::size_t begin) {
  std::size_t end{begin + other._size};
  assert(begin < end);// _size > 0
  assert(end <= _size);
  // wipe clean
  if (begin / 8 == (end - 1) / 8) {// begin & end are same byte
    _data[begin / 8] &= write0[begin % 8] | write1[(end - 1) % 8];
  } else {
    // clear first byte
    _data[begin / 8] &= write0[begin % 8];
    // clear last byte
    _data[(end - 1) / 8] &= write1[(end - 1) % 8];
    // clear in between
    for (std::size_t i = (begin / 8) + 1; i < (end - 1) / 8; ++i) {
      _data[i] = 0x00;
    }
  }
  // fill first byte
  _data[begin / 8] |= other.getByteAt(0) << (begin % 8);
  std::size_t filled{8 - (begin % 8)};
  while (filled < other._size) {
    _data[(begin + filled) / 8] |= other.getByteAt(filled);
    filled += 8;
  }
}

std::uint8_t MemoryValue::getByteAt(std::size_t address) const {
  assert(address < getSize());
  assert(address >= 0);
<<<<<<< HEAD
  // first half byte
  std::uint8_t result{static_cast<std::uint8_t>(
      _data[byteAddressOfBit(address)] >> offset(address))};
  // if first byte was not last byte, second half byte
  if (byteAddressOfBit(address) + 1 < _data.size()) {
    result |= static_cast<std::uint8_t>(_data[byteAddressOfBit(address) + 1]
                                        << (8 - offset(address)));
  }
  // cut if out of size
  if (getSize() - address < 8) {
    result &= testEQ[getSize() - address];
  }
=======
  std::size_t pos = byteAddress(address, _byteSize);

  // Filling our byte with the available rest coming after it.
  std::uint8_t result =
      static_cast<std::uint8_t>(_data[pos] >> offset(address, _byteSize));
  std::size_t filled = std::min((_byteSize - (address % _byteSize)),
                                8 - offset(address, _byteSize));
  ++pos;

  // We look into the byte(s) which follow.
  while (filled < 8 && pos < _data.size()) {
    result &= (1 << filled) - 1;
    result |= _data[pos++] << (filled);
    filled += _byteSize - ((address + filled) % _byteSize);
  }

>>>>>>> 11b47d12
  return result;
}

std::ostream &operator<<(std::ostream &stream, const MemoryValue &value) {
  stream << '\'';
  constexpr std::size_t intMinPrecision = 1;

  // Printing in binary format.
  for (std::size_t i = value.getSize(); i > 0; --i) {
    // if (i % value._byteSize == 0 && i != value.getSize()) stream << '|';
    if (value.get(i - intMinPrecision))
      stream << '1';
    else
      stream << '0';
  }

  stream << "' : " << value._size << " -> [";

  // Printing as hex.
  for (std::size_t i = 0; i < value._data.size(); ++i)
    tohex(stream, value._data[i]);
  return stream << "]";
}
<|MERGE_RESOLUTION|>--- conflicted
+++ resolved
@@ -1,324 +1,240 @@
-/* C++ Assembler Interpreter
- * Copyright (C) 2016 Chair of Computer Architecture
- * at Technical University of Munich
- *
- * This program is free software: you can redistribute it and/or modify
- * it under the terms of the GNU General Public License as published by
- * the Free Software Foundation, either version 3 of the License, or
- * (at your option) any later version.
- *
- * This program is distributed in the hope that it will be useful,
- * but WITHOUT ANY WARRANTY; without even the implied warranty of
- * MERCHANTABILITY or FITNESS FOR A PARTICULAR PURPOSE.  See the
- * GNU General Public License for more details.
- *
- * You should have received a copy of the GNU General Public License
- * along with this program. If not, see <http://www.gnu.org/licenses/>.
- */
-
-#include "core/memory-value.hpp"
-
-<<<<<<< HEAD
-namespace {
-constexpr char hex[16]{'0',
-                       '1',
-                       '2',
-                       '3',
-                       '4',
-                       '5',
-                       '6',
-                       '7',
-                       '8',
-                       '9',
-                       'A',
-                       'B',
-                       'C',
-                       'D',
-                       'E',
-                       'F'};
-
-std::ostream &tohex(std::ostream &stream, std::uint8_t v) {
-=======
-static std::size_t constexpr sizeOfBytesStored(const std::size_t byteSize) {
-  // We round up to the next byte border.
-  return (byteSize + 7) / 8;
-}
-
-static std::size_t constexpr byteAddress(const std::size_t address,
-                                         const std::size_t byteSize) {
-  // Address of first index + address in Byte = real address
-  return (address / byteSize) * sizeOfBytesStored(byteSize) +
-         (address % byteSize) / 8;
-}
-
-static std::size_t constexpr offset(const std::size_t address,
-                                    const std::size_t byteSize) {
-  // Offset in byte.
-  return (address % byteSize) % 8;
-}
-
-static constexpr char hex[16]{'0',
-                              '1',
-                              '2',
-                              '3',
-                              '4',
-                              '5',
-                              '6',
-                              '7',
-                              '8',
-                              '9',
-                              'A',
-                              'B',
-                              'C',
-                              'D',
-                              'E',
-                              'F'};
-
-static std::ostream &tohex(std::ostream &stream, std::uint8_t v) {
->>>>>>> 11b47d12
-  return stream << hex[(int)v / 16] << hex[(int)v % 16] << ';';
-}
-
-std::size_t byteAddressOfBit(std::size_t address) {
-  return address / 8;
-}
-
-std::size_t offset(std::size_t address) {
-  return address % 8;
-}
-}
-
-
-MemoryValue::MemoryValue() : MemoryValue(8) {
-}
-
-MemoryValue::MemoryValue(const std::vector<uint8_t> &other,
-                         const std::size_t size)
-: _size{size}, _data{other} {
-  assert(size > 0);
-  assert(_data.size() == (size + 7) / 8);
-}
-
-MemoryValue::MemoryValue(std::vector<uint8_t> &&other, const std::size_t size)
-: _size{size}, _data{std::move(other)} {
-  assert(size > 0);
-  assert(_data.size() == (size + 7) / 8);
-}
-
-MemoryValue::MemoryValue(std::size_t size)
-: _size{size}, _data(std::size_t{(size + 7) / 8}, 0) {
-  assert(size > 0);
-}
-
-MemoryValue::MemoryValue(const MemoryValue &other,
-                         const std::size_t begin,
-                         const std::size_t end)
-: _size{end - begin}, _data(std::size_t{(end - begin + 7) / 8}, 0) {
-  assert(begin < end);
-  assert(end <= other.getSize());
-  for (std::size_t i = 0; i < _data.size(); ++i) {
-    _data[i] = other.getByteAt(begin + i * 8);
-  }
-}
-
-MemoryValue
-MemoryValue::subSet(const std::size_t begin, const std::size_t end) const {
-  return MemoryValue(*this, begin, end);
-}
-
-namespace {
-constexpr uint8_t testOr[8]{
-    0x01, 0x02, 0x04, 0x08, 0x10, 0x20, 0x40, 0x80,
-};
-constexpr uint8_t testAnd[8]{
-    0xFE, 0xFD, 0xFB, 0xF7, 0xEF, 0xDF, 0xBF, 0x7F,
-};
-}
-
-bool MemoryValue::get(const std::size_t address) const {
-  assert(address < getSize());
-  assert(address >= 0);
-  return (_data[byteAddressOfBit(address)] & testOr[offset(address)]) != 0;
-}
-
-void MemoryValue::put(const std::size_t address, const bool value) {
-  assert(address < getSize());
-  assert(address >= 0);
-  // Setting or clearing the value bitwise.
-  if (value) {
-    _data[byteAddressOfBit(address)] |= testOr[offset(address)];
-  } else {
-    _data[byteAddressOfBit(address)] &= testAnd[offset(address)];
-  }
-}
-
-bool MemoryValue::set(const std::size_t address, const bool value) {
-  assert(address < getSize());
-  assert(address >= 0);
-  if (((_data[byteAddressOfBit(address)] & testOr[offset(address)]) != 0) ==
-      value) {
-    return value;
-  } else {
-    return flip(address);
-  }
-}
-
-bool MemoryValue::flip(const std::size_t address) {
-  assert(address < getSize());
-  assert(address >= 0);
-  _data[byteAddressOfBit(address)] ^= testOr[offset(address)];
-  return !get(address);
-}
-
-std::size_t MemoryValue::getSize() const {
-  return _size;
-}
-
-const std::vector<uint8_t> &MemoryValue::internal() const {
-  return _data;
-}
-
-namespace {
-constexpr uint8_t testEQ[8]{
-    0xFF, 0x01, 0x03, 0x07, 0x0F, 0x1F, 0x3F, 0x7F,
-};
-}
-
-bool MemoryValue::operator==(const MemoryValue &other) const {
-  // If the sizes differ the MemoryValues are cannot be equal
-  if (_size != other._size) {
-    return false;
-  }
-
-<<<<<<< HEAD
-  for (std::size_t i = 0; i < _data.size() - 1; ++i) {
-    if (_data[i] != other._data[i]) return false;
-=======
-  // If the _byteSize is aligned to the bytes, we can just compare the arrays.
-  if (_byteSize % 8 == 0) {
-    return _data == other._data;
-  }
-
-  // The size of a complete byte.
-  const std::size_t byteStoredSize = sizeOfBytesStored(_byteSize);
-
-  // To compare the rest of the two bytes.
-  const std::size_t shift = _byteSize % 8;
-
-  for (std::size_t i = 0; i < _data.size(); ++i) {
-    if (i % byteStoredSize != byteStoredSize - 1) {
-      // Not the last byte, we compare the two.
-      if (_data[i] != other._data[i]) {
-        return false;
-      }
-    } else {
-      // The last byte, we just compare the rest of the byte.
-      int testEq = ((1 << shift) - 1);
-      if ((_data[i] & testEq) != (other._data[i] & testEq)) {
-        return false;
-      }
-    }
->>>>>>> 11b47d12
-  }
-  return (_data[_data.size() - 1] & testEQ[offset(_size)]) ==
-         (other._data[_data.size() - 1] & testEQ[offset(_size)]);
-}
-
-bool MemoryValue::operator!=(const MemoryValue &other) const {
-  // Using the == operator.
-  return !((*this) == other);
-}
-
-namespace {
-constexpr uint8_t write0[8]{
-    0x00, 0x01, 0x03, 0x07, 0x0F, 0x1F, 0x3F, 0x7F,
-};
-constexpr uint8_t write1[8]{
-    0xFE, 0xFC, 0xF8, 0xF0, 0xE0, 0xC0, 0x80, 0x00,
-};
-}
-
-
-void MemoryValue::write(const MemoryValue &other, std::size_t begin) {
-  std::size_t end{begin + other._size};
-  assert(begin < end);// _size > 0
-  assert(end <= _size);
-  // wipe clean
-  if (begin / 8 == (end - 1) / 8) {// begin & end are same byte
-    _data[begin / 8] &= write0[begin % 8] | write1[(end - 1) % 8];
-  } else {
-    // clear first byte
-    _data[begin / 8] &= write0[begin % 8];
-    // clear last byte
-    _data[(end - 1) / 8] &= write1[(end - 1) % 8];
-    // clear in between
-    for (std::size_t i = (begin / 8) + 1; i < (end - 1) / 8; ++i) {
-      _data[i] = 0x00;
-    }
-  }
-  // fill first byte
-  _data[begin / 8] |= other.getByteAt(0) << (begin % 8);
-  std::size_t filled{8 - (begin % 8)};
-  while (filled < other._size) {
-    _data[(begin + filled) / 8] |= other.getByteAt(filled);
-    filled += 8;
-  }
-}
-
-std::uint8_t MemoryValue::getByteAt(std::size_t address) const {
-  assert(address < getSize());
-  assert(address >= 0);
-<<<<<<< HEAD
-  // first half byte
-  std::uint8_t result{static_cast<std::uint8_t>(
-      _data[byteAddressOfBit(address)] >> offset(address))};
-  // if first byte was not last byte, second half byte
-  if (byteAddressOfBit(address) + 1 < _data.size()) {
-    result |= static_cast<std::uint8_t>(_data[byteAddressOfBit(address) + 1]
-                                        << (8 - offset(address)));
-  }
-  // cut if out of size
-  if (getSize() - address < 8) {
-    result &= testEQ[getSize() - address];
-  }
-=======
-  std::size_t pos = byteAddress(address, _byteSize);
-
-  // Filling our byte with the available rest coming after it.
-  std::uint8_t result =
-      static_cast<std::uint8_t>(_data[pos] >> offset(address, _byteSize));
-  std::size_t filled = std::min((_byteSize - (address % _byteSize)),
-                                8 - offset(address, _byteSize));
-  ++pos;
-
-  // We look into the byte(s) which follow.
-  while (filled < 8 && pos < _data.size()) {
-    result &= (1 << filled) - 1;
-    result |= _data[pos++] << (filled);
-    filled += _byteSize - ((address + filled) % _byteSize);
-  }
-
->>>>>>> 11b47d12
-  return result;
-}
-
-std::ostream &operator<<(std::ostream &stream, const MemoryValue &value) {
-  stream << '\'';
-  constexpr std::size_t intMinPrecision = 1;
-
-  // Printing in binary format.
-  for (std::size_t i = value.getSize(); i > 0; --i) {
-    // if (i % value._byteSize == 0 && i != value.getSize()) stream << '|';
-    if (value.get(i - intMinPrecision))
-      stream << '1';
-    else
-      stream << '0';
-  }
-
-  stream << "' : " << value._size << " -> [";
-
-  // Printing as hex.
-  for (std::size_t i = 0; i < value._data.size(); ++i)
-    tohex(stream, value._data[i]);
-  return stream << "]";
-}
+/* C++ Assembler Interpreter
+ * Copyright (C) 2016 Chair of Computer Architecture
+ * at Technical University of Munich
+ *
+ * This program is free software: you can redistribute it and/or modify
+ * it under the terms of the GNU General Public License as published by
+ * the Free Software Foundation, either version 3 of the License, or
+ * (at your option) any later version.
+ *
+ * This program is distributed in the hope that it will be useful,
+ * but WITHOUT ANY WARRANTY; without even the implied warranty of
+ * MERCHANTABILITY or FITNESS FOR A PARTICULAR PURPOSE.  See the
+ * GNU General Public License for more details.
+ *
+ * You should have received a copy of the GNU General Public License
+ * along with this program. If not, see <http://www.gnu.org/licenses/>.
+ */
+
+#include "core/memory-value.hpp"
+
+namespace {
+constexpr char hex[16]{'0',
+                       '1',
+                       '2',
+                       '3',
+                       '4',
+                       '5',
+                       '6',
+                       '7',
+                       '8',
+                       '9',
+                       'A',
+                       'B',
+                       'C',
+                       'D',
+                       'E',
+                       'F'};
+
+std::ostream &tohex(std::ostream &stream, std::uint8_t v) {
+  return stream << hex[(int)v / 16] << hex[(int)v % 16] << ';';
+}
+
+std::size_t byteAddressOfBit(std::size_t address) {
+  return address / 8;
+}
+
+std::size_t offset(std::size_t address) {
+  return address % 8;
+}
+}
+
+
+MemoryValue::MemoryValue() : MemoryValue(8) {
+}
+
+MemoryValue::MemoryValue(const std::vector<uint8_t> &other,
+                         const std::size_t size)
+: _size{size}, _data{other} {
+  assert(size > 0);
+  assert(_data.size() == (size + 7) / 8);
+}
+
+MemoryValue::MemoryValue(std::vector<uint8_t> &&other, const std::size_t size)
+: _size{size}, _data{std::move(other)} {
+  assert(size > 0);
+  assert(_data.size() == (size + 7) / 8);
+}
+
+MemoryValue::MemoryValue(std::size_t size)
+: _size{size}, _data(std::size_t{(size + 7) / 8}, 0) {
+  assert(size > 0);
+}
+
+MemoryValue::MemoryValue(const MemoryValue &other,
+                         const std::size_t begin,
+                         const std::size_t end)
+: _size{end - begin}, _data(std::size_t{(end - begin + 7) / 8}, 0) {
+  assert(begin < end);
+  assert(end <= other.getSize());
+  for (std::size_t i = 0; i < _data.size(); ++i) {
+    _data[i] = other.getByteAt(begin + i * 8);
+  }
+}
+
+MemoryValue
+MemoryValue::subSet(const std::size_t begin, const std::size_t end) const {
+  return MemoryValue(*this, begin, end);
+}
+
+namespace {
+constexpr uint8_t testOr[8]{
+    0x01, 0x02, 0x04, 0x08, 0x10, 0x20, 0x40, 0x80,
+};
+constexpr uint8_t testAnd[8]{
+    0xFE, 0xFD, 0xFB, 0xF7, 0xEF, 0xDF, 0xBF, 0x7F,
+};
+}
+
+bool MemoryValue::get(const std::size_t address) const {
+  assert(address < getSize());
+  assert(address >= 0);
+  return (_data[byteAddressOfBit(address)] & testOr[offset(address)]) != 0;
+}
+
+void MemoryValue::put(const std::size_t address, const bool value) {
+  assert(address < getSize());
+  assert(address >= 0);
+  // Setting or clearing the value bitwise.
+  if (value) {
+    _data[byteAddressOfBit(address)] |= testOr[offset(address)];
+  } else {
+    _data[byteAddressOfBit(address)] &= testAnd[offset(address)];
+  }
+}
+
+bool MemoryValue::set(const std::size_t address, const bool value) {
+  assert(address < getSize());
+  assert(address >= 0);
+  if (((_data[byteAddressOfBit(address)] & testOr[offset(address)]) != 0) ==
+      value) {
+    return value;
+  } else {
+    return flip(address);
+  }
+}
+
+bool MemoryValue::flip(const std::size_t address) {
+  assert(address < getSize());
+  assert(address >= 0);
+  _data[byteAddressOfBit(address)] ^= testOr[offset(address)];
+  return !get(address);
+}
+
+std::size_t MemoryValue::getSize() const {
+  return _size;
+}
+
+const std::vector<uint8_t> &MemoryValue::internal() const {
+  return _data;
+}
+
+namespace {
+constexpr uint8_t testEQ[8]{
+    0xFF, 0x01, 0x03, 0x07, 0x0F, 0x1F, 0x3F, 0x7F,
+};
+}
+
+bool MemoryValue::operator==(const MemoryValue &other) const {
+  // If the sizes differ the MemoryValues are cannot be equal
+  if (_size != other._size) {
+    return false;
+  }
+
+  for (std::size_t i = 0; i < _data.size() - 1; ++i) {
+    if (_data[i] != other._data[i]) return false;
+  }
+  return (_data[_data.size() - 1] & testEQ[offset(_size)]) ==
+         (other._data[_data.size() - 1] & testEQ[offset(_size)]);
+}
+
+bool MemoryValue::operator!=(const MemoryValue &other) const {
+  // Using the == operator.
+  return !((*this) == other);
+}
+
+namespace {
+constexpr uint8_t write0[8]{
+    0x00, 0x01, 0x03, 0x07, 0x0F, 0x1F, 0x3F, 0x7F,
+};
+constexpr uint8_t write1[8]{
+    0xFE, 0xFC, 0xF8, 0xF0, 0xE0, 0xC0, 0x80, 0x00,
+};
+}
+
+
+void MemoryValue::write(const MemoryValue &other, std::size_t begin) {
+  std::size_t end{begin + other._size};
+  assert(begin < end);// _size > 0
+  assert(end <= _size);
+  // wipe clean
+  if (begin / 8 == (end - 1) / 8) {// begin & end are same byte
+    _data[begin / 8] &= write0[begin % 8] | write1[(end - 1) % 8];
+  } else {
+    // clear first byte
+    _data[begin / 8] &= write0[begin % 8];
+    // clear last byte
+    _data[(end - 1) / 8] &= write1[(end - 1) % 8];
+    // clear in between
+    for (std::size_t i = (begin / 8) + 1; i < (end - 1) / 8; ++i) {
+      _data[i] = 0x00;
+    }
+  }
+  // fill first byte
+  _data[begin / 8] |= other.getByteAt(0) << (begin % 8);
+  std::size_t filled{8 - (begin % 8)};
+  while (filled < other._size) {
+    _data[(begin + filled) / 8] |= other.getByteAt(filled);
+    filled += 8;
+  }
+}
+
+std::uint8_t MemoryValue::getByteAt(std::size_t address) const {
+  assert(address < getSize());
+  assert(address >= 0);
+
+  // first half byte
+  std::uint8_t result{static_cast<std::uint8_t>(
+      _data[byteAddressOfBit(address)] >> offset(address))};
+  // if first byte was not last byte, second half byte
+  if (byteAddressOfBit(address) + 1 < _data.size()) {
+    result |= static_cast<std::uint8_t>(_data[byteAddressOfBit(address) + 1]
+                                        << (8 - offset(address)));
+  }
+  // cut if out of size
+  if (getSize() - address < 8) {
+    result &= testEQ[getSize() - address];
+  }
+  return result;
+}
+
+std::ostream &operator<<(std::ostream &stream, const MemoryValue &value) {
+  stream << '\'';
+  constexpr std::size_t intMinPrecision = 1;
+
+  // Printing in binary format.
+  for (std::size_t i = value.getSize(); i > 0; --i) {
+    // if (i % value._byteSize == 0 && i != value.getSize()) stream << '|';
+    if (value.get(i - intMinPrecision))
+      stream << '1';
+    else
+      stream << '0';
+  }
+
+  stream << "' : " << value._size << " -> [";
+
+  // Printing as hex.
+  for (std::size_t i = 0; i < value._data.size(); ++i)
+    tohex(stream, value._data[i]);
+  return stream << "]";
+}