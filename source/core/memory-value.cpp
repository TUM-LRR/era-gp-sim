/* C++ Assembler Interpreter
 * Copyright (C) 2016 Chair of Computer Architecture
 * at Technical University of Munich
 *
 * This program is free software: you can redistribute it and/or modify
 * it under the terms of the GNU General Public License as published by
 * the Free Software Foundation, either version 3 of the License, or
 * (at your option) any later version.
 *
 * This program is distributed in the hope that it will be useful,
 * but WITHOUT ANY WARRANTY; without even the implied warranty of
 * MERCHANTABILITY or FITNESS FOR A PARTICULAR PURPOSE.  See the
 * GNU General Public License for more details.
 *
 * You should have received a copy of the GNU General Public License
 * along with this program. If not, see <http://www.gnu.org/licenses/>.
 */

#include "core/memory-value.hpp"

<<<<<<< HEAD
static std::size_t constexpr sizeOfBytesStored(const std::size_t byteSize) {
  // We round up to the next byte border.
  return (byteSize + 7) / 8;
}

static std::size_t constexpr byteAddress(const std::size_t address,
                                         const std::size_t byteSize) {
  // Address of first index + address in Byte = real address
  return (address / byteSize) * sizeOfBytesStored(byteSize) +
         (address % byteSize) / 8;
}

static std::size_t constexpr offset(const std::size_t address,
                                    const std::size_t byteSize) {
  // Offset in byte.
  return (address % byteSize) % 8;
}

static constexpr char hex[16]{'0',
                              '1',
                              '2',
                              '3',
                              '4',
                              '5',
                              '6',
                              '7',
                              '8',
                              '9',
                              'A',
                              'B',
                              'C',
                              'D',
                              'E',
                              'F'};

static std::ostream &tohex(std::ostream &stream, std::uint8_t v) {
  return stream << hex[(int)v / 16] << hex[(int)v % 16] << ';';
}


MemoryValue::MemoryValue() : MemoryValue(1u, 8u) {
}
MemoryValue::MemoryValue(const std::vector<uint8_t> &other,
                         const std::size_t byteSize)
: _byteSize(byteSize), _data(other) {
}
MemoryValue::MemoryValue(std::vector<uint8_t> &&other,
                         const std::size_t byteSize)
: _byteSize(byteSize), _data(std::move(other)) {
}
MemoryValue::MemoryValue(size_t byteAmount, std::size_t byteSize)
: _byteSize(byteSize)
, _data(std::size_t{byteAmount * sizeOfBytesStored(byteSize)}, 0) {
}


MemoryValue::MemoryValue(const MemoryValue &other,
                         const std::size_t begin,
                         const std::size_t end,
                         const std::size_t byteSize)
: _byteSize(byteSize)
, _data(std::size_t((end - begin + byteSize - 1) / byteSize *
                    sizeOfBytesStored(byteSize)),
        0) {
  assert(begin <= end);
  assert(end <= other.getSize());
  std::size_t sizeOfBytes = sizeOfBytesStored(_byteSize);
  std::size_t byteAmount  = _data.size() / sizeOfBytes;
  std::size_t pos         = 0;

  // Iteratively copying byte for byte.
  for (std::size_t i = 0; i < byteAmount; ++i) {
    for (std::size_t j = 0; j < sizeOfBytes; ++j) {
      _data[i * sizeOfBytes + j] = other.getByteAt(begin + pos + 8 * j);
    }
    pos += _byteSize;
  }
}

MemoryValue MemoryValue::subSet(const std::size_t begin,
                                const std::size_t end,
                                const std::size_t byteSize) const {
  return MemoryValue(*this, begin, end, byteSize);
}

bool MemoryValue::get(const std::size_t address) const {
  assert(address < getSize());
  assert(address >= 0);
  return _data[byteAddress(address, _byteSize)] &
         (1 << offset(address, _byteSize));
}

void MemoryValue::put(const std::size_t address, const bool value) {
  assert(address < getSize());
  assert(address >= 0);

  // Setting or clearing the value bitwise.
  if (value)
    _data[byteAddress(address, _byteSize)] |= (1 << offset(address, _byteSize));
  else
    _data[byteAddress(address, _byteSize)] &=
        ~(1 << offset(address, _byteSize));
}

bool MemoryValue::set(const std::size_t address, const bool value) {
  auto prev = get(address);
  put(address, value);
  return prev;
}

std::size_t MemoryValue::getByteSize() const {
  return _byteSize;
}

std::size_t MemoryValue::getByteAmount() const {
  return _data.size() / sizeOfBytesStored(_byteSize);
}

std::size_t MemoryValue::getSize() const {
  return _byteSize * getByteAmount();
}

const std::vector<uint8_t> &MemoryValue::internal() const {
  return _data;
}

bool MemoryValue::operator==(const MemoryValue &other) const {
  // If the sizes or byte sizes differ, we (dunno why) decide, that the memory
  // values are not equal, even if they contain the same value.
  if (_byteSize != other._byteSize || _data.size() != other._data.size()) {
    return false;
  }

  // If the _byteSize is aligned to the bytes, we can just compare the arrays.
  if (_byteSize % 8 == 0) {
    return _data == other._data;
  }

  // The size of a complete byte.
  const std::size_t byteStoredSize = sizeOfBytesStored(_byteSize);

  // To compare the rest of the two bytes.
  const std::size_t shift = _byteSize % 8;

  for (std::size_t i = 0; i < _data.size(); ++i) {
    if (i % byteStoredSize != byteStoredSize - 1) {
      // Not the last byte, we compare the two.
      if (_data[i] != other._data[i]) {
        return false;
      }
    } else {
      // The last byte, we just compare the rest of the byte.
      int testEq = ((1 << shift) - 1);
      if ((_data[i] & testEq) != (other._data[i] & testEq)) {
        return false;
      }
    }
  }
  return true;
}

bool MemoryValue::operator!=(const MemoryValue &other) const {
  // Using the == operator.
  return !((*this) == other);
}

std::uint8_t MemoryValue::getByteAt(std::size_t address) const {
  assert(address < getSize());
  assert(address >= 0);
  std::size_t pos = byteAddress(address, _byteSize);

  // Filling our byte with the available rest coming after it.
  std::uint8_t result =
      static_cast<std::uint8_t>(_data[pos] >> offset(address, _byteSize));
  std::size_t filled = std::min((_byteSize - (address % _byteSize)),
                                8 - offset(address, _byteSize));
  ++pos;

  // We look into the byte(s) which follow.
  while (filled < 8 && pos < _data.size()) {
    result &= (1 << filled) - 1;
    result |= _data[pos++] << (filled);
    filled += _byteSize - ((address + filled) % _byteSize);
  }

  return result;
}

std::ostream &operator<<(std::ostream &stream, const MemoryValue &value) {
  stream << '\'';
  constexpr std::size_t intMinPrecision = 1;

  // Printing in binary format.
  for (std::size_t i = value.getSize(); i > 0; --i) {
    if (i % value._byteSize == 0 && i != value.getSize()) stream << '|';
    if (value.get(i - intMinPrecision))
      stream << '1';
    else
      stream << '0';
  }

  stream << "' : " << value._byteSize << " -> [";

  // Printing as hex.
  for (std::size_t i = 0; i < value._data.size(); ++i)
    tohex(stream, value._data[i]);
  return stream << "]";
=======
//this also belongs to the stub implementation of MemoryValue and can therefore be removed
MemoryValue::MemoryValue(uint64_t i) {
    _value = i;
}

uint64_t MemoryValue::getValue() const {
    return _value;
>>>>>>> 55710457
}
<|MERGE_RESOLUTION|>--- conflicted
+++ resolved
@@ -1,238 +1,227 @@
-/* C++ Assembler Interpreter
- * Copyright (C) 2016 Chair of Computer Architecture
- * at Technical University of Munich
- *
- * This program is free software: you can redistribute it and/or modify
- * it under the terms of the GNU General Public License as published by
- * the Free Software Foundation, either version 3 of the License, or
- * (at your option) any later version.
- *
- * This program is distributed in the hope that it will be useful,
- * but WITHOUT ANY WARRANTY; without even the implied warranty of
- * MERCHANTABILITY or FITNESS FOR A PARTICULAR PURPOSE.  See the
- * GNU General Public License for more details.
- *
- * You should have received a copy of the GNU General Public License
- * along with this program. If not, see <http://www.gnu.org/licenses/>.
- */
-
-#include "core/memory-value.hpp"
-
-<<<<<<< HEAD
-static std::size_t constexpr sizeOfBytesStored(const std::size_t byteSize) {
-  // We round up to the next byte border.
-  return (byteSize + 7) / 8;
-}
-
-static std::size_t constexpr byteAddress(const std::size_t address,
-                                         const std::size_t byteSize) {
-  // Address of first index + address in Byte = real address
-  return (address / byteSize) * sizeOfBytesStored(byteSize) +
-         (address % byteSize) / 8;
-}
-
-static std::size_t constexpr offset(const std::size_t address,
-                                    const std::size_t byteSize) {
-  // Offset in byte.
-  return (address % byteSize) % 8;
-}
-
-static constexpr char hex[16]{'0',
-                              '1',
-                              '2',
-                              '3',
-                              '4',
-                              '5',
-                              '6',
-                              '7',
-                              '8',
-                              '9',
-                              'A',
-                              'B',
-                              'C',
-                              'D',
-                              'E',
-                              'F'};
-
-static std::ostream &tohex(std::ostream &stream, std::uint8_t v) {
-  return stream << hex[(int)v / 16] << hex[(int)v % 16] << ';';
-}
-
-
-MemoryValue::MemoryValue() : MemoryValue(1u, 8u) {
-}
-MemoryValue::MemoryValue(const std::vector<uint8_t> &other,
-                         const std::size_t byteSize)
-: _byteSize(byteSize), _data(other) {
-}
-MemoryValue::MemoryValue(std::vector<uint8_t> &&other,
-                         const std::size_t byteSize)
-: _byteSize(byteSize), _data(std::move(other)) {
-}
-MemoryValue::MemoryValue(size_t byteAmount, std::size_t byteSize)
-: _byteSize(byteSize)
-, _data(std::size_t{byteAmount * sizeOfBytesStored(byteSize)}, 0) {
-}
-
-
-MemoryValue::MemoryValue(const MemoryValue &other,
-                         const std::size_t begin,
-                         const std::size_t end,
-                         const std::size_t byteSize)
-: _byteSize(byteSize)
-, _data(std::size_t((end - begin + byteSize - 1) / byteSize *
-                    sizeOfBytesStored(byteSize)),
-        0) {
-  assert(begin <= end);
-  assert(end <= other.getSize());
-  std::size_t sizeOfBytes = sizeOfBytesStored(_byteSize);
-  std::size_t byteAmount  = _data.size() / sizeOfBytes;
-  std::size_t pos         = 0;
-
-  // Iteratively copying byte for byte.
-  for (std::size_t i = 0; i < byteAmount; ++i) {
-    for (std::size_t j = 0; j < sizeOfBytes; ++j) {
-      _data[i * sizeOfBytes + j] = other.getByteAt(begin + pos + 8 * j);
-    }
-    pos += _byteSize;
-  }
-}
-
-MemoryValue MemoryValue::subSet(const std::size_t begin,
-                                const std::size_t end,
-                                const std::size_t byteSize) const {
-  return MemoryValue(*this, begin, end, byteSize);
-}
-
-bool MemoryValue::get(const std::size_t address) const {
-  assert(address < getSize());
-  assert(address >= 0);
-  return _data[byteAddress(address, _byteSize)] &
-         (1 << offset(address, _byteSize));
-}
-
-void MemoryValue::put(const std::size_t address, const bool value) {
-  assert(address < getSize());
-  assert(address >= 0);
-
-  // Setting or clearing the value bitwise.
-  if (value)
-    _data[byteAddress(address, _byteSize)] |= (1 << offset(address, _byteSize));
-  else
-    _data[byteAddress(address, _byteSize)] &=
-        ~(1 << offset(address, _byteSize));
-}
-
-bool MemoryValue::set(const std::size_t address, const bool value) {
-  auto prev = get(address);
-  put(address, value);
-  return prev;
-}
-
-std::size_t MemoryValue::getByteSize() const {
-  return _byteSize;
-}
-
-std::size_t MemoryValue::getByteAmount() const {
-  return _data.size() / sizeOfBytesStored(_byteSize);
-}
-
-std::size_t MemoryValue::getSize() const {
-  return _byteSize * getByteAmount();
-}
-
-const std::vector<uint8_t> &MemoryValue::internal() const {
-  return _data;
-}
-
-bool MemoryValue::operator==(const MemoryValue &other) const {
-  // If the sizes or byte sizes differ, we (dunno why) decide, that the memory
-  // values are not equal, even if they contain the same value.
-  if (_byteSize != other._byteSize || _data.size() != other._data.size()) {
-    return false;
-  }
-
-  // If the _byteSize is aligned to the bytes, we can just compare the arrays.
-  if (_byteSize % 8 == 0) {
-    return _data == other._data;
-  }
-
-  // The size of a complete byte.
-  const std::size_t byteStoredSize = sizeOfBytesStored(_byteSize);
-
-  // To compare the rest of the two bytes.
-  const std::size_t shift = _byteSize % 8;
-
-  for (std::size_t i = 0; i < _data.size(); ++i) {
-    if (i % byteStoredSize != byteStoredSize - 1) {
-      // Not the last byte, we compare the two.
-      if (_data[i] != other._data[i]) {
-        return false;
-      }
-    } else {
-      // The last byte, we just compare the rest of the byte.
-      int testEq = ((1 << shift) - 1);
-      if ((_data[i] & testEq) != (other._data[i] & testEq)) {
-        return false;
-      }
-    }
-  }
-  return true;
-}
-
-bool MemoryValue::operator!=(const MemoryValue &other) const {
-  // Using the == operator.
-  return !((*this) == other);
-}
-
-std::uint8_t MemoryValue::getByteAt(std::size_t address) const {
-  assert(address < getSize());
-  assert(address >= 0);
-  std::size_t pos = byteAddress(address, _byteSize);
-
-  // Filling our byte with the available rest coming after it.
-  std::uint8_t result =
-      static_cast<std::uint8_t>(_data[pos] >> offset(address, _byteSize));
-  std::size_t filled = std::min((_byteSize - (address % _byteSize)),
-                                8 - offset(address, _byteSize));
-  ++pos;
-
-  // We look into the byte(s) which follow.
-  while (filled < 8 && pos < _data.size()) {
-    result &= (1 << filled) - 1;
-    result |= _data[pos++] << (filled);
-    filled += _byteSize - ((address + filled) % _byteSize);
-  }
-
-  return result;
-}
-
-std::ostream &operator<<(std::ostream &stream, const MemoryValue &value) {
-  stream << '\'';
-  constexpr std::size_t intMinPrecision = 1;
-
-  // Printing in binary format.
-  for (std::size_t i = value.getSize(); i > 0; --i) {
-    if (i % value._byteSize == 0 && i != value.getSize()) stream << '|';
-    if (value.get(i - intMinPrecision))
-      stream << '1';
-    else
-      stream << '0';
-  }
-
-  stream << "' : " << value._byteSize << " -> [";
-
-  // Printing as hex.
-  for (std::size_t i = 0; i < value._data.size(); ++i)
-    tohex(stream, value._data[i]);
-  return stream << "]";
-=======
-//this also belongs to the stub implementation of MemoryValue and can therefore be removed
-MemoryValue::MemoryValue(uint64_t i) {
-    _value = i;
-}
-
-uint64_t MemoryValue::getValue() const {
-    return _value;
->>>>>>> 55710457
-}
+/* C++ Assembler Interpreter
+ * Copyright (C) 2016 Chair of Computer Architecture
+ * at Technical University of Munich
+ *
+ * This program is free software: you can redistribute it and/or modify
+ * it under the terms of the GNU General Public License as published by
+ * the Free Software Foundation, either version 3 of the License, or
+ * (at your option) any later version.
+ *
+ * This program is distributed in the hope that it will be useful,
+ * but WITHOUT ANY WARRANTY; without even the implied warranty of
+ * MERCHANTABILITY or FITNESS FOR A PARTICULAR PURPOSE.  See the
+ * GNU General Public License for more details.
+ *
+ * You should have received a copy of the GNU General Public License
+ * along with this program. If not, see <http://www.gnu.org/licenses/>.*/
+
+#include "core/memory-value.hpp"
+
+static std::size_t constexpr sizeOfBytesStored(const std::size_t byteSize) {
+  // We round up to the next byte border.
+  return (byteSize + 7) / 8;
+}
+
+static std::size_t constexpr byteAddress(const std::size_t address,
+                                         const std::size_t byteSize) {
+  // Address of first index + address in Byte = real address
+  return (address / byteSize) * sizeOfBytesStored(byteSize) +
+         (address % byteSize) / 8;
+}
+
+static std::size_t constexpr offset(const std::size_t address,
+                                    const std::size_t byteSize) {
+  // Offset in byte.
+  return (address % byteSize) % 8;
+}
+
+static constexpr char hex[16]{'0',
+                              '1',
+                              '2',
+                              '3',
+                              '4',
+                              '5',
+                              '6',
+                              '7',
+                              '8',
+                              '9',
+                              'A',
+                              'B',
+                              'C',
+                              'D',
+                              'E',
+                              'F'};
+
+static std::ostream &tohex(std::ostream &stream, std::uint8_t v) {
+  return stream << hex[(int)v / 16] << hex[(int)v % 16] << ';';
+}
+
+
+MemoryValue::MemoryValue() : MemoryValue(1u, 8u) {
+}
+MemoryValue::MemoryValue(const std::vector<uint8_t> &other,
+                         const std::size_t byteSize)
+: _byteSize(byteSize), _data(other) {
+}
+MemoryValue::MemoryValue(std::vector<uint8_t> &&other,
+                         const std::size_t byteSize)
+: _byteSize(byteSize), _data(std::move(other)) {
+}
+MemoryValue::MemoryValue(size_t byteAmount, std::size_t byteSize)
+: _byteSize(byteSize)
+, _data(std::size_t{byteAmount * sizeOfBytesStored(byteSize)}, 0) {
+}
+
+
+MemoryValue::MemoryValue(const MemoryValue &other,
+                         const std::size_t begin,
+                         const std::size_t end,
+                         const std::size_t byteSize)
+: _byteSize(byteSize)
+, _data(std::size_t((end - begin + byteSize - 1) / byteSize *
+                    sizeOfBytesStored(byteSize)),
+        0) {
+  assert(begin <= end);
+  assert(end <= other.getSize());
+  std::size_t sizeOfBytes = sizeOfBytesStored(_byteSize);
+  std::size_t byteAmount  = _data.size() / sizeOfBytes;
+  std::size_t pos         = 0;
+
+  // Iteratively copying byte for byte.
+  for (std::size_t i = 0; i < byteAmount; ++i) {
+    for (std::size_t j = 0; j < sizeOfBytes; ++j) {
+      _data[i * sizeOfBytes + j] = other.getByteAt(begin + pos + 8 * j);
+    }
+    pos += _byteSize;
+  }
+}
+
+MemoryValue MemoryValue::subSet(const std::size_t begin,
+                                const std::size_t end,
+                                const std::size_t byteSize) const {
+  return MemoryValue(*this, begin, end, byteSize);
+}
+
+bool MemoryValue::get(const std::size_t address) const {
+  assert(address < getSize());
+  assert(address >= 0);
+  return _data[byteAddress(address, _byteSize)] &
+         (1 << offset(address, _byteSize));
+}
+
+void MemoryValue::put(const std::size_t address, const bool value) {
+  assert(address < getSize());
+  assert(address >= 0);
+
+  // Setting or clearing the value bitwise.
+  if (value)
+    _data[byteAddress(address, _byteSize)] |= (1 << offset(address, _byteSize));
+  else
+    _data[byteAddress(address, _byteSize)] &=
+        ~(1 << offset(address, _byteSize));
+}
+
+bool MemoryValue::set(const std::size_t address, const bool value) {
+  auto prev = get(address);
+  put(address, value);
+  return prev;
+}
+
+std::size_t MemoryValue::getByteSize() const {
+  return _byteSize;
+}
+
+std::size_t MemoryValue::getByteAmount() const {
+  return _data.size() / sizeOfBytesStored(_byteSize);
+}
+
+std::size_t MemoryValue::getSize() const {
+  return _byteSize * getByteAmount();
+}
+
+const std::vector<uint8_t> &MemoryValue::internal() const {
+  return _data;
+}
+
+bool MemoryValue::operator==(const MemoryValue &other) const {
+  // If the sizes or byte sizes differ, we (dunno why) decide, that the memory
+  // values are not equal, even if they contain the same value.
+  if (_byteSize != other._byteSize || _data.size() != other._data.size()) {
+    return false;
+  }
+
+  // If the _byteSize is aligned to the bytes, we can just compare the arrays.
+  if (_byteSize % 8 == 0) {
+    return _data == other._data;
+  }
+
+  // The size of a complete byte.
+  const std::size_t byteStoredSize = sizeOfBytesStored(_byteSize);
+
+  // To compare the rest of the two bytes.
+  const std::size_t shift = _byteSize % 8;
+
+  for (std::size_t i = 0; i < _data.size(); ++i) {
+    if (i % byteStoredSize != byteStoredSize - 1) {
+      // Not the last byte, we compare the two.
+      if (_data[i] != other._data[i]) {
+        return false;
+      }
+    } else {
+      // The last byte, we just compare the rest of the byte.
+      int testEq = ((1 << shift) - 1);
+      if ((_data[i] & testEq) != (other._data[i] & testEq)) {
+        return false;
+      }
+    }
+  }
+  return true;
+}
+
+bool MemoryValue::operator!=(const MemoryValue &other) const {
+  // Using the == operator.
+  return !((*this) == other);
+}
+
+std::uint8_t MemoryValue::getByteAt(std::size_t address) const {
+  assert(address < getSize());
+  assert(address >= 0);
+  std::size_t pos = byteAddress(address, _byteSize);
+
+  // Filling our byte with the available rest coming after it.
+  std::uint8_t result =
+      static_cast<std::uint8_t>(_data[pos] >> offset(address, _byteSize));
+  std::size_t filled = std::min((_byteSize - (address % _byteSize)),
+                                8 - offset(address, _byteSize));
+  ++pos;
+
+  // We look into the byte(s) which follow.
+  while (filled < 8 && pos < _data.size()) {
+    result &= (1 << filled) - 1;
+    result |= _data[pos++] << (filled);
+    filled += _byteSize - ((address + filled) % _byteSize);
+  }
+
+  return result;
+}
+
+std::ostream &operator<<(std::ostream &stream, const MemoryValue &value) {
+  stream << '\'';
+  constexpr std::size_t intMinPrecision = 1;
+
+  // Printing in binary format.
+  for (std::size_t i = value.getSize(); i > 0; --i) {
+    if (i % value._byteSize == 0 && i != value.getSize()) stream << '|';
+    if (value.get(i - intMinPrecision))
+      stream << '1';
+    else
+      stream << '0';
+  }
+
+  stream << "' : " << value._byteSize << " -> [";
+
+  // Printing as hex.
+  for (std::size_t i = 0; i < value._data.size(); ++i)
+    tohex(stream, value._data[i]);
+  return stream << "]";
+}