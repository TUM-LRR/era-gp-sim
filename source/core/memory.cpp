--- conflicted
+++ resolved
@@ -16,35 +16,23 @@
 * along with this program. If not, see <http://www.gnu.org/licenses/>.
 */
 
-<<<<<<< HEAD
-=======
 #include <algorithm>
 #include <set>
->>>>>>> 0af317e3
 #include <sstream>
 #include <unordered_map>
 
 #include "common/assert.hpp"
-<<<<<<< HEAD
 #include "core/deserialization-error.hpp"
 #include "core/memory.hpp"
 
 using Json = nlohmann::json;
 
-=======
-#include "core/memory.hpp"
-
->>>>>>> 0af317e3
 const std::string Memory::_byteCountStringIdentifier = "memory_byteCount";
 const std::string Memory::_byteSizeStringIdentifier = "memory_byteSize";
 const std::string Memory::_lineLengthStringIdentifier = "memory_lineLength";
 const std::string Memory::_separatorStringIdentifier = "memory_separator";
-<<<<<<< HEAD
 const std::string Memory::_lineStringIdentifier = "memory_line_";
 const std::string Memory::_dataMapStringIdentifier = "memory_map";
-=======
-const std::string Memory::_lineStringIdentifier = "memory_line";
->>>>>>> 0af317e3
 
 Memory::Memory() : Memory(64, 8) {
 }
@@ -55,11 +43,7 @@
   assert::that(byteSize > 0);
 }
 
-<<<<<<< HEAD
 Memory::Memory(const Json& json)
-=======
-Memory::Memory(const nlohmann::json& json)
->>>>>>> 0af317e3
 : Memory(*json.find(_byteCountStringIdentifier),
          *json.find(_byteSizeStringIdentifier)) {
   deserializeJSON(json);
@@ -100,14 +84,11 @@
   assert::that(value.getSize() % _byteSize == 0);
   const std::size_t amount{value.getSize() / _byteSize};
   assert::that(amount >= 0);
-<<<<<<< HEAD
   // I could possibly implement an optional assertion check
-=======
   if (!ignoreProtection && isProtected(address, amount)) {
     // do not write anything
     return;
   }
->>>>>>> 0af317e3
   if (address + amount <= _byteCount) {
     _data.write(value, address * _byteSize);
   } else {
@@ -187,7 +168,6 @@
   return make_pair(std::move(meta), std::move(data));
 }
 
-<<<<<<< HEAD
 Json& Memory::serializeJSON(Json& json,
                             char separator,
                             std::size_t lineLength) const {
@@ -196,31 +176,13 @@
   for (auto i : data.first) {
     json[i.first] = i.second;
   }
-=======
-nlohmann::json& Memory::serializeJSON(nlohmann::json& json,
-                                      char separator,
-                                      std::size_t lineLength) const {
-  auto data = _serializeRaw(separator, lineLength);
-  for (auto i : data.first) {
-    json[i.first] = i.second;
-  }
-  for (auto i : data.second) {
-    json[i.first] = i.second;
-  }
->>>>>>> 0af317e3
   json[_separatorStringIdentifier] = separator;
   return json;
 }
 
-<<<<<<< HEAD
 Json Memory::serializeJSON(Json&& json,
                            char separator,
                            std::size_t lineLength) const {
-=======
-nlohmann::json Memory::serializeJSON(nlohmann::json&& json,
-                                     char separator,
-                                     std::size_t lineLength) const {
->>>>>>> 0af317e3
   return serializeJSON(json, separator, lineLength);
 }
 
@@ -240,21 +202,17 @@
   // iterate reversely over line
   for (auto i = line.crbegin(); i < line.crend(); ++i) {
     if (*i == separator) {
-<<<<<<< HEAD
       if (byte == 0) {
         throw DeserializationError(
             "Could not deserialize Memory: There is a line longer than line "
             "length: \"" +
             line + "\"");
       }
-=======
->>>>>>> 0af317e3
       // if separator -> inc to next cell
       --byte;
       bit = 0;
     } else {
       // if hex hex into number
-<<<<<<< HEAD
       auto h = reverseHexMap.find(*i);
       if (h == reverseHexMap.end()) {
         std::string badCharacter{*i};
@@ -270,13 +228,6 @@
             throw DeserializationError(
                 "Could not deserialize Memory: There is a byte > max(byte)");
           }
-=======
-      std::uint8_t hex = reverseHexMap.at(*i);
-      // TODO::catch non hex char and die
-      // write all 4 bit of number into memoryvalue
-      for (std::size_t j = 0; j < 4; ++j) {
-        if (hex % 2 == 1) {
->>>>>>> 0af317e3
           ret.put(byte * byteSize + bit);
         }
         ++bit;    // increment bit counter
@@ -289,7 +240,6 @@
   return ret;
 }
 
-<<<<<<< HEAD
 void Memory::deserializeJSON(const Json& json) {
   const auto byteCountIt = json.find(_byteCountStringIdentifier);
   const auto byteSizeIt = json.find(_byteSizeStringIdentifier);
@@ -343,16 +293,6 @@
   const std::size_t lineCount = (_byteCount + lineLength - 1) / lineLength;
   const char separator = json[_separatorStringIdentifier].get<char>();
   auto data = *dataMapIt;
-=======
-void Memory::deserializeJSON(const nlohmann::json& json) {
-  // check that sizes match
-  assert::that(_byteCount ==
-               json[_byteCountStringIdentifier].get<std::size_t>());
-  assert::that(_byteSize == json[_byteSizeStringIdentifier].get<std::size_t>());
-  std::size_t lineLength = json[_lineLengthStringIdentifier].get<std::size_t>();
-  const std::size_t lineCount = (_byteCount + lineLength - 1) / lineLength;
-  const char separator = json[_separatorStringIdentifier].get<char>();
->>>>>>> 0af317e3
   // iterate over all lines
   for (std::size_t i = 0; i < lineCount; ++i) {
     // the key is _lineStringIdentifier and the cell address
@@ -360,16 +300,10 @@
     name << _lineStringIdentifier;
     name << (i * lineLength);
     // find key
-<<<<<<< HEAD
     auto lineIterator = data.find(name.str());
     // auto lineIterator = json.find(name.str());
     // if key exists
     if (lineIterator != data.end()) {
-=======
-    auto lineIterator = json.find(name.str());
-    // if key exists
-    if (lineIterator != json.end()) {
->>>>>>> 0af317e3
       // deserialize Line
       MemoryValue value =
           _deserializeLine(*lineIterator, _byteSize, lineLength, separator);
@@ -391,10 +325,7 @@
 
 void Memory::clear() {
   _data.clear();
-<<<<<<< HEAD
   _wasUpdated(0, _byteCount);
-=======
->>>>>>> 0af317e3
 }
 
 void Memory::_wasUpdated(const std::size_t address, const std::size_t amount) {
