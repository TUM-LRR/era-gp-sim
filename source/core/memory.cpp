--- conflicted
+++ resolved
@@ -80,18 +80,13 @@
   assert::that(value.getSize() % _byteSize == 0);
   const std::size_t amount{value.getSize() / _byteSize};
   assert::that(amount >= 0);
-<<<<<<< HEAD
+  // I could possibly implement an optional assertion check
   if (address + amount <= _byteCount) {
     _data.write(value, address * _byteSize);
   } else {
     _data.write(value.subSet(0, _byteSize * (_byteCount - address)),
                 address * _byteSize);
   }
-=======
-  assert::that(address + amount <= _byteCount);
-  _data.write(value, address * _byteSize);
-  wasUpdated(address, amount);
->>>>>>> d4072d03
 }
 
 MemoryValue Memory::set(const std::size_t address, const MemoryValue& value) {
