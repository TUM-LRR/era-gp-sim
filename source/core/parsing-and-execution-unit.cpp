/*
* C++ Assembler Interpreter
* Copyright (C) 2016 Chair of Computer Architecture
* at Technical University of Munich
*
* This program is free software: you can redistribute it and/or modify
* it under the terms of the GNU General Public License as published by
* the Free Software Foundation, either version 3 of the License, or
* (at your option) any later version.
*
* This program is distributed in the hope that it will be useful,
* but WITHOUT ANY WARRANTY; without even the implied warranty of
* MERCHANTABILITY or FITNESS FOR A PARTICULAR PURPOSE.  See the
* GNU General Public License for more details.
*
* You should have received a copy of the GNU General Public License
* along with this program. If not, see <http://www.gnu.org/licenses/>.
*/

#include "core/parsing-and-execution-unit.hpp"

#include "arch/common/architecture.hpp"
#include "arch/common/unit-information.hpp"
#include "common/assert.hpp"
#include "core/conversions.hpp"
#include "parser/parser-factory.hpp"
#include "parser/parser-mode.hpp"

ParsingAndExecutionUnit::ParsingAndExecutionUnit(
    std::weak_ptr<Scheduler> &&scheduler,
    MemoryAccess memoryAccess,
    Architecture architecture,
    SharedCondition stopCondition,
    std::string parserName)
: Servant(std::move(scheduler))
, _parser(ParserFactory::createParser(architecture, memoryAccess, parserName))
, _stopCondition(stopCondition)
, _finalRepresentation()
, _addressCommandMap()
, _lineCommandCache()
, _memoryAccess(memoryAccess)
, _breakpoints()
, _syntaxInformation(_parser->getSyntaxInformation())
, _setContextInformation([](const std::vector<ContextInformation> &x) {})
, _setErrorList([](const std::vector<CompileError> &x) {})
, _throwRuntimeError(([](const ValidationResult &x) {}))
, _setMacroList(([](const std::vector<MacroInformation> &x) {}))
, _setCurrentLine([](size_t x) {}) {
  // find the RegisterInformation object of the program counter
  for (UnitInformation unitInfo : architecture.getUnits()) {
    if (unitInfo.hasSpecialRegister(
            RegisterInformation::Type::PROGRAM_COUNTER)) {
      _programCounter = unitInfo.getSpecialRegister(
          RegisterInformation::Type::PROGRAM_COUNTER);
    }
  }
}

void ParsingAndExecutionUnit::execute() {
  if (_finalRepresentation.hasErrors()) {
    return;
  }
  _stopCondition->reset();
  size_t nextNode = _findNextNode();
<<<<<<< HEAD
  while (!_stopCondition->getFlag() &&
         nextNode < _finalRepresentation.commandList.size()) {
    nextNode = executeNextLine(false);
  }
}

size_t ParsingAndExecutionUnit::executeNextLine(bool resetStopFlag) {
  if (resetStopFlag) {
    _stopCondition->reset();
  }
=======
  while (true) {
    if (!_stopFlag.test_and_set()) break;
    if (nextNode >= _finalRepresentation.commandList.size()) break;
    if (!_executeNode(nextNode)) break;
    nextNode = _updateLineNumber(nextNode);
  }
}

void ParsingAndExecutionUnit::executeNextLine() {
  _stopFlag.test_and_set();
>>>>>>> c0761616
  size_t nextNode = _findNextNode();
  if (_executeNode(nextNode)) {
    _updateLineNumber(nextNode);
  }
}

void ParsingAndExecutionUnit::executeToBreakpoint() {
  // check if there are parser errors
  if (_finalRepresentation.hasErrors()) {
    return;
  }
  // reset stop flag
  _stopCondition->reset();
  // find the index of the next node and loop through the instructions
  size_t nextNode = _findNextNode();
<<<<<<< HEAD
  while (!_stopCondition->getFlag() &&
         nextNode < _finalRepresentation.commandList.size()) {
    nextNode = executeNextLine(false);
=======
  while (true) {
    if (!_stopFlag.test_and_set()) break;
    if (nextNode >= _finalRepresentation.commandList.size()) break;
    if (!_executeNode(nextNode)) break;
    nextNode = _updateLineNumber(nextNode);
>>>>>>> c0761616
    // check if there is a brekpoint on the next line
    if (nextNode < _finalRepresentation.commandList.size()) {
      auto &nextCommand = _finalRepresentation.commandList[nextNode];
      size_t nextLine = nextCommand.position.lineStart;
      if (_breakpoints.count(nextLine) > 0) {
        // we reached a breakpoint
        break;
      }
    }
  }
}

void ParsingAndExecutionUnit::setExecutionPoint(size_t line) {
  MemoryValue address;
  bool foundMatchingLine = false;
  // try to find the line in the cache
  auto iterator = _lineCommandCache.find(line);
  if (iterator != _lineCommandCache.end()) {
    address = iterator->second;
    foundMatchingLine = true;
  } else {
    for (const auto &command : _finalRepresentation.commandList) {
      if (command.position.lineStart == line) {
        // this command is on the given line, save the address in the cache.
        auto size = _programCounter.getSize();
        address = conversions::convert(command.address, size);
        _lineCommandCache.emplace(line, address);
        foundMatchingLine = true;
        break;
      }
    }
  }
  if (!foundMatchingLine) {
    // no command found on this line
    return;
  }
  // a command on this line was found, set the program counter and the line in
  // the ui.
  _memoryAccess.putRegisterValue(_programCounter.getName(), address);
  _setCurrentLine(line);
}

void ParsingAndExecutionUnit::parse(std::string code) {
  // delete old assembled program in memory
  /*for (const auto &command : _finalRepresentation.commandList) {
    // create a empty MemoryValue as long as the command
    MemoryValue zero(command.node->assemble().getSize());
    _memoryAccess.putMemoryValueAt(command.address, zero);
}*/
  // parse the new code and save the final representation
  _finalRepresentation = _parser->parse(code, ParserMode::COMPILE);
  _addressCommandMap = _finalRepresentation.createMapping();
  _lineCommandCache.clear();
  // update the error list of the ui
  _setErrorList(_finalRepresentation.errorList);
  // assemble commands into memory
  /*for (const auto &command : _finalRepresentation.commandList) {
    _memoryAccess.putMemoryValueAt(command.address, command.node->assemble());
}*/
}

bool ParsingAndExecutionUnit::setBreakpoint(size_t line) {
  return _breakpoints.insert(line).second;
}

void ParsingAndExecutionUnit::deleteBreakpoint(size_t line) {
  _breakpoints.erase(line);
}

SyntaxInformation::TokenIterable
ParsingAndExecutionUnit::getSyntaxRegex(SyntaxInformation::Token token) const {
  return _syntaxInformation.getSyntaxRegex(token);
}

void ParsingAndExecutionUnit::setSetContextInformationCallback(
    ListCallback<ContextInformation> callback) {
  _setContextInformation = callback;
}

void ParsingAndExecutionUnit::setSetErrorListCallback(
    ListCallback<CompileError> callback) {
  _setErrorList = callback;
}

void ParsingAndExecutionUnit::setThrowRuntimeErrorCallback(
    Callback<const ValidationResult &> callback) {
  _throwRuntimeError = callback;
}

void ParsingAndExecutionUnit::setSetMacroListCallback(
    ListCallback<MacroInformation> callback) {
  _setMacroList = callback;
}

void ParsingAndExecutionUnit::setSetCurrentLineCallback(
    Callback<size_t> callback) {
  _setCurrentLine = callback;
}

size_t ParsingAndExecutionUnit::_findNextNode() {
  // get the value of the program counter and convert it to a std::size_t
  std::string programCounterName = _programCounter.getName();
  MemoryValue programCounterValue =
      _memoryAccess.getRegisterValue(programCounterName).get();
  size_t nextInstructionAddress =
      conversions::convert<size_t>(programCounterValue);
  if (nextInstructionAddress == 0) {
    // if the program counter is 0, execute the first instruction
    return 0;
  }
  // find the instruction address from the program counter value
  auto iterator = _addressCommandMap.find(nextInstructionAddress);
  if (iterator == _addressCommandMap.end()) {
    // if there is no instruction (end of program reached), return a value that
    // stops the execution loop
    return _finalRepresentation.commandList.size();
  }
  return iterator->second;
}

bool ParsingAndExecutionUnit::_executeNode(size_t nodeIndex) {
  if (_finalRepresentation.hasErrors()) return false;
  if (nodeIndex >= _finalRepresentation.commandList.size()) return false;

  // reference to avoid copying a unique_ptr
  auto &currentCommand = _finalRepresentation.commandList[nodeIndex];
  // check for runtime errors
  auto validationResult = currentCommand.node->validateRuntime(_memoryAccess);
  if (!validationResult.isSuccess()) {
    // notify the ui of a runtime error
    _throwRuntimeError(validationResult);
    return false;
  }
  // update the current line in the ui (pre-execution)
  _setCurrentLine(currentCommand.position.lineStart);

  MemoryValue programCounterValue =
      currentCommand.node->getValue(_memoryAccess);
  _memoryAccess.putRegisterValue(_programCounter.getName(),
                                 programCounterValue);
  return true;
}

size_t ParsingAndExecutionUnit::_updateLineNumber(size_t currentNode) {
  assert::that(currentNode < _finalRepresentation.commandList.size());

  size_t nextNode = _findNextNode();
  // if there is no command after this, advance the line position by one.
  auto &currentCommand = _finalRepresentation.commandList[currentNode];
  size_t nextLine = currentCommand.position.lineStart + 1;
  if (nextNode < _finalRepresentation.commandList.size()) {
    // if there is another command, set the next line to its position
    auto &nextCommand = _finalRepresentation.commandList[nextNode];
    nextLine = nextCommand.position.lineStart;
  }
  _setCurrentLine(nextLine);
  return nextNode;
}<|MERGE_RESOLUTION|>--- conflicted
+++ resolved
@@ -62,20 +62,8 @@
   }
   _stopCondition->reset();
   size_t nextNode = _findNextNode();
-<<<<<<< HEAD
-  while (!_stopCondition->getFlag() &&
-         nextNode < _finalRepresentation.commandList.size()) {
-    nextNode = executeNextLine(false);
-  }
-}
-
-size_t ParsingAndExecutionUnit::executeNextLine(bool resetStopFlag) {
-  if (resetStopFlag) {
-    _stopCondition->reset();
-  }
-=======
   while (true) {
-    if (!_stopFlag.test_and_set()) break;
+    if (_stopCondition->getFlag()) break;
     if (nextNode >= _finalRepresentation.commandList.size()) break;
     if (!_executeNode(nextNode)) break;
     nextNode = _updateLineNumber(nextNode);
@@ -83,8 +71,7 @@
 }
 
 void ParsingAndExecutionUnit::executeNextLine() {
-  _stopFlag.test_and_set();
->>>>>>> c0761616
+  _stopCondition->reset();
   size_t nextNode = _findNextNode();
   if (_executeNode(nextNode)) {
     _updateLineNumber(nextNode);
@@ -100,17 +87,11 @@
   _stopCondition->reset();
   // find the index of the next node and loop through the instructions
   size_t nextNode = _findNextNode();
-<<<<<<< HEAD
-  while (!_stopCondition->getFlag() &&
-         nextNode < _finalRepresentation.commandList.size()) {
-    nextNode = executeNextLine(false);
-=======
   while (true) {
-    if (!_stopFlag.test_and_set()) break;
+    if (_stopCondition->getFlag()) break;
     if (nextNode >= _finalRepresentation.commandList.size()) break;
     if (!_executeNode(nextNode)) break;
     nextNode = _updateLineNumber(nextNode);
->>>>>>> c0761616
     // check if there is a brekpoint on the next line
     if (nextNode < _finalRepresentation.commandList.size()) {
       auto &nextCommand = _finalRepresentation.commandList[nextNode];
