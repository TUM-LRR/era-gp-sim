/*
* C++ Assembler Interpreter
* Copyright (C) 2016 Chair of Computer Architecture
* at Technical University of Munich
*
* This program is free software: you can redistribute it and/or modify
* it under the terms of the GNU General Public License as published by
* the Free Software Foundation, either version 3 of the License, or
* (at your option) any later version.
*
* This program is distributed in the hope that it will be useful,
* but WITHOUT ANY WARRANTY; without even the implied warranty of
* MERCHANTABILITY or FITNESS FOR A PARTICULAR PURPOSE.  See the
* GNU General Public License for more details.
*
* You should have received a copy of the GNU General Public License
* along with this program. If not, see <http://www.gnu.org/licenses/>.
*/

#include "core/parsing-and-execution-unit.hpp"

#include "arch/common/architecture.hpp"
#include "arch/common/unit-information.hpp"
#include "common/assert.hpp"
#include "core/conversions.hpp"
#include "parser/parser-factory.hpp"
#include "parser/parser-mode.hpp"

ParsingAndExecutionUnit::ParsingAndExecutionUnit(
    std::weak_ptr<Scheduler> &&scheduler,
    MemoryAccess memoryAccess,
    Architecture architecture,
    std::string parserName,
    SharedCondition stopCondition,
    SharedCondition syncCondition)
: Servant(std::move(scheduler))
, _parser(ParserFactory::createParser(architecture, memoryAccess, parserName))
, _stopCondition(stopCondition)
, _syncCondition(syncCondition)
, _finalRepresentation()
, _addressCommandMap()
, _lineCommandCache()
, _memoryAccess(memoryAccess)
, _breakpoints()
, _syntaxInformation(_parser->getSyntaxInformation())
, _setContextInformation([](const std::vector<ContextInformation> &x) {})
, _setFinalRepresentation([](const FinalRepresentation &x) {})
, _throwError(([](const std::string &x, const std::vector<std::string> &y) {}))
, _setCurrentLine([](size_t x) {})
, _executionStopped([] {})
, _syncCallback([] { assert::that(false); }) {
  // find the RegisterInformation object of the program counter
  for (UnitInformation unitInfo : architecture.getUnits()) {
    if (unitInfo.hasSpecialRegister(
            RegisterInformation::Type::PROGRAM_COUNTER)) {
      _programCounter = unitInfo.getSpecialRegister(
          RegisterInformation::Type::PROGRAM_COUNTER);
    }
  }
}

void ParsingAndExecutionUnit::execute() {
  if (_finalRepresentation.hasErrors()) {
    _executionStopped();
    return;
  }
  _stopCondition->reset();
  size_t nextNode = _findNextNode();
  while (true) {
    if (_stopCondition->getFlag()) break;
    if (nextNode >= _finalRepresentation.commandList.size()) break;
    if (!_executeNode(nextNode)) break;
    nextNode = _updateLineNumber(nextNode);
    _syncCallback();
    _syncCondition->waitAndReset();
  }
  _executionStopped();
}

void ParsingAndExecutionUnit::executeNextLine() {
  _stopCondition->reset();
  size_t nextNode = _findNextNode();
  if (_executeNode(nextNode)) {
    _updateLineNumber(nextNode);
  }
  _executionStopped();
}

void ParsingAndExecutionUnit::executeToBreakpoint() {
  // check if there are parser errors
  if (_finalRepresentation.hasErrors()) {
    _executionStopped();
    return;
  }
  // reset stop flag
  _stopCondition->reset();
  // find the index of the next node and loop through the instructions
  size_t nextNode = _findNextNode();
  while (true) {
    if (_stopCondition->getFlag()) break;
    if (nextNode >= _finalRepresentation.commandList.size()) break;
    if (!_executeNode(nextNode)) break;
    nextNode = _updateLineNumber(nextNode);
    // check if there is a brekpoint on the next line
    if (nextNode < _finalRepresentation.commandList.size()) {
      auto &nextCommand = _finalRepresentation.commandList[nextNode];
      size_t nextLine = nextCommand.position.lineStart;
      if (_breakpoints.count(nextLine) > 0) {
        // we reached a breakpoint
        break;
      }
      _syncCallback();
      _syncCondition->waitAndReset();
    }
  }
  _executionStopped();
}

void ParsingAndExecutionUnit::setExecutionPoint(size_t line) {
  MemoryValue address;
  bool foundMatchingLine = false;
  int displayLine = line;
  // try to find the line in the cache
  auto iterator = _lineCommandCache.find(line);
  if (iterator != _lineCommandCache.end()) {
    address = iterator->second;
    foundMatchingLine = true;
  } else {
    for (const auto &command : _finalRepresentation.commandList) {
      if (command.position.lineStart >= line) {
        // this command is on the given line, save the address in the cache.
        displayLine = command.position.lineStart;
        auto size = _programCounter.getSize();
        address = conversions::convert(command.address, size);
        _lineCommandCache.emplace(displayLine, address);
        foundMatchingLine = true;
        break;
      }
    }
  }
  if (!foundMatchingLine) {
    // no command found on this line, set gui indicator to specified line
    // anyways (for resets)
    _setCurrentLine(line);
    return;
  }
  // a command on this line was found, set the program counter and the line in
  // the ui.
  _memoryAccess.putRegisterValue(_programCounter.getName(), address);
  _setCurrentLine(displayLine);
}

void ParsingAndExecutionUnit::parse(std::string code) {
  // delete old assembled program in memory
  if (!_finalRepresentation.hasErrors()) {
    for (const auto &command : _finalRepresentation.commandList) {
      // create a empty MemoryValue as long as the command
      MemoryValue zero(command.node->assemble().getSize());
      _memoryAccess.putMemoryValueAt(command.address, zero);
      //      _memoryAccess.removeMemoryProtection(command.address,
      //      zero.getSize() / 8);
    }
  }
  // parse the new code and save the final representation
  _finalRepresentation = _parser->parse(code, ParserMode::COMPILE);
  _addressCommandMap = _finalRepresentation.createMapping();
  _lineCommandCache.clear();
  // update the final representation of the ui
  _setFinalRepresentation(_finalRepresentation);
  // assemble commands into memory
  if (!_finalRepresentation.hasErrors()) {
    for (const auto &command : _finalRepresentation.commandList) {
      auto assemble = command.node->assemble();
      _memoryAccess.putMemoryValueAt(command.address, assemble);
      //      _memoryAccess.makeMemoryProtected(command.address,
      //                                        assemble.getSize() / 8);
<<<<<<< HEAD
=======
    }
    // update the execution marker if a node is found
    auto nextNode = _findNextNode();
    if (nextNode < _finalRepresentation.commandList.size()) {
      auto nextCommand = _finalRepresentation.commandList[nextNode];
      _setCurrentLine(nextCommand.position.lineStart);
    } else {
      // account for cases where the pc is not valid while parsing, but there
      // are valid instructions. Handle this situation like a reset.
      setExecutionPoint(0);
>>>>>>> fc2538f6
    }
  }
}

bool ParsingAndExecutionUnit::setBreakpoint(size_t line) {
  return _breakpoints.insert(line).second;
}

void ParsingAndExecutionUnit::deleteBreakpoint(size_t line) {
  _breakpoints.erase(line);
}

SyntaxInformation::TokenIterable
ParsingAndExecutionUnit::getSyntaxRegex(SyntaxInformation::Token token) const {
  return _syntaxInformation.getSyntaxRegex(token);
}

void ParsingAndExecutionUnit::setSetContextInformationCallback(
    ListCallback<ContextInformation> callback) {
  _setContextInformation = callback;
}

void ParsingAndExecutionUnit::setFinalRepresentationCallback(
    Callback<const FinalRepresentation &> callback) {
  _setFinalRepresentation = callback;
}

void ParsingAndExecutionUnit::setThrowErrorCallback(
    Callback<const std::string &, const std::vector<std::string> &> callback) {
  _throwError = callback;
}

void ParsingAndExecutionUnit::setSetCurrentLineCallback(
    Callback<size_t> callback) {
  _setCurrentLine = callback;
}

void ParsingAndExecutionUnit::setExecutionStoppedCallback(Callback<> callback) {
  _executionStopped = callback;
}

void ParsingAndExecutionUnit::setSyncCallback(const Callback<> &callback) {
  _syncCallback = callback;
}

size_t ParsingAndExecutionUnit::_findNextNode() {
  // get the value of the program counter and convert it to a std::size_t
  std::string programCounterName = _programCounter.getName();
  MemoryValue programCounterValue =
      _memoryAccess.getRegisterValue(programCounterName).get();
  size_t nextInstructionAddress =
      conversions::convert<size_t>(programCounterValue);
  // find the instruction address from the program counter value
  auto iterator = _addressCommandMap.find(nextInstructionAddress);
  if (iterator == _addressCommandMap.end()) {
    // if there is no instruction (end of program reached), return a value that
    // stops the execution loop
    return _finalRepresentation.commandList.size();
  }
  return iterator->second;
}

bool ParsingAndExecutionUnit::_executeNode(size_t nodeIndex) {
  if (_finalRepresentation.hasErrors()) return false;
  if (nodeIndex >= _finalRepresentation.commandList.size()) return false;

  // reference to avoid copying a unique_ptr
  auto &currentCommand = _finalRepresentation.commandList[nodeIndex];
  // check for runtime errors
  auto validationResult = currentCommand.node->validateRuntime(_memoryAccess);
  if (!validationResult.isSuccess()) {
    // notify the ui of a runtime error
    _throwError(validationResult.getMessage().getBaseString(), {});
    return false;
  }
  // update the current line in the ui (pre-execution)
  _setCurrentLine(currentCommand.position.lineStart);

  MemoryValue programCounterValue =
      currentCommand.node->getValue(_memoryAccess);
  _memoryAccess.putRegisterValue(_programCounter.getName(),
                                 programCounterValue);
  return true;
}

size_t ParsingAndExecutionUnit::_updateLineNumber(size_t currentNode) {
  assert::that(currentNode < _finalRepresentation.commandList.size());

  size_t nextNode = _findNextNode();
  // if there is no command after this, advance the line position by one.
  auto &currentCommand = _finalRepresentation.commandList[currentNode];
  size_t nextLine = currentCommand.position.lineStart + 1;
  if (nextNode < _finalRepresentation.commandList.size()) {
    // if there is another command, set the next line to its position
    auto &nextCommand = _finalRepresentation.commandList[nextNode];
    nextLine = nextCommand.position.lineStart;
  }
  _setCurrentLine(nextLine);
  return nextNode;
}<|MERGE_RESOLUTION|>--- conflicted
+++ resolved
@@ -174,8 +174,6 @@
       _memoryAccess.putMemoryValueAt(command.address, assemble);
       //      _memoryAccess.makeMemoryProtected(command.address,
       //                                        assemble.getSize() / 8);
-<<<<<<< HEAD
-=======
     }
     // update the execution marker if a node is found
     auto nextNode = _findNextNode();
@@ -186,7 +184,6 @@
       // account for cases where the pc is not valid while parsing, but there
       // are valid instructions. Handle this situation like a reset.
       setExecutionPoint(0);
->>>>>>> fc2538f6
     }
   }
 }
