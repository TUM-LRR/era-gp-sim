--- conflicted
+++ resolved
@@ -154,16 +154,9 @@
   if (!_finalRepresentation.errorList().hasErrors()) {
     for (const auto &command : _finalRepresentation.commandList()) {
       // create a empty MemoryValue as long as the command
-<<<<<<< HEAD
       MemoryValue zero(command.node()->assemble().getSize());
       _memoryAccess.putMemoryValueAt(command.address(), zero);
-      //      _memoryAccess.removeMemoryProtection(command.address(),
-      //      zero.getSize() / 8);
-=======
-      MemoryValue zero(command.node->assemble().getSize());
-      _memoryAccess.putMemoryValueAt(command.address, zero);
-      _memoryAccess.removeMemoryProtection(command.address, zero.getSize() / 8);
->>>>>>> fc7f5c0a
+      _memoryAccess.removeMemoryProtection(command.address(), zero.getSize() / 8);
     }
   }
   // parse the new code and save the final representation
@@ -173,31 +166,22 @@
   // update the final representation of the ui
   _setFinalRepresentation(_finalRepresentation);
   // assemble commands into memory
-<<<<<<< HEAD
   if (!_finalRepresentation.errorList().hasErrors()) {
-    for (const auto &command : _finalRepresentation.commandList()) {
+    for (const auto &command : _finalRepresentation.commandList) {
       auto assemble = command.node()->assemble();
       _memoryAccess.putMemoryValueAt(command.address(), assemble);
-      //      _memoryAccess.makeMemoryProtected(command.address(),
-      //                                        assemble.getSize() / 8);
-=======
-  if (!_finalRepresentation.hasErrors()) {
-    for (const auto &command : _finalRepresentation.commandList) {
-      auto assemble = command.node->assemble();
-      _memoryAccess.putMemoryValueAt(command.address, assemble);
-      _memoryAccess.makeMemoryProtected(command.address,
+      _memoryAccess.makeMemoryProtected(command.address(),
                                         assemble.getSize() / 8);
     }
     // update the execution marker if a node is found
     auto nextNode = _findNextNode();
-    if (nextNode < _finalRepresentation.commandList.size()) {
-      auto nextCommand = _finalRepresentation.commandList[nextNode];
-      _setCurrentLine(nextCommand.position.lineStart);
+    if (nextNode < _finalRepresentation.commandList().size()) {
+      auto nextCommand = _finalRepresentation.commandList()[nextNode];
+      _setCurrentLine(nextCommand.position().lineStart());
     } else {
       // account for cases where the pc is not valid while parsing, but there
       // are valid instructions. Handle this situation like a reset.
       setExecutionPoint(0);
->>>>>>> fc7f5c0a
     }
   }
 }
