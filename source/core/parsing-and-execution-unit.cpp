--- conflicted
+++ resolved
@@ -43,20 +43,12 @@
 , _memoryAccess(memoryAccess)
 , _breakpoints()
 , _syntaxInformation(_parser->getSyntaxInformation())
-<<<<<<< HEAD
-, _setContextInformation([](const std::vector<ContextInformation> &x) {})
-, _setFinalRepresentation([](const FinalRepresentation &x) {})
-, _throwError(([](const std::string &x, const std::vector<std::string> &y) {}))
-, _setCurrentLine([](size_t x) {})
-, _executionStopped([] {})
-, _syncCallback([] { assert::that(false); }) {
-=======
 , _setContextInformation([](const std::vector<ContextInformation> &) {})
 , _setFinalRepresentation([](const FinalRepresentation &) {})
 , _throwError(([](const Translateable&) {}))
 , _setCurrentLine([](size_t ) {})
-, _executionStopped([]() {}) {
->>>>>>> ac602e82
+, _executionStopped([] {})
+, _syncCallback([] { assert::that(false); }) {
   // find the RegisterInformation object of the program counter
   for (UnitInformation unitInfo : architecture.getUnits()) {
     if (unitInfo.hasSpecialRegister(
@@ -165,12 +157,7 @@
       // create a empty MemoryValue as long as the command
       MemoryValue zero(command.node->assemble().getSize());
       _memoryAccess.putMemoryValueAt(command.address, zero);
-<<<<<<< HEAD
-      //      _memoryAccess.removeMemoryProtection(command.address,
-      //      zero.getSize() / 8);
-=======
       _memoryAccess.removeMemoryProtection(command.address, zero.getSize() / 8);
->>>>>>> ac602e82
     }
   }
   // parse the new code and save the final representation
@@ -184,9 +171,8 @@
     for (const auto &command : _finalRepresentation.commandList) {
       auto assemble = command.node->assemble();
       _memoryAccess.putMemoryValueAt(command.address, assemble);
-<<<<<<< HEAD
-      //      _memoryAccess.makeMemoryProtected(command.address,
-      //                                        assemble.getSize() / 8);
+      _memoryAccess.makeMemoryProtected(command.address,
+                                        assemble.getSize() / 8);
     }
     // update the execution marker if a node is found
     auto nextNode = _findNextNode();
@@ -197,10 +183,6 @@
       // account for cases where the pc is not valid while parsing, but there
       // are valid instructions. Handle this situation like a reset.
       setExecutionPoint(0);
-=======
-      _memoryAccess.makeMemoryProtected(command.address,
-                                        assemble.getSize() / 8);
->>>>>>> ac602e82
     }
   }
 }
