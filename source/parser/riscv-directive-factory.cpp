--- conflicted
+++ resolved
@@ -54,11 +54,7 @@
   for (const auto &i : values) {
     if (i.empty()) {
       // Empty arguments are not allowed.
-<<<<<<< HEAD
-      annotator.add("Argument is empty.");
-=======
-      state.addErrorHereT("Argument is empty.");
->>>>>>> 94adfdd8
+      annotator.addErrorHere("Argument is empty.");
     } else if (i.at(0) == '\"') {
       // It is a string if it begins with a "
       std::vector<T> temporaryData;
@@ -147,11 +143,7 @@
 
   if (element == mapping.end()) {
     ptr = nullptr;
-<<<<<<< HEAD
-    annotator.add("Unknown directive");
-=======
-    state.addErrorHereT("Unknown directive");
->>>>>>> 94adfdd8
+    annotator.addErrorHere("Unknown directive");
   } else {
     ptr = (element->second)(lines, labels, name, arguments);
     intermediate.insertCommandPtr(std::move(ptr), annotator);
