--- conflicted
+++ resolved
@@ -90,20 +90,13 @@
   std::vector<std::string> labels, sources, targets;
 
   for (std::string line; std::getline(stream, line);) {
-<<<<<<< HEAD
     position = position.newLine();
-    line_regex.matchLine(line);
+    CompileErrorAnnotator positionErrorAnnotation(
+            errorList, CodePositionInterval(position, position >> 1));
+    line_regex.matchLine(line, positionErrorAnnotation);
     if (!line_regex.isValid()) {
       // Add syntax error if line regex doesnt match
-      errorList.add("Syntax Error",
-                    CodePositionInterval(position, position >> 1));
-=======
-    _compile_state.position = _compile_state.position.newLine();
-    auto errorPos = line_regex.matchLine(line, _compile_state);
-    if (!line_regex.isValid()) {
-      // Add syntax error if line regex doesnt match
-      _compile_state.addErrorT(CodePosition{_compile_state.position.line(), errorPos}, "Syntax Error");
->>>>>>> 94adfdd8
+      positionErrorAnnotation.addErrorHere("Syntax Error");
     } else {
       // Collect labels until next instruction
       if (line_regex.hasLabel()) {
@@ -120,8 +113,6 @@
             sources.push_back(line_regex.getParameter(i));
         }
 
-        CompileErrorAnnotator positionErrorAnnotation(
-            errorList, CodePositionInterval(position, position >> 1));
         if (is_directive) {
           RiscVDirectiveFactory::create(
               LineInterval(position.line()),
