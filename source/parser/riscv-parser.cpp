/* C++ Assembler Interpreter
 * Copyright (C) 2016 Chair of Computer Architecture
 * at Technical University of Munich
 *
 * This program is free software: you can redistribute it and/or modify
 * it under the terms of the GNU General Public License as published by
 * the Free Software Foundation, either version 3 of the License, or
 * (at your option) any later version.
 *
 * This program is distributed in the hope that it will be useful,
 * but WITHOUT ANY WARRANTY; without even the implied warranty of
 * MERCHANTABILITY or FITNESS FOR A PARTICULAR PURPOSE.  See the
 * GNU General Public License for more details.
 *
 * You should have received a copy of the GNU General Public License
 * along with this program. If not, see <http://www.gnu.org/licenses/>.
 */

#include "parser/riscv-parser.hpp"

#include <iostream>
#include <regex>
#include <sstream>
#include "arch/common/architecture.hpp"
#include "arch/common/node-factory-collection-maker.hpp"
#include "arch/common/unit-information.hpp"
#include "parser/intermediate-instruction.hpp"
#include "parser/intermediate-representator.hpp"
#include "parser/riscv-directive-factory.hpp"
#include "parser/riscv-regex.hpp"
#include "parser/syntax-information.hpp"

#include "core/conversions.hpp"
#include "parser/expression-compiler-clike.hpp"

const SyntaxTreeGenerator::ArgumentNodeGenerator
    RiscvParser::argumentGeneratorFunction =
        [](const std::string& operand,
           const NodeFactoryCollection& nodeFactories,
           CompileState& state) -> std::unique_ptr<AbstractSyntaxTreeNode> {
  // These checks are performed:
  // * Empty argument? Shouldn't happen, kill the compilation with fire.
  // * First character is a letter? We have replace all constants by now, so it
  // must be a register - or an undefined constant!
  // * If not? Try to compile the expression!
  std::unique_ptr<AbstractSyntaxTreeNode> outputNode;
  if (operand.empty()) {
    outputNode = std::unique_ptr<AbstractSyntaxTreeNode>(nullptr);
  } else if (std::isalpha(operand[0])) {
    outputNode = nodeFactories.createRegisterNode(operand);
  } else if (operand[0] == '\"') {
    // Data nodes are mainly for meta instructions.
    std::vector<char> outString;
    StringParser::parseString(operand, outString, state);
    std::string asString(outString.begin(), outString.end());
    outputNode = nodeFactories.createDataNode(asString);
  } else {
    // using i32
    int32_t result =
        CLikeExpressionCompilers::CLikeCompilerI32.compile(operand, state);
    outputNode = nodeFactories.createImmediateNode(
        conversions::convert(result,
                             conversions::standardConversions::helper::
                                 twosComplement::toMemoryValueFunction,
                             32));
  }
  return std::move(outputNode);
};

RiscvParser::RiscvParser(const Architecture& architecture,
                         const MemoryAccess& memoryAccess)
: _architecture(architecture), _memoryAccess(memoryAccess) {
  _factory_collection = NodeFactoryCollectionMaker::CreateFor(architecture);
}

FinalRepresentation
RiscvParser::parse(const std::string& text, ParserMode parserMode) {
  IntermediateRepresentator intermediate;
  std::istringstream stream{text};

  // Initialize compile state
  _compile_state.errorList.clear();
  _compile_state.macros.clear();
  _compile_state.position = CodePosition(0, 0);
  _compile_state.mode = parserMode;


  RiscvRegex line_regex;
  std::vector<std::string> labels, sources, targets;

  for (std::string line; std::getline(stream, line);) {
    _compile_state.position = _compile_state.position.newLine();
    line_regex.matchLine(line);
    if (!line_regex.isValid()) {
      // Add syntax error if line regex doesnt match
      _compile_state.addError("Syntax Error", _compile_state.position);
    } else {
      // Collect labels until next instruction
      if (line_regex.hasLabel()) {
        labels.push_back(line_regex.getLabel());
      }

      if (line_regex.hasInstruction()) {
        bool is_directive = line_regex.isDirective();
        // Collect source and target parameters
        for (int i = 0; i < line_regex.getParameterCount(); i++) {
          if (i == 0 && !is_directive)
            targets.push_back(line_regex.getParameter(i));
          else
            sources.push_back(line_regex.getParameter(i));
        }

        if (is_directive) {
          RiscVDirectiveFactory::create(
              LineInterval{_compile_state.position.line()},
              labels,
              line_regex.getInstruction(),
              sources,
              intermediate,
              _compile_state);
        } else {
          intermediate.insertCommand(
              IntermediateInstruction{
                  LineInterval{_compile_state.position.line()},
                  labels,
                  line_regex.getInstruction(),
                  sources,
                  targets},
              _compile_state);
        }

        labels.clear();
        targets.clear();
        sources.clear();
      }
    }
  }

  auto byteAlignment =
      _architecture.getWordSize() / _architecture.getByteSize();
  MemoryAllocator allocator({MemorySectionDefinition("text", 1),
                             MemorySectionDefinition("data", byteAlignment)});
  return intermediate.transform(
      _architecture,
      SyntaxTreeGenerator{_factory_collection, argumentGeneratorFunction},
      allocator,
      _compile_state,
      _memoryAccess);
}

const SyntaxInformation RiscvParser::getSyntaxInformation() {
  SyntaxInformation info;

  // Add instruction regexes
  for (auto instruction : _architecture.getInstructions()) {
    // Matches all instruction mnemonics which don't end with a ':'
    info.addSyntaxRegex("\\b" + instruction.first + "\\b(?!:)",
                        SyntaxInformation::Token::Instruction);
  }

  // Add directive regexes
  for (auto directive : RiscVDirectiveFactory::mapping) {
    // Matches all directive mnemonics starting with a '.' which don't end with
    // a ':'
<<<<<<< HEAD
    info.addSyntaxRegex("\\b\\." + directive.first + "\\b(?!:)",
=======
    info.addSyntaxRegex("\\." + directive.first + "\\b(?!:)",
>>>>>>> dc22d855
                        SyntaxInformation::Token::Instruction);
  }

  // Add comment regex
  // Matches everything after a ';'
  info.addSyntaxRegex(";.*", SyntaxInformation::Token::Comment);

  // Add label regex
  // Matches words at the beginning of a line (ignoring whitespaces) which end
  // with a ':'
  info.addSyntaxRegex("^\\s*\\w+:", SyntaxInformation::Token::Label);

  // Add immediate regex
  // Matches arithmetic expressions containing digits, operators, brackets and
  // spaces. Expressions need to start with a digit, an open bracket or an unary
  // operator.
  info.addSyntaxRegex(
      R"(\b[\+\-0-9\(!~][0-9a-fA-Fx\+\-%\*\/\(\)\|\^&=!<>~\t ]*)",
      SyntaxInformation::Token::Immediate);

  // Matches string literals
  info.addSyntaxRegex(R"(".*")", SyntaxInformation::Token::Immediate);
  info.addSyntaxRegex(R"('.*')", SyntaxInformation::Token::Immediate);

  // Add register regexes
  for (UnitInformation unit : _architecture.getUnits()) {
    for (auto reg : unit)
      if (reg.second.hasName())
        // Matches all register names not followed by a ':'
        info.addSyntaxRegex("\\b" + reg.second.getName() + "\\b(?!:)",
                            SyntaxInformation::Token::Register);
  }

  return info;
}<|MERGE_RESOLUTION|>--- conflicted
+++ resolved
@@ -162,11 +162,7 @@
   for (auto directive : RiscVDirectiveFactory::mapping) {
     // Matches all directive mnemonics starting with a '.' which don't end with
     // a ':'
-<<<<<<< HEAD
-    info.addSyntaxRegex("\\b\\." + directive.first + "\\b(?!:)",
-=======
     info.addSyntaxRegex("\\." + directive.first + "\\b(?!:)",
->>>>>>> dc22d855
                         SyntaxInformation::Token::Instruction);
   }
 
