--- conflicted
+++ resolved
@@ -136,17 +136,10 @@
     }
   }
 
-<<<<<<< HEAD
-  MemoryAllocator allocator(
-      {MemorySectionDefinition("text", 1),
-       MemorySectionDefinition(
-           "data", _architecture.getWordSize() / _architecture.getByteSize())});
-=======
   auto byteAlignment =
       _architecture.getWordSize() / _architecture.getByteSize();
   MemoryAllocator allocator({MemorySectionDefinition("text", 1),
                              MemorySectionDefinition("data", byteAlignment)});
->>>>>>> 0c342264
   return intermediate.transform(
       _architecture,
       SyntaxTreeGenerator{_factory_collection, argumentGeneratorFunction},
