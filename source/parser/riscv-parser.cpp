/* C++ Assembler Interpreter
 * Copyright (C) 2016 Chair of Computer Architecture
 * at Technical University of Munich
 *
 * This program is free software: you can redistribute it and/or modify
 * it under the terms of the GNU General Public License as published by
 * the Free Software Foundation, either version 3 of the License, or
 * (at your option) any later version.
 *
 * This program is distributed in the hope that it will be useful,
 * but WITHOUT ANY WARRANTY; without even the implied warranty of
 * MERCHANTABILITY or FITNESS FOR A PARTICULAR PURPOSE.  See the
 * GNU General Public License for more details.
 *
 * You should have received a copy of the GNU General Public License
 * along with this program. If not, see <http://www.gnu.org/licenses/>.
 */

#include "parser/riscv-parser.hpp"

#include <iostream>
#include <regex>
#include <sstream>
#include "arch/common/architecture.hpp"
#include "arch/common/node-factory-collection-maker.hpp"
#include "arch/common/unit-information.hpp"
#include "parser/intermediate-instruction.hpp"
#include "parser/intermediate-representator.hpp"
#include "parser/riscv-directive-factory.hpp"
#include "parser/riscv-regex.hpp"
#include "parser/syntax-information.hpp"

#include "core/conversions.hpp"
#include "parser/expression-compiler-clike.hpp"

const SyntaxTreeGenerator::ArgumentNodeGenerator
    RiscvParser::argumentGeneratorFunction =
        [](const std::string& operand,
           const NodeFactoryCollection& nodeFactories,
           CompileState& state) -> std::unique_ptr<AbstractSyntaxTreeNode> {
  // These checks are performed:
  // * Empty argument? Shouldn't happen, kill the compilation with fire.
  // * First character is a letter? We have replace all constants by now, so it
  // must be a register - or an undefined constant!
  // * If not? Try to compile the expression!
  std::unique_ptr<AbstractSyntaxTreeNode> outputNode;
  if (operand.empty()) {
    outputNode = std::unique_ptr<AbstractSyntaxTreeNode>(nullptr);
  } else if (std::isalpha(operand[0])) {
    outputNode = nodeFactories.createRegisterNode(operand);
  } else {
    // using i32
    int32_t result =
        CLikeExpressionCompilers::CLikeCompilerI32.compile(operand, state);
    outputNode = nodeFactories.createImmediateNode(
        conversions::convert(result,
                             conversions::standardConversions::helper::
                                 twosComplement::toMemoryValueFunction,
                             32));
  }
  return std::move(outputNode);
};

RiscvParser::RiscvParser(const Architecture& architecture,
                         const MemoryAccess& memoryAccess)
: _architecture(architecture), _memoryAccess(memoryAccess) {
  _factory_collection = NodeFactoryCollectionMaker::CreateFor(architecture);
}

FinalRepresentation
RiscvParser::parse(const std::string& text, ParserMode parserMode) {
  IntermediateRepresentator intermediate;
  std::istringstream stream{text};

  // Initialize compile state
  _compile_state.errorList.clear();
  _compile_state.macros.clear();
  _compile_state.position = CodePosition(0, 0);
  _compile_state.mode = parserMode;


  RiscvRegex line_regex;
  std::vector<std::string> labels, sources, targets;

  for (std::string line; std::getline(stream, line);) {
    _compile_state.position = _compile_state.position.newLine();
    line_regex.matchLine(line);
    if (!line_regex.isValid()) {
      // Add syntax error if line regex doesnt match
      _compile_state.addError("Syntax Error", _compile_state.position);
    } else {
      // Collect labels until next instruction
      if (line_regex.hasLabel()) {
        labels.push_back(line_regex.getLabel());
      }

      if (line_regex.hasInstruction()) {
        bool is_directive = line_regex.isDirective();
        // Collect source and target parameters
        for (int i = 0; i < line_regex.getParameterCount(); i++) {
          if (i == 0 && !is_directive)
            targets.push_back(line_regex.getParameter(i));
          else
            sources.push_back(line_regex.getParameter(i));
        }

        if (is_directive) {
          RiscVDirectiveFactory::create(
              LineInterval{_compile_state.position.line()},
              labels,
              line_regex.getInstruction(),
              sources,
              intermediate,
              _compile_state);
        } else {
          intermediate.insertCommand(
              IntermediateInstruction{
                  LineInterval{_compile_state.position.line()},
                  labels,
                  line_regex.getInstruction(),
                  sources,
                  targets},
              _compile_state);
        }

        labels.clear();
        targets.clear();
        sources.clear();
      }
    }
  }

  MemoryAllocator allocator(
      {MemorySectionDefinition("text", 1),
       MemorySectionDefinition("data", _architecture.getWordSize())});
  return intermediate.transform(
      _architecture,
      SyntaxTreeGenerator{_factory_collection, argumentGeneratorFunction},
      allocator,
      _compile_state,
      _memoryAccess);
}

const SyntaxInformation RiscvParser::getSyntaxInformation() {
  SyntaxInformation info;

  // Add instruction regexes
  for (auto instruction : _architecture.getInstructions()) {
    // Matches all instruction mnemonics which don't end with a ':'
    info.addSyntaxRegex("\\b" + instruction.first + "\\b(?!:)",
                        SyntaxInformation::Token::Instruction);
  }

  // Add directive regexes
  for (auto directive : RiscVDirectiveFactory::mapping) {
    // Matches all directive mnemonics starting with a '.' which don't end with
    // a ':'
<<<<<<< HEAD
    info.addSyntaxRegex("\\b\\." + directive.first + "\\b(?!:)",
=======
    info.addSyntaxRegex("\\." + directive.first + "\\b(?!:)",
>>>>>>> 861a0df6
                        SyntaxInformation::Token::Instruction);
  }

  // Add comment regex
  // Matches everything after a ';'
  info.addSyntaxRegex(";.*", SyntaxInformation::Token::Comment);

  // Add label regex
  // Matches words at the beginning of a line (ignoring whitespaces) which end
  // with a ':'
  info.addSyntaxRegex("^\\s*\\w+:", SyntaxInformation::Token::Label);

  // Add immediate regex
  // Matches arithmetic expressions containing digits, operators, brackets and
  // spaces. Expressions need to start with a digit, an open bracket or an unary
  // operator.
  info.addSyntaxRegex(
      R"(\b[\+\-0-9\(!~][0-9a-fA-Fx\+\-%\*\/\(\)\|\^&=!<>~\t ]*)",
      SyntaxInformation::Token::Immediate);

  // Matches string literals
  info.addSyntaxRegex(R"(".*")", SyntaxInformation::Token::Immediate);
  info.addSyntaxRegex(R"('.*')", SyntaxInformation::Token::Immediate);

  // Add register regexes
  for (UnitInformation unit : _architecture.getUnits()) {
    for (auto reg : unit)
      if (reg.second.hasName())
        // Matches all register names not followed by a ':'
        info.addSyntaxRegex("\\b" + reg.second.getName() + "\\b(?!:)",
                            SyntaxInformation::Token::Register);
  }

  return info;
}<|MERGE_RESOLUTION|>--- conflicted
+++ resolved
@@ -155,11 +155,7 @@
   for (auto directive : RiscVDirectiveFactory::mapping) {
     // Matches all directive mnemonics starting with a '.' which don't end with
     // a ':'
-<<<<<<< HEAD
-    info.addSyntaxRegex("\\b\\." + directive.first + "\\b(?!:)",
-=======
     info.addSyntaxRegex("\\." + directive.first + "\\b(?!:)",
->>>>>>> 861a0df6
                         SyntaxInformation::Token::Instruction);
   }
 
