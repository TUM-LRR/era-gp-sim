########################################
# SOURCES
########################################

set(PARSER_SOURCES
  intermediate-instruction.cpp
  intermediate-operation.cpp
  intermediate-representator.cpp
  parser.cpp
  riscv-parser.cpp
  symbol-table.cpp
  section-directive.cpp
  riscv-regex.cpp
  syntax-information.cpp
  syntax-tree-generator.cpp
  memory-reservation-directive.cpp
  macro-directive.cpp
  macro-end-directive.cpp
  expression-compiler-clike.cpp
  parser-factory.cpp
  riscv-directive-factory.cpp
  integer-parser.cpp
  constant-directive.cpp
  compile-state.cpp
  final-representation.cpp
  memory-allocator.cpp
  macro-directive-table.cpp
  memory-definition-directive.cpp
  intermediate-macro-instruction.cpp
  intermediate-directive.cpp
  relative-memory-position.cpp
  memory-section-definition.cpp
  code-position.cpp
  line-interval.cpp
  compile-error.cpp
<<<<<<< HEAD
  expression-tokenizer.cpp
  symbol-graph.cpp
  symbol-replacer.cpp
  symbol.cpp
  symbol-graph-evaluation.cpp
  compile-error-list.cpp
  compile-error-annotator.cpp
  section-tracker.cpp
  intermediate-parameters.cpp
  code-position-interval.cpp
  intermediate-output-representation.cpp
  intermediate-output-command.cpp
=======
>>>>>>> 94adfdd8
)

########################################
# TARGET
########################################

if (ERA_SIM_BUILD_PARSER)
  add_library(era-sim-parser STATIC ${PARSER_SOURCES})
  target_link_libraries(era-sim-parser era-sim-common era-sim-arch-common)
endif()<|MERGE_RESOLUTION|>--- conflicted
+++ resolved
@@ -33,7 +33,6 @@
   code-position.cpp
   line-interval.cpp
   compile-error.cpp
-<<<<<<< HEAD
   expression-tokenizer.cpp
   symbol-graph.cpp
   symbol-replacer.cpp
@@ -46,8 +45,6 @@
   code-position-interval.cpp
   intermediate-output-representation.cpp
   intermediate-output-command.cpp
-=======
->>>>>>> 94adfdd8
 )
 
 ########################################
