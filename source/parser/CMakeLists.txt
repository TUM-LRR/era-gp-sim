########################################
# SOURCES
########################################

set(PARSER_SOURCES
  intermediate-instruction.cpp
  intermediate-operation.cpp
  intermediate-representator.cpp
  parser.cpp
  riscv-parser.cpp
  symbol-table.cpp
  section-directive.cpp
  riscv-regex.cpp
  syntax-information.cpp
  syntax-tree-generator.cpp
  memory-reservation-directive.cpp
  macro-directive.cpp
  macro-end-directive.cpp
  expression-compiler-clike.cpp
  parser-factory.cpp
  riscv-directive-factory.cpp
  integer-parser.cpp
  constant-directive.cpp
  compile-state.cpp
  final-representation.cpp
  memory-allocator.cpp
  macro-directive-table.cpp
  memory-definition-directive.cpp
<<<<<<< HEAD
=======
  intermediate-macro-instruction.cpp
  intermediate-directive.cpp
  relative-memory-position.cpp
  memory-section-definition.cpp
  code-position.cpp
  line-interval.cpp
>>>>>>> e05a314f
)

########################################
# TARGET
########################################

add_library(era-sim-parser STATIC ${PARSER_SOURCES})

target_link_libraries(era-sim-parser era-sim-common era-sim-arch-common)<|MERGE_RESOLUTION|>--- conflicted
+++ resolved
@@ -26,15 +26,12 @@
   memory-allocator.cpp
   macro-directive-table.cpp
   memory-definition-directive.cpp
-<<<<<<< HEAD
-=======
   intermediate-macro-instruction.cpp
   intermediate-directive.cpp
   relative-memory-position.cpp
   memory-section-definition.cpp
   code-position.cpp
   line-interval.cpp
->>>>>>> e05a314f
 )
 
 ########################################
