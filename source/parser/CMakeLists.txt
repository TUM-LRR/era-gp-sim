--- conflicted
+++ resolved
@@ -20,12 +20,9 @@
   riscv-directive-factory.cpp
   integer-parser.cpp
   constant-directive.cpp
-<<<<<<< HEAD
   compile-state.cpp
-=======
   final-representation.cpp
   memory-allocator.cpp
->>>>>>> e30990d8
 )
 
 ########################################
