--- conflicted
+++ resolved
@@ -18,12 +18,9 @@
   expression-compiler-clike.cpp
   parser-factory.cpp
   integer-parser.cpp
-<<<<<<< HEAD
+  constant-directive.cpp
   final-representation.cpp
   memory-allocator.cpp
-=======
-  constant-directive.cpp
->>>>>>> ae717ecf
 )
 
 ########################################
