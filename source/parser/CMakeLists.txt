--- conflicted
+++ resolved
@@ -9,12 +9,8 @@
   parser.cpp
   riscv-parser.cpp
   symbol-table.cpp
-<<<<<<< HEAD
-  string-parser.cpp
-=======
   riscv-regex.cpp
   syntax-tree-generator.cpp
->>>>>>> 1aa5160f
 )
 
 ########################################
