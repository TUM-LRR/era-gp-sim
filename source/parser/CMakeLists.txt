--- conflicted
+++ resolved
@@ -9,11 +9,8 @@
   parser.cpp
   riscv-parser.cpp
   symbol-table.cpp
-<<<<<<< HEAD
   riscv-regex.cpp
-=======
   syntax-tree-generator.cpp
->>>>>>> d3b80643
 )
 
 ########################################
