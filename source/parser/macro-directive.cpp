--- conflicted
+++ resolved
@@ -59,18 +59,13 @@
                              const SyntaxTreeGenerator& generator,
                              CompileState& state,
                              MemoryAccess& memoryAccess) {
-<<<<<<< HEAD
-=======
   if (macroName().length() == 0) {
     state.addError("Missing macro name.");
   }
->>>>>>> e05a314f
   _macroParameters.validate(state);
   state.registerMacro(*this);
 }
 
-<<<<<<< HEAD
-=======
 TargetSelector MacroDirective::newTarget() const {
   return TargetSelector::THIS;
 }
@@ -121,7 +116,6 @@
   return _operations[index]->name();
 }
 
->>>>>>> e05a314f
 MacroDirective::MacroParameters::MacroParameters(
     std::vector<std::string>::const_iterator begin,
     std::vector<std::string>::const_iterator end)
@@ -148,11 +142,7 @@
   }
 }
 
-<<<<<<< HEAD
-void MacroDirective::MacroParameters::validate(CompileState& state) {
-=======
 void MacroDirective::MacroParameters::validate(CompileState& state) const {
->>>>>>> e05a314f
   bool containedDefault{false};
   for (auto param : _params) {
     // Check for empty names or default values
@@ -173,11 +163,7 @@
 
 void MacroDirective::MacroParameters::insertParameters(
     IntermediateOperationPointer& operation,
-<<<<<<< HEAD
-    const std::vector<std::string>& values) {
-=======
     const std::vector<std::string>& values) const {
->>>>>>> e05a314f
   // Since macros are identified by name and argument count, this function
   // should always be called with a valid size of `values`.
   assert::that(values.size() >= _minParams && values.size() <= _params.size());
