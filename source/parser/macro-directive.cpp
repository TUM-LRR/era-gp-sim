--- conflicted
+++ resolved
@@ -22,12 +22,7 @@
 void MacroDirective::execute(FinalRepresentation& finalRepresentator,
                              const SymbolTable& table,
                              const SyntaxTreeGenerator& generator,
-<<<<<<< HEAD
-                             CompileState& state) {
-  state.registerMacro(*this);
-=======
                              CompileState& state,
                              MemoryAccess& memoryAccess) {
-  // TODO #79
->>>>>>> e30990d8
+  state.registerMacro(*this);
 }