/*
* C++ Assembler Interpreter
* Copyright (C) 2016 Chair of Computer Architecture
* at Technical University of Munich
*
* This program is free software: you can redistribute it and/or modify
* it under the terms of the GNU General Public License as published by
* the Free Software Foundation, either version 3 of the License, or
* (at your option) any later version.
*
* This program is distributed in the hope that it will be useful,
* but WITHOUT ANY WARRANTY; without even the implied warranty of
* MERCHANTABILITY or FITNESS FOR A PARTICULAR PURPOSE.  See the
* GNU General Public License for more details.
*
* You should have received a copy of the GNU General Public License
* along with this program. If not, see <http://www.gnu.org/licenses/>.
*/

<<<<<<< HEAD
#include "parser/macro-directive.hpp"
#include "parser/compile-error-annotator.hpp"
#include "parser/intermediate-instruction.hpp"
#include "parser/macro-directive-table.hpp"
=======
#include "parser/compile-state.hpp"
#include "parser/intermediate-instruction.hpp"
#include "parser/macro-directive.hpp"
>>>>>>> 3a3f3c21

MacroDirective::MacroDirective(const LineInterval& lines,
                               const std::vector<PositionedString>& labels,
                               const PositionedString& name,
                               const std::vector<PositionedString>& arguments)
: IntermediateDirective(lines, labels, name)
, _macroName(arguments.empty() ? PositionedString() : arguments[0])
, _macroParameters(arguments.size() > 0 ? arguments.begin() + 1
                                        : arguments.end(),
                   arguments.end())
, _operations() {
}

MacroDirective::MacroDirective(
    const LineInterval& lines,
    const std::vector<PositionedString>& labels,
    const PositionedString& name,
    const PositionedString& macroName,
    const std::vector<PositionedString>& macroParameters)
: IntermediateDirective(lines, labels, name)
, _macroName(macroName)
, _macroParameters(macroParameters)
, _operations() {
}

void MacroDirective::insert(IntermediateOperationPointer pointer) {
  // Remember index of the first instruction so we can use its address for
  // labels.
  if (_firstInstruction < 0 &&
      pointer->getType() == IntermediateOperation::Type::INSTRUCTION) {
    _firstInstruction = _operations.size();
  }
  _operations.push_back(std::move(pointer));
}

void MacroDirective::precompile(
    const PreprocessingImmutableArguments& immutable,
    const CompileErrorAnnotator& annotator,
    MacroDirectiveTable& macroTable) {
  if (macroName().string().empty()) {
    annotator.addError(name().positionInterval(), "Missing macro name.");
  }
  _macroParameters.validate(annotator);
  auto success = macroTable.insert(*this);
  if (!success) {
    annotator.addError(macroName().positionInterval(),
                       "Macro '%1' already exists.",
                       macroName().string());
  }
}


void MacroDirective::execute(const ExecuteImmutableArguments& immutable,
                             const CompileErrorAnnotator& annotator,
                             FinalRepresentation& finalRepresentator,
                             MemoryAccess& memoryAccess) {
  // Probably nothing here.
}
TargetSelector MacroDirective::newTarget() const {
  return TargetSelector::THIS;
}

const PositionedString& MacroDirective::macroName() const {
  return _macroName;
}

/**
 * Returns number of operations.
 */
size_t MacroDirective::getOperationCount() const {
  return _operations.size();
}

std::pair<size_t, size_t> MacroDirective::getParameterCount() const {
  return _macroParameters.getParameterCount();
}

/**
 * Returns if an instance of the macro is currently compiling. Used to detect
 * cyclic macro calls.
 */
bool MacroDirective::isCompiling() {
  return _isCompiling;
}

IntermediateOperationPointer MacroDirective::getOperation(
    size_t index, const std::vector<PositionedString>& arguments) const {
  IntermediateOperationPointer ptr = _operations[index]->clone();

  if (ptr == nullptr) return ptr;

  _macroParameters.insertParameters(ptr, arguments);
  return std::move(ptr);
}

int MacroDirective::firstInstructionIndex() const {
  return _firstInstruction;
}

const PositionedString& MacroDirective::getOperationName(size_t index) const {
  return _operations[index]->name();
}

MacroDirective::MacroParameters::MacroParameters(
    std::vector<PositionedString>::const_iterator begin,
    std::vector<PositionedString>::const_iterator end)
: _minParams(0) {
  for (auto i = begin; i != end; ++i) {
    Optional<PositionedString> defaultVal;
    PositionedString name;

    const auto& parameterString = i->string();

    // Search for default argument by finding the '=' character.
    auto equalPos = parameterString.find('=');

    if (equalPos != std::string::npos) {
      // If default value is supplied, split argument into name and value.
      defaultVal = PositionedString(parameterString.substr(equalPos + 1),
                                    i->positionInterval());
      name = PositionedString(parameterString.substr(0, equalPos),
                              i->positionInterval());
    } else {
      // Otherwise use whole string as value and increase the minimum amount of
      // parameters.
      name = PositionedString(parameterString, i->positionInterval());
      _minParams++;
    }

    _params.emplace_back(std::move(name), std::move(defaultVal));
  }
}

void MacroDirective::MacroParameters::validate(
    const CompileErrorAnnotator& annotator) const {
  bool containedDefault = false;
  MacroParameter last;
  for (auto param : _params) {
    // Check for empty names or default values
    if (param.first.string().empty() ||
        (param.second && param.second->string().empty())) {
      annotator.addError(param.first.positionInterval(),
                         "Malformed macro argument list.");
      return;
    }

    // Check for missing default values after a default value.
    if (param.second) {
      containedDefault = true;
    }
    if (containedDefault && !param.second) {
      annotator.addError(
          last.second->positionInterval(),
          "Default macro argument values have to be placed last.");
      return;
    }

    last = param;
  }
}

void MacroDirective::MacroParameters::insertParameters(
    IntermediateOperationPointer& operation,
    const std::vector<PositionedString>& values) const {
  // Since macros are identified by name and argument count, this function
  // should always be called with a valid size of `values`.
  assert::that(values.size() >= _minParams && values.size() <= _params.size());

  for (int i = 0; i < _params.size(); i++) {
    const auto& name = _params[i].first;
    const auto& value = i >= values.size() ? *_params[i].second : values[i];
    operation->insertIntoArguments(name, value);
  }
}<|MERGE_RESOLUTION|>--- conflicted
+++ resolved
@@ -17,16 +17,10 @@
 * along with this program. If not, see <http://www.gnu.org/licenses/>.
 */
 
-<<<<<<< HEAD
 #include "parser/macro-directive.hpp"
 #include "parser/compile-error-annotator.hpp"
 #include "parser/intermediate-instruction.hpp"
 #include "parser/macro-directive-table.hpp"
-=======
-#include "parser/compile-state.hpp"
-#include "parser/intermediate-instruction.hpp"
-#include "parser/macro-directive.hpp"
->>>>>>> 3a3f3c21
 
 MacroDirective::MacroDirective(const LineInterval& lines,
                                const std::vector<PositionedString>& labels,
