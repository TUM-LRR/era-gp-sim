--- conflicted
+++ resolved
@@ -18,14 +18,10 @@
 
 #include "arch/common/architecture.hpp"
 #include "common/assert.hpp"
-<<<<<<< HEAD
 #include "core/conversions.hpp"
-=======
+#include "core/memory-access.hpp"
 #include "parser/intermediate-instruction.hpp"
-
-#include "core/memory-access.hpp"
 #include "parser/macro-directive.hpp"
->>>>>>> 3cbd081d
 
 void IntermediateInstruction::execute(FinalRepresentation& finalRepresentator,
                                       const SymbolTable& table,
@@ -47,18 +43,28 @@
   // First of all, we insert all constants. Then, we convert every single one of
   // them to a syntax tree node.
   std::vector<std::string> cpy(vector);
-  table.replaceSymbols(cpy, state, [&, generator](const std::string& replace, SymbolTable::SymbolType type) -> std::string {
-      //When inserting a label, we might transform its value into a relative one (depends on the instruction)
-      //We use NodeFactoryCollection::labelToImmediate which translates the value if necessary
-      if(type != SymbolTable::SymbolType::LABEL) {
+  table.replaceSymbols(
+      cpy,
+      state,
+      [&, generator](const std::string& replace,
+                     SymbolTable::SymbolType type) -> std::string {
+        // When inserting a label, we might transform its value into a relative
+        // one (depends on the instruction)
+        // We use NodeFactoryCollection::labelToImmediate which translates the
+        // value if necessary
+        if (type != SymbolTable::SymbolType::LABEL) {
           return replace;
-      }else{
-          MemoryValue labelValue = conversions::convert<size_t>(std::stoul(replace), sizeof(size_t)*8);
-          MemoryValue instructionAdress = conversions::convert<size_t>(_relativeAddress.offset, sizeof(size_t)*8);
-          MemoryValue relativeAdress =  generator.getNodeFactories().labelToImmediate(labelValue, _name, instructionAdress);
+        } else {
+          MemoryValue labelValue = conversions::convert<size_t>(
+              std::stoul(replace), sizeof(size_t) * 8);
+          MemoryValue instructionAdress = conversions::convert<size_t>(
+              _relativeAddress.offset, sizeof(size_t) * 8);
+          MemoryValue relativeAdress =
+              generator.getNodeFactories().labelToImmediate(
+                  labelValue, _name, instructionAdress);
           return relativeAdress.toHexString(true, true);
-      }
-  });
+        }
+      });
   std::vector<std::unique_ptr<AbstractSyntaxTreeNode>> output;
   output.reserve(cpy.size());
   for (const auto& i : cpy) {
@@ -100,7 +106,8 @@
 
   // We insert all our labels.
   for (const auto& i : _labels) {
-    table.insertEntry(i, std::to_string(_address), state, SymbolTable::SymbolType::LABEL);
+    table.insertEntry(
+        i, std::to_string(_address), state, SymbolTable::SymbolType::LABEL);
   }
 }
 
