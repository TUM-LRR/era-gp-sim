--- conflicted
+++ resolved
@@ -16,18 +16,11 @@
  * along with this program. If not, see <http://www.gnu.org/licenses/>.
  */
 
-<<<<<<< HEAD
-=======
 #include <string>
 #include <vector>
 
->>>>>>> dc22d855
 #include "arch/common/architecture.hpp"
 #include "common/assert.hpp"
-#include "parser/intermediate-instruction.hpp"
-
-#include "core/memory-access.hpp"
-#include "parser/macro-directive.hpp"
 #include "core/conversions.hpp"
 #include "core/memory-access.hpp"
 #include "parser/final-representation.hpp"
@@ -46,6 +39,7 @@
 , _sources(sources)
 , _targets(targets) {
 }
+
 
 void IntermediateInstruction::execute(FinalRepresentation& finalRepresentator,
                                       const SymbolTable& table,
@@ -195,7 +189,6 @@
   replaceInVector(_targets, name, value);
 }
 
-<<<<<<< HEAD
 std::string IntermediateInstruction::toString() const {
     std::string str = _name;
 
@@ -220,7 +213,7 @@
     str += "\n";
     return str;
   }
-=======
+
 IntermediateOperationPointer IntermediateInstruction::clone() {
   return IntermediateOperationPointer{new IntermediateInstruction{*this}};
 }
@@ -231,5 +224,4 @@
   args.insert(args.end(), _targets.begin(), _targets.end());
   args.insert(args.end(), _sources.begin(), _sources.end());
   return args;
-}
->>>>>>> dc22d855
+}