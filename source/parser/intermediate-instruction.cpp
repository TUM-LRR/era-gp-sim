--- conflicted
+++ resolved
@@ -57,38 +57,10 @@
 
 std::vector<std::unique_ptr<AbstractSyntaxTreeNode>>
 IntermediateInstruction::compileArgumentVector(
-<<<<<<< HEAD
     const std::vector<std::string>& vector,
     const ExecuteImmutableArguments& immutable,
     const CompileErrorAnnotator& annotator,
     MemoryAccess& memoryAccess) {
-=======
-    const std::vector<std::string>& vector, const SymbolTable& table,
-    const SyntaxTreeGenerator& generator, CompileState& state) {
-  // First of all, we insert all constants. Then, we convert every single one of
-  // them to a syntax tree node.
-  std::vector<std::string> cpy(vector);
-  table.replaceSymbols(
-      cpy, state, [&, generator](const std::string& replace,
-                                 SymbolTable::SymbolType type) -> std::string {
-        // When inserting a label, we might transform its value into a relative
-        // one (depends on the instruction)
-        // We use NodeFactoryCollection::labelToImmediate which translates the
-        // value if necessary
-        if (type != SymbolTable::SymbolType::LABEL) {
-          return replace;
-        } else {
-          MemoryValue labelValue = conversions::convert<size_t>(
-              std::stoul(replace), sizeof(size_t) * 8);
-          MemoryValue instructionAdress = conversions::convert<size_t>(
-              _relativeAddress.offset, sizeof(size_t) * 8);
-          MemoryValue relativeAdress =
-              generator.getNodeFactories().labelToImmediate(labelValue, _name,
-                                                            instructionAdress);
-          return relativeAdress.toHexString(true, true);
-        }
-      });
->>>>>>> 94adfdd8
   std::vector<std::unique_ptr<AbstractSyntaxTreeNode>> output;
   output.reserve(vector.size());
   for (const auto& operand : vector) {
@@ -106,14 +78,9 @@
 }
 
 FinalCommand IntermediateInstruction::compileInstruction(
-<<<<<<< HEAD
     const ExecuteImmutableArguments& immutable,
     const CompileErrorAnnotator& annotator,
     MemoryAccess& memoryAccess) {
-=======
-    const SymbolTable& table, const SyntaxTreeGenerator& generator,
-    CompileState& state, MemoryAccess& memoryAccess) {
->>>>>>> 94adfdd8
   // We replace all occurenced in target in source (using a copy of them).
   auto srcCompiled =
       compileArgumentVector(_sources, immutable, annotator, memoryAccess);
@@ -141,7 +108,6 @@
   }
 
   // We insert all our labels.
-<<<<<<< HEAD
   for (const auto& label : _labels) {
     graph.addNode(
         Symbol(label,
@@ -157,21 +123,7 @@
     MemoryAllocator& allocator,
     SectionTracker& tracker) {
   if (tracker.section() != "text") {
-    annotator.add("Tried to define an instruction in not the text section.");
-=======
-  for (const auto& i : _labels) {
-    table.insertEntry(i, std::to_string(_address), state,
-                      SymbolTable::SymbolType::LABEL);
-  }
-}
-
-void IntermediateInstruction::allocateMemory(const Architecture& architecture,
-                                             MemoryAllocator& allocator,
-                                             CompileState& state) {
-  if (state.section != "text") {
-    state.addErrorHereT(
-        "Tried to define an instruction in not the text section.");
->>>>>>> 94adfdd8
+    annotator.addErrorHere("Tried to define an instruction in not the text section.");
     return;
   }
 
@@ -179,7 +131,7 @@
 
   // toLower as long as not fixed in instruction set.
   if (!instructionSet.hasInstruction(_name)) {
-    // state.addError("Unknown opcode: " + _name);
+    // If we'd record an error here, we would do that twice in total, so no.
     return;
   }
 
