--- conflicted
+++ resolved
@@ -18,14 +18,11 @@
 
 #include "arch/common/architecture.hpp"
 #include "common/assert.hpp"
-<<<<<<< HEAD
 #include "parser/intermediate-instruction.hpp"
 
 #include "core/memory-access.hpp"
 #include "parser/macro-directive.hpp"
-=======
 #include "core/conversions.hpp"
->>>>>>> 81b54590
 
 void IntermediateInstruction::execute(FinalRepresentation& finalRepresentator,
                                       const SymbolTable& table,
