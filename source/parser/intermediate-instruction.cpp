/* C++ Assembler Interpreter
 * Copyright (C) 2016 Chair of Computer Architecture
 * at Technical University of Munich
 *
 * This program is free software: you can redistribute it and/or modify
 * it under the terms of the GNU General Public License as published by
 * the Free Software Foundation, either version 3 of the License, or
 * (at your option) any later version.
 *
 * This program is distributed in the hope that it will be useful,
 * but WITHOUT ANY WARRANTY; without even the implied warranty of
 * MERCHANTABILITY or FITNESS FOR A PARTICULAR PURPOSE.  See the
 * GNU General Public License for more details.
 *
 * You should have received a copy of the GNU General Public License
 * along with this program. If not, see <http://www.gnu.org/licenses/>.
 */

#include "parser/intermediate-instruction.hpp"
#include "arch/common/architecture.hpp"
#include "common/assert.hpp"

#include "parser/macro-directive.hpp"

void IntermediateInstruction::execute(FinalRepresentation& finalRepresentator,
                                      const SymbolTable& table,
                                      const SyntaxTreeGenerator& generator,
<<<<<<< HEAD
                                      CompileState& state) {
  // First we need to check if the instruction is a macro.
  auto macro = state.macros.find(_name);
  // If its a macro, execute every sub-instruction.
  if (macro != state.macros.end()) {
    auto& subOperations = macro->second.operations();
    for (auto i = subOperations.begin(); i != subOperations.end(); ++i) {
      (*i)->execute(finalRepresentator, table, generator, state);
    }
  } else {
    // For a machine instruction, it is easy to "execute" it: just insert it
    // into the final form.
    finalRepresentator.commandList.push_back(
        compileInstruction(table, generator, state));
  }
=======
                                      CompileState& state,
                                      MemoryAccess& memoryAccess) {
  // For a machine instruction, it is easy to "execute" it: just insert it into
  // the final form.
  finalRepresentator.commandList.push_back(
      compileInstruction(table, generator, state, memoryAccess));
>>>>>>> e30990d8
}

std::vector<std::unique_ptr<AbstractSyntaxTreeNode>>
IntermediateInstruction::compileArgumentVector(
    const std::vector<std::string>& vector,
    const SymbolTable& table,
    const SyntaxTreeGenerator& generator,
    CompileState& state) {
  // First of all, we insert all constants. Then, we convert every single one of
  // them to a syntax tree node.
  std::vector<std::string> cpy(vector);
  table.replaceSymbols(cpy, state);
  std::vector<std::unique_ptr<AbstractSyntaxTreeNode>> output;
  output.reserve(cpy.size());
  for (const auto& i : cpy) {
    std::unique_ptr<AbstractSyntaxTreeNode> argument{
        generator.transformOperand(i, state)};

    // Only add argument node if creation was successfull.
    // Otherwise AbstractSyntaxTreeNode::validate() segfaults.
    if (argument) {
      output.emplace_back(std::move(argument));
    }
  }
  return output;
}

FinalCommand IntermediateInstruction::compileInstruction(
    const SymbolTable& table,
    const SyntaxTreeGenerator& generator,
    CompileState& state,
    MemoryAccess& memoryAccess) {
  // We replace all occurenced in target in source (using a copy of them).
  auto srcCompiled = compileArgumentVector(_sources, table, generator, state);
  auto trgCompiled = compileArgumentVector(_targets, table, generator, state);
  FinalCommand result;
  result.node = std::move(generator.transformCommand(
      _name, srcCompiled, trgCompiled, state, memoryAccess));
  result.position = _lines;
  result.address = _address;
  return result;
}

void IntermediateInstruction::enhanceSymbolTable(
    SymbolTable& table, const MemoryAllocator& allocator, CompileState& state) {
  if (_relativeAddress.valid()) {
    _address = allocator.absolutePosition(_relativeAddress);
  } else {
    _address = 0;
  }

  // We insert all our labels.
  for (const auto& i : _labels) {
    table.insertEntry(i, std::to_string(_address), state);
  }
}

void IntermediateInstruction::allocateMemory(const Architecture& architecture,
                                             MemoryAllocator& allocator,
                                             CompileState& state) {
  if (state.section != "text") {
    state.addError("Tried to define an instruction in not the text section.");
    return;
  }

  const auto& instructionSet = architecture.getInstructions();

  // toLower as long as not fixed in instruction set.
  auto opcode = Utility::toLower(_name);
  if (!instructionSet.hasInstruction(opcode))
  {
    state.addError("Unknown opcode: " + _name);
    return;
  }

  // For now. Later to be reworked with a bit-level memory allocation?
  std::size_t instructionLength =
      instructionSet[opcode].getLength() / architecture.getByteSize();
  _relativeAddress = allocator["text"].allocateRelative(instructionLength);
}<|MERGE_RESOLUTION|>--- conflicted
+++ resolved
@@ -16,17 +16,17 @@
  * along with this program. If not, see <http://www.gnu.org/licenses/>.
  */
 
-#include "parser/intermediate-instruction.hpp"
 #include "arch/common/architecture.hpp"
 #include "common/assert.hpp"
+#include "parser/intermediate-instruction.hpp"
 
 #include "parser/macro-directive.hpp"
 
 void IntermediateInstruction::execute(FinalRepresentation& finalRepresentator,
                                       const SymbolTable& table,
                                       const SyntaxTreeGenerator& generator,
-<<<<<<< HEAD
-                                      CompileState& state) {
+                                      CompileState& state,
+                                      MemoryAccess& memoryAccess) {
   // First we need to check if the instruction is a macro.
   auto macro = state.macros.find(_name);
   // If its a macro, execute every sub-instruction.
@@ -39,16 +39,8 @@
     // For a machine instruction, it is easy to "execute" it: just insert it
     // into the final form.
     finalRepresentator.commandList.push_back(
-        compileInstruction(table, generator, state));
+        compileInstruction(table, generator, state, memoryAccess));
   }
-=======
-                                      CompileState& state,
-                                      MemoryAccess& memoryAccess) {
-  // For a machine instruction, it is easy to "execute" it: just insert it into
-  // the final form.
-  finalRepresentator.commandList.push_back(
-      compileInstruction(table, generator, state, memoryAccess));
->>>>>>> e30990d8
 }
 
 std::vector<std::unique_ptr<AbstractSyntaxTreeNode>>
@@ -118,8 +110,7 @@
 
   // toLower as long as not fixed in instruction set.
   auto opcode = Utility::toLower(_name);
-  if (!instructionSet.hasInstruction(opcode))
-  {
+  if (!instructionSet.hasInstruction(opcode)) {
     state.addError("Unknown opcode: " + _name);
     return;
   }
