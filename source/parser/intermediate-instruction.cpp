--- conflicted
+++ resolved
@@ -61,12 +61,11 @@
 
 std::vector<std::shared_ptr<AbstractSyntaxTreeNode>>
 IntermediateInstruction::compileArgumentVector(
-<<<<<<< HEAD
     const std::vector<PositionedString>& vector,
     const ExecuteImmutableArguments& immutable,
     const CompileErrorAnnotator& annotator,
     MemoryAccess& memoryAccess) {
-  std::vector<std::unique_ptr<AbstractSyntaxTreeNode>> output;
+  std::vector<std::shared_ptr<AbstractSyntaxTreeNode>> output;
   output.reserve(vector.size());
   for (const auto& operand : vector) {
     CompileErrorAnnotator localAnnotator(annotator,
@@ -76,40 +75,6 @@
         immutable.generator().transformOperand(replaced, localAnnotator);
 
     // Only add argument node if creation was successful.
-=======
-    const std::vector<std::string>& vector, const SymbolTable& table,
-    const SyntaxTreeGenerator& generator, CompileState& state) {
-  // First of all, we insert all constants. Then, we convert every single one of
-  // them to a syntax tree node.
-  std::vector<std::string> cpy(vector);
-  table.replaceSymbols(
-      cpy, state, [&, generator](const std::string& replace,
-                                 SymbolTable::SymbolType type) -> std::string {
-        // When inserting a label, we might transform its value into a relative
-        // one (depends on the instruction)
-        // We use NodeFactoryCollection::labelToImmediate which translates the
-        // value if necessary
-        if (type != SymbolTable::SymbolType::LABEL) {
-          return replace;
-        } else {
-          MemoryValue labelValue = conversions::convert<size_t>(
-              std::stoul(replace), sizeof(size_t) * 8);
-          MemoryValue instructionAdress = conversions::convert<size_t>(
-              _relativeAddress.offset, sizeof(size_t) * 8);
-          MemoryValue relativeAdress =
-              generator.getNodeFactories().labelToImmediate(labelValue, _name,
-                                                            instructionAdress);
-          return relativeAdress.toHexString(true, true);
-        }
-      });
-  std::vector<std::shared_ptr<AbstractSyntaxTreeNode>> output;
-  output.reserve(cpy.size());
-  for (const auto& i : cpy) {
-    std::shared_ptr<AbstractSyntaxTreeNode> argument{
-        generator.transformOperand(i, state)};
-
-    // Only add argument node if creation was successfull.
->>>>>>> 5764d815
     // Otherwise AbstractSyntaxTreeNode::validate() segfaults.
     if (transformed) {
       output.emplace_back(std::move(transformed));
