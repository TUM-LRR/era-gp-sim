/*
* C++ Assembler Interpreter
* Copyright (C) 2016 Chair of Computer Architecture
* at Technical University of Munich
*
* This program is free software: you can redistribute it and/or modify
* it under the terms of the GNU General Public License as published by
* the Free Software Foundation, either version 3 of the License, or
* (at your option) any later version.
*
* This program is distributed in the hope that it will be useful,
* but WITHOUT ANY WARRANTY; without even the implied warranty of
* MERCHANTABILITY or FITNESS FOR A PARTICULAR PURPOSE.  See the
* GNU General Public License for more details.
*
* You should have received a copy of the GNU General Public License
* along with this program. If not, see <http://www.gnu.org/licenses/>.
*/

#include <string>

#include "parser/compile-error-annotator.hpp"
#include "parser/constant-directive.hpp"
#include "parser/intermediate-parameters.hpp"
#include "parser/symbol-graph.hpp"
#include "parser/symbol-replacer.hpp"
#include "parser/syntax-tree-generator.hpp"

ConstantDirective::ConstantDirective(const LineInterval& lines,
                                     const std::vector<std::string>& labels,
                                     const std::string& name,
                                     const std::vector<std::string>& arguments)
: IntermediateDirective(lines, labels, name), _arguments{arguments} {
}

void ConstantDirective::execute(const ExecuteImmutableArguments& immutable,
                                const CompileErrorAnnotator& annotator,
                                FinalRepresentation& finalRepresentator,
                                MemoryAccess& memoryAccess) {
  // Try to parse argument to catch errors early.
  std::string fullExpression = immutable.replacer().replace(_expression);
  if (!fullExpression.empty()) {
    immutable.generator().transformOperand(fullExpression, annotator);
  } else {
    // better error messages:
    // 0 arguments -> this argument should be the name
    // 1 argument -> this argument should be the value
    //>1 arguments -> too many
    switch (_arguments.size()) {
<<<<<<< HEAD
      case 0: annotator.add("Missing constant name"); break;
      case 1: annotator.add("Missing constant value"); break;
      default:
        annotator.add(
=======
      case 0: state.addErrorHereT("Missing constant name"); break;
      case 1: state.addErrorHereT("Missing constant value"); break;
      default:
        state.addErrorHereT(
>>>>>>> 94adfdd8
            "Malformed constant directive, too many operands provided");
        break;
    }
  }
}

void ConstantDirective::enhanceSymbolTable(
    const EnhanceSymbolTableImmutableArguments& immutable,
    const CompileErrorAnnotator& annotator,
    SymbolGraph& graph) {
  if (_arguments.size() != 2) {
<<<<<<< HEAD
    annotator.add("Malformed constant directive");
=======
    state.addErrorHereT("Malformed constant directive");
>>>>>>> 94adfdd8
    return;
  }
  _expression = "(" + _arguments[1] + ")";
  graph.addNode(
      Symbol(_arguments[0],
             _expression,
             /*TODO*/ CodePositionInterval(CodePosition(0), CodePosition(0))));
}<|MERGE_RESOLUTION|>--- conflicted
+++ resolved
@@ -47,17 +47,10 @@
     // 1 argument -> this argument should be the value
     //>1 arguments -> too many
     switch (_arguments.size()) {
-<<<<<<< HEAD
-      case 0: annotator.add("Missing constant name"); break;
-      case 1: annotator.add("Missing constant value"); break;
+      case 0: annotator.addErrorHere("Missing constant name"); break;
+      case 1: annotator.addErrorHere("Missing constant value"); break;
       default:
-        annotator.add(
-=======
-      case 0: state.addErrorHereT("Missing constant name"); break;
-      case 1: state.addErrorHereT("Missing constant value"); break;
-      default:
-        state.addErrorHereT(
->>>>>>> 94adfdd8
+        annotator.addErrorHere(
             "Malformed constant directive, too many operands provided");
         break;
     }
@@ -69,11 +62,7 @@
     const CompileErrorAnnotator& annotator,
     SymbolGraph& graph) {
   if (_arguments.size() != 2) {
-<<<<<<< HEAD
-    annotator.add("Malformed constant directive");
-=======
-    state.addErrorHereT("Malformed constant directive");
->>>>>>> 94adfdd8
+    annotator.addErrorHere("Malformed constant directive");
     return;
   }
   _expression = "(" + _arguments[1] + ")";
