/* C++ Assembler Interpreter
 * Copyright (C) 2016 Chair of Computer Architecture
 * at Technical University of Munich
 *
 * This program is free software: you can redistribute it and/or modify
 * it under the terms of the GNU General Public License as published by
 * the Free Software Foundation, either version 3 of the License, or
 * (at your option) any later version.
 *
 * This program is distributed in the hope that it will be useful,
 * but WITHOUT ANY WARRANTY; without even the implied warranty of
 * MERCHANTABILITY or FITNESS FOR A PARTICULAR PURPOSE.  See the
 * GNU General Public License for more details.
 *
 * You should have received a copy of the GNU General Public License
 * along with this program. If not, see <http://www.gnu.org/licenses/>.
 */

#include "parser/intermediate-representator.hpp"

#include "arch/common/architecture.hpp"
#include "core/memory-access.hpp"
#include "parser/compile-error-annotator.hpp"
#include "parser/compile-error-list.hpp"
#include "parser/intermediate-macro-instruction.hpp"
#include "parser/intermediate-parameters.hpp"
#include "parser/macro-directive-table.hpp"
#include "parser/memory-allocator.hpp"
#include "parser/section-tracker.hpp"
#include "parser/symbol-graph-evaluation.hpp"
#include "parser/symbol-graph.hpp"
#include "parser/symbol-replacer.hpp"

IntermediateRepresentator::IntermediateRepresentator()
    : _commandList(), _currentOutput(nullptr) {}

void IntermediateRepresentator::insertCommandPtr(
    IntermediateOperationPointer&& command,
    const CompileErrorAnnotator& annotator) {
  // We got to handle the three target selector cases right here.
  if (command->newTarget() == TargetSelector::THIS) {
    // If we want the current command as new target, we set it like so.
    if (_currentOutput) {
      // Nested macros are not supported.
<<<<<<< HEAD
      annotator.add("Error, nested macros are not supported.");
=======
      state.addErrorHereT("Error, nested macros are not supported.");
>>>>>>> 94adfdd8
    }
    _currentOutput = std::move(command);
  } else {
    if (command->newTarget() == TargetSelector::MAIN) {
      // For the main selector, we may also insert the old command (otherwise
      // it and its sub commands might be lost).
      if (!_currentOutput) {
<<<<<<< HEAD
        // Classic bracket-forgot-to-close problem.
        annotator.add("The start directive of the macro is missing.");
=======
        // Classic bracket forgot to close problem.
        state.addErrorHereT("The start directive of the macro is missing.");
>>>>>>> 94adfdd8
      }
      internalInsertCommand(std::move(_currentOutput));
    }

    // Finally, we may insert our handed-over command.
    internalInsertCommand(std::move(command));
  }
}

<<<<<<< HEAD
FinalRepresentation
IntermediateRepresentator::transform(const TransformationParameters& parameters,
                                     CompileErrorList errorList,
                                     MemoryAccess& memoryAccess) {
  CompileErrorAnnotator annotator(
      errorList, CodePositionInterval(CodePosition(0), CodePosition(0)));// TODO
  if (_currentOutput) {
    annotator.add(
        "Macro not closed. Missing a macro end directive?");// TODO Code
                                                            // Position
=======
FinalRepresentation IntermediateRepresentator::transform(
    const Architecture& architecture, const SyntaxTreeGenerator& generator,
    MemoryAllocator& allocator, CompileState& state,
    MemoryAccess& memoryAccess) {
  // Before everything begins, we got to check if we are still in a macro.
  if (_currentOutput) {
    state.addErrorHereT("Macro not closed. Missing a macro end directive?");
>>>>>>> 94adfdd8
  }

  FinalRepresentation representation;

  PreprocessingImmutableArguments preprocessingArguments(
      parameters.architecture(), parameters.generator());

  MacroDirectiveTable macroTable;
  for (const auto& command : _commandList) {
    command->precompile(preprocessingArguments, annotator, macroTable);
  }

<<<<<<< HEAD
  IntermediateMacroInstruction::replaceWithMacros(
      _commandList.begin(), _commandList.end(), macroTable, annotator);

  MemoryAllocator allocator(parameters.allocator());
  SectionTracker tracker;
  for (const auto& command : _commandList) {
    command->allocateMemory(
        preprocessingArguments, annotator, allocator, tracker);
=======
  IntermediateMacroInstruction::replaceWithMacros(_commandList.begin(),
                                                  _commandList.end(), state);

  allocator.clear();

  // We reserve our memory.
  for (const auto& command : _commandList) {
    command->allocateMemory(architecture, allocator, state);
>>>>>>> 94adfdd8
  }

  std::size_t allocatedSize = allocator.calculatePositions();
  auto allowedSizeFuture = memoryAccess.getMemorySize();
  std::size_t allowedSize = allowedSizeFuture.get();

  if (allocatedSize > allowedSize) {
<<<<<<< HEAD
    annotator.add("Too much memory allocated: " +
                  std::to_string(allocatedSize) + " requested, maximum is " +
                  std::to_string(allowedSize) +
                  " (please note: because of aligning memory, the first value "
                  "might be actually bigger than the memory allocated)");
    representation.errorList = annotator.errorList().errors();
    return representation;
=======
    state.addErrorHereT(
        "Too much memory allocated: %1 requested, maximum is %2 (please note: "
        "because of aligning memory, the first value "
        "might be actually bigger than the memory allocated)",
        std::to_string(allocatedSize), std::to_string(allowedSize));
>>>>>>> 94adfdd8
  }

  SymbolGraph graph;
  EnhanceSymbolTableImmutableArguments symbolTableArguments(
      preprocessingArguments, allocator);
  for (const auto& command : _commandList) {
    command->enhanceSymbolTable(symbolTableArguments, annotator, graph);
  }

  auto graphEvaluation = graph.evaluate();// TODO more graph evaluation!
  SymbolReplacer replacer(graphEvaluation);
  ExecuteImmutableArguments executeArguments(symbolTableArguments, replacer);
  for (const auto& command : _commandList) {
    command->execute(executeArguments, annotator, representation, memoryAccess);
  }

  representation.errorList =
      annotator.errorList()
          .errors();// TODO beautify by making FinalRepresentation a class.

  return representation;
}

void IntermediateRepresentator::internalInsertCommand(
    IntermediateOperationPointer pointer) {
  // Of course, it should be valid and is allowed to be inserted.
  if (pointer && pointer->shouldInsert()) {
    // We got to decide if there is an alternative output.
    if (_currentOutput) {
      _currentOutput->insert(std::move(pointer));
    } else {
      _commandList.push_back(std::move(pointer));
    }
  }
}<|MERGE_RESOLUTION|>--- conflicted
+++ resolved
@@ -42,11 +42,7 @@
     // If we want the current command as new target, we set it like so.
     if (_currentOutput) {
       // Nested macros are not supported.
-<<<<<<< HEAD
-      annotator.add("Error, nested macros are not supported.");
-=======
-      state.addErrorHereT("Error, nested macros are not supported.");
->>>>>>> 94adfdd8
+      annotator.addErrorHere("Error, nested macros are not supported.");
     }
     _currentOutput = std::move(command);
   } else {
@@ -54,13 +50,8 @@
       // For the main selector, we may also insert the old command (otherwise
       // it and its sub commands might be lost).
       if (!_currentOutput) {
-<<<<<<< HEAD
         // Classic bracket-forgot-to-close problem.
-        annotator.add("The start directive of the macro is missing.");
-=======
-        // Classic bracket forgot to close problem.
-        state.addErrorHereT("The start directive of the macro is missing.");
->>>>>>> 94adfdd8
+        annotator.addErrorHere("The start directive of the macro is missing.");
       }
       internalInsertCommand(std::move(_currentOutput));
     }
@@ -70,7 +61,6 @@
   }
 }
 
-<<<<<<< HEAD
 FinalRepresentation
 IntermediateRepresentator::transform(const TransformationParameters& parameters,
                                      CompileErrorList errorList,
@@ -78,18 +68,9 @@
   CompileErrorAnnotator annotator(
       errorList, CodePositionInterval(CodePosition(0), CodePosition(0)));// TODO
   if (_currentOutput) {
-    annotator.add(
+    annotator.addErrorHere(
         "Macro not closed. Missing a macro end directive?");// TODO Code
                                                             // Position
-=======
-FinalRepresentation IntermediateRepresentator::transform(
-    const Architecture& architecture, const SyntaxTreeGenerator& generator,
-    MemoryAllocator& allocator, CompileState& state,
-    MemoryAccess& memoryAccess) {
-  // Before everything begins, we got to check if we are still in a macro.
-  if (_currentOutput) {
-    state.addErrorHereT("Macro not closed. Missing a macro end directive?");
->>>>>>> 94adfdd8
   }
 
   FinalRepresentation representation;
@@ -102,7 +83,6 @@
     command->precompile(preprocessingArguments, annotator, macroTable);
   }
 
-<<<<<<< HEAD
   IntermediateMacroInstruction::replaceWithMacros(
       _commandList.begin(), _commandList.end(), macroTable, annotator);
 
@@ -111,16 +91,6 @@
   for (const auto& command : _commandList) {
     command->allocateMemory(
         preprocessingArguments, annotator, allocator, tracker);
-=======
-  IntermediateMacroInstruction::replaceWithMacros(_commandList.begin(),
-                                                  _commandList.end(), state);
-
-  allocator.clear();
-
-  // We reserve our memory.
-  for (const auto& command : _commandList) {
-    command->allocateMemory(architecture, allocator, state);
->>>>>>> 94adfdd8
   }
 
   std::size_t allocatedSize = allocator.calculatePositions();
@@ -128,21 +98,11 @@
   std::size_t allowedSize = allowedSizeFuture.get();
 
   if (allocatedSize > allowedSize) {
-<<<<<<< HEAD
-    annotator.add("Too much memory allocated: " +
-                  std::to_string(allocatedSize) + " requested, maximum is " +
-                  std::to_string(allowedSize) +
+    annotator.addErrorHere("Too much memory allocated: %1 requested, maximum is %2"
                   " (please note: because of aligning memory, the first value "
-                  "might be actually bigger than the memory allocated)");
+                  "might be actually bigger than the memory allocated)", std::to_string(allocatedSize), std::to_string(allowedSize));
     representation.errorList = annotator.errorList().errors();
     return representation;
-=======
-    state.addErrorHereT(
-        "Too much memory allocated: %1 requested, maximum is %2 (please note: "
-        "because of aligning memory, the first value "
-        "might be actually bigger than the memory allocated)",
-        std::to_string(allocatedSize), std::to_string(allowedSize));
->>>>>>> 94adfdd8
   }
 
   SymbolGraph graph;
