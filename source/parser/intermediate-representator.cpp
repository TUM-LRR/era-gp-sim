--- conflicted
+++ resolved
@@ -19,8 +19,9 @@
 #include "parser/intermediate-representator.hpp"
 
 #include "arch/common/architecture.hpp"
-<<<<<<< HEAD
+#include "core/memory-access.hpp"
 #include "parser/intermediate-macro-instruction.hpp"
+#include "parser/memory-allocator.hpp"
 #include "parser/symbol-table.hpp"
 
 void IntermediateRepresentator::generateMacroInformation(
@@ -29,16 +30,14 @@
     if (dynamic_cast<IntermediateMacroInstruction*>(i.get()) == nullptr)
       continue;
 
-    MacroInformation info{
+    MacroInformation info(
         static_cast<IntermediateMacroInstruction&>(*i).toString(),
-        {{i->lines().lineStart, 0}, {i->lines().lineEnd, 0}}};
+        CodePositionInterval(CodePosition(i->lines().lineStart, 0),
+                             CodePosition(i->lines().lineEnd, 0)));
 
     representation.macroList.push_back(std::move(info));
-=======
-#include "core/memory-access.hpp"
-#include "parser/intermediate-macro-instruction.hpp"
-#include "parser/memory-allocator.hpp"
-#include "parser/symbol-table.hpp"
+  }
+}
 
 IntermediateRepresentator::IntermediateRepresentator()
 : _commandList(), _currentOutput(nullptr) {
@@ -67,7 +66,6 @@
 
     // Finally, we may insert our handed-over command.
     internalInsertCommand(std::move(command));
->>>>>>> dc22d855
   }
 }
 
@@ -84,26 +82,8 @@
 
   FinalRepresentation representation;
   SymbolTable table;
-<<<<<<< HEAD
 
   // Some directives need to be executed before memory allocation.
-  for (const auto& i : _commandList) {
-    if (i->executionTime() == IntermediateExecutionTime::BEFORE_ALLOCATION)
-      i->execute(representation, table, generator, state, memoryAccess);
-  }
-
-  IntermediateMacroInstruction::replaceWithMacros(
-      _commandList.begin(), _commandList.end(), state);
-
-  generateMacroInformation(representation);
-
-  allocator.clear();
-
-  // We reserve our memory.
-=======
-
-  // Some directives need to be executed before memory allocation.
->>>>>>> dc22d855
   for (const auto& i : _commandList) {
     if (i->executionTime() == IntermediateExecutionTime::BEFORE_ALLOCATION) {
       i->execute(representation, table, generator, state, memoryAccess);
@@ -113,8 +93,8 @@
   IntermediateMacroInstruction::replaceWithMacros(
       _commandList.begin(), _commandList.end(), state);
 
-<<<<<<< HEAD
-=======
+  generateMacroInformation(representation);
+
   allocator.clear();
 
   // We reserve our memory.
@@ -134,18 +114,11 @@
                    "might be actually bigger than the memory allocated)");
   }
 
->>>>>>> dc22d855
   // Next, we insert all our labels/constants into the SymbolTable.
   for (const auto& i : _commandList) {
     i->enhanceSymbolTable(table, allocator, state);
   }
 
-<<<<<<< HEAD
-  // Then, we execute their values.
-  for (const auto& i : _commandList) {
-    if (i->executionTime() == IntermediateExecutionTime::AFTER_ALLOCATION)
-      i->execute(representation, table, generator, state, memoryAccess);
-=======
   if (allocatedSize <= allowedSize) {
     // Then, we execute their values.
     for (const auto& i : _commandList) {
@@ -153,7 +126,6 @@
         i->execute(representation, table, generator, state, memoryAccess);
       }
     }
->>>>>>> dc22d855
   }
 
   representation.errorList = state.errorList;
