/* C++ Assembler Interpreter
 * Copyright (C) 2016 Chair of Computer Architecture
 * at Technical University of Munich
 *
 * This program is free software: you can redistribute it and/or modify
 * it under the terms of the GNU General Public License as published by
 * the Free Software Foundation, either version 3 of the License, or
 * (at your option) any later version.
 *
 * This program is distributed in the hope that it will be useful,
 * but WITHOUT ANY WARRANTY; without even the implied warranty of
 * MERCHANTABILITY or FITNESS FOR A PARTICULAR PURPOSE.  See the
 * GNU General Public License for more details.
 *
 * You should have received a copy of the GNU General Public License
 * along with this program. If not, see <http://www.gnu.org/licenses/>.
 */

#include "parser/intermediate-representator.hpp"

#include "arch/common/architecture.hpp"
#include "parser/intermediate-macro-instruction.hpp"
#include "parser/symbol-table.hpp"

FinalRepresentation
IntermediateRepresentator::transform(const Architecture& architecture,
                                     const SyntaxTreeGenerator& generator,
                                     MemoryAllocator& allocator,
                                     CompileState& state,
                                     MemoryAccess& memoryAccess) {
  // Before everything begins, we got to check if we are still in a macro.
  if (_currentOutput) {
    state.addError("Macro not closed. Missing a macro end directive?");
  }

  FinalRepresentation representation;
  SymbolTable table;

  // Some directives need to be executed before memory allocation.
  for (const auto& i : _commandList) {
    if (i->executionTime() == IntermediateExecutionTime::BEFORE_ALLOCATION)
      i->execute(representation, table, generator, state, memoryAccess);
  }

<<<<<<< HEAD
=======
  IntermediateMacroInstruction::replaceWithMacros(
      _commandList.begin(), _commandList.end(), state);

>>>>>>> 34d0f88c
  allocator.clear();

  // We reserve our memory.
  for (const auto& i : _commandList) {
    i->allocateMemory(architecture, allocator, state);
  }

  allocator.calculatePositions();

  // Next, we insert all our labels/constants into the SymbolTable.
  for (const auto& i : _commandList) {
    i->enhanceSymbolTable(table, allocator, state);
  }

  // Then, we execute their values.
  for (const auto& i : _commandList) {
    if (i->executionTime() == IntermediateExecutionTime::AFTER_ALLOCATION)
      i->execute(representation, table, generator, state, memoryAccess);
  }

  representation.errorList = state.errorList;

  // Now, we are done.
  return representation;
}<|MERGE_RESOLUTION|>--- conflicted
+++ resolved
@@ -42,12 +42,9 @@
       i->execute(representation, table, generator, state, memoryAccess);
   }
 
-<<<<<<< HEAD
-=======
   IntermediateMacroInstruction::replaceWithMacros(
       _commandList.begin(), _commandList.end(), state);
 
->>>>>>> 34d0f88c
   allocator.clear();
 
   // We reserve our memory.
