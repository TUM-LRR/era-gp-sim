--- conflicted
+++ resolved
@@ -72,10 +72,6 @@
 
 void MemoryReservationDirective::enhanceSymbolTable(
     SymbolTable& table, const MemoryAllocator& allocator, CompileState& state) {
-  if (_values.empty()) {
-    state.addError("Arguments missing here.");
-  }
-
   // We calculate the absolute memory position and enhance our symbol table.
   _absolutePosition = allocator.absolutePosition(_relativePosition);
   for (const auto& i : _labels) {
@@ -92,10 +88,5 @@
   // Finally, we may put some zeros into memory.
   if (_size > 0) {
     memoryAccess.putMemoryValueAt(_absolutePosition, MemoryValue(_size));
-<<<<<<< HEAD
-  } else {
-    state.addError("Empty memory reservation.");
-=======
->>>>>>> 0c342264
   }
 }