/*
* C++ Assembler Interpreter
* Copyright (C) 2016 Chair of Computer Architecture
* at Technical University of Munich
*
* This program is free software: you can redistribute it and/or modify
* it under the terms of the GNU General Public License as published by
* the Free Software Foundation, either version 3 of the License, or
* (at your option) any later version.
*
* This program is distributed in the hope that it will be useful,
* but WITHOUT ANY WARRANTY; without even the implied warranty of
* MERCHANTABILITY or FITNESS FOR A PARTICULAR PURPOSE.  See the
* GNU General Public License for more details.
*
* You should have received a copy of the GNU General Public License
* along with this program. If not, see <http://www.gnu.org/licenses/>.
*/

#include "parser/memory-reservation-directive.hpp"
#include <cstdint>
#include "arch/common/architecture.hpp"
#include "core/memory-access.hpp"
#include "parser/expression-compiler-clike.hpp"
#include "parser/intermediate-parameters.hpp"
#include "parser/memory-allocator.hpp"
#include "parser/section-tracker.hpp"
#include "parser/symbol-graph.hpp"
#include "parser/symbol-replacer.hpp"

MemoryReservationDirective::MemoryReservationDirective(
    const LineInterval& lines,
    const std::vector<std::string>& labels,
    const std::string& name,
    std::size_t cellSize,
    const std::vector<std::string>& values,
    const ArgumentCompileFunction& argumentCompile)
: IntermediateDirective(lines, labels, name)
, _cellSize(cellSize)
, _values(values)
, _argumentCompile(argumentCompile) {
}

void MemoryReservationDirective::allocateMemory(
<<<<<<< HEAD
    const PreprocessingImmutableArguments& immutable,
    const CompileErrorAnnotator& annotator,
    MemoryAllocator& allocator,
    SectionTracker& tracker) {
  if (_values.empty()) {
    annotator.add("Implicit reservation of 0 bytes, missing arguments?",
                  CompileErrorSeverity::WARNING);
  }
  // So, we simply calculate and sum up our arguments.
  std::size_t sizeInCells = 0;
  for (const auto& value : _values) {
    // b/c of the definition of argumentCompile and the C standard, the result
    // is non-negative.
    auto result = _argumentCompile(value, annotator);
    if (result > 0) {
      sizeInCells += result;
    } else {
      annotator.add("Reserving 0 bytes", CompileErrorSeverity::WARNING);
=======
    const Architecture& architecture,
    MemoryAllocator& allocator,
    CompileState& state) {
  if (_values.empty()) {
    state.addWarningT(CodePosition(_lines.lineStart, _lines.lineEnd), "Implicit reservation of 0 bytes, missing arguments?");
  }
  // So, we simply calculate and sum up our arguments.
  std::size_t sizeInCells = 0;
  for (const auto& i : _values) {
    // b/c of the definition of argumentCompile and the C standard, the result
    // is non-negative.
    auto result = _argumentCompile(i, state);
    if (result > 0) {
      sizeInCells += result;
    } else {
      state.addWarningT(CodePosition(_lines.lineStart, _lines.lineEnd), "Reserving 0 bytes");
>>>>>>> 94adfdd8
    }
  }

  // Now, we got the number of cells to reserve. Let's calculate the number of
  // bytes out of it.
  auto sizeInBytes = sizeInCells * _cellSize;

  // Next, we got to allocate our memory.
  _relativePosition =
      allocator[tracker.section()].allocateRelative(sizeInBytes);

  // The bit size is store for further usage.
  _size = sizeInBytes * immutable.architecture().getByteSize();
}

void MemoryReservationDirective::enhanceSymbolTable(
<<<<<<< HEAD
    const EnhanceSymbolTableImmutableArguments& immutable,
    const CompileErrorAnnotator& annotator,
    SymbolGraph& graph) {
=======
    SymbolTable& table, const MemoryAllocator& allocator, CompileState& state) {
>>>>>>> 94adfdd8
  // We calculate the absolute memory position and enhance our symbol table.
  _absolutePosition = immutable.allocator().absolutePosition(_relativePosition);
  for (const auto& label : _labels) {
    graph.addNode(Symbol(
        label,
        std::to_string(_absolutePosition),
        /*TODO*/ CodePositionInterval(CodePosition(0), CodePosition(0))));
  }
}

void MemoryReservationDirective::execute(
<<<<<<< HEAD
    const ExecuteImmutableArguments& immutable,
    const CompileErrorAnnotator& annotator,
    FinalRepresentation& finalRepresentator,
=======
    FinalRepresentation& finalRepresentator,
    const SymbolTable& table,
    const SyntaxTreeGenerator& generator,
    CompileState& state,
>>>>>>> 94adfdd8
    MemoryAccess& memoryAccess) {
  // Finally, we may put some zeros into memory.
  if (_size > 0) {
    memoryAccess.putMemoryValueAt(_absolutePosition, MemoryValue(_size));
  }
}<|MERGE_RESOLUTION|>--- conflicted
+++ resolved
@@ -42,14 +42,12 @@
 }
 
 void MemoryReservationDirective::allocateMemory(
-<<<<<<< HEAD
     const PreprocessingImmutableArguments& immutable,
     const CompileErrorAnnotator& annotator,
     MemoryAllocator& allocator,
     SectionTracker& tracker) {
   if (_values.empty()) {
-    annotator.add("Implicit reservation of 0 bytes, missing arguments?",
-                  CompileErrorSeverity::WARNING);
+    annotator.addWarningHere("Implicit reservation of 0 bytes, missing arguments?");
   }
   // So, we simply calculate and sum up our arguments.
   std::size_t sizeInCells = 0;
@@ -60,25 +58,7 @@
     if (result > 0) {
       sizeInCells += result;
     } else {
-      annotator.add("Reserving 0 bytes", CompileErrorSeverity::WARNING);
-=======
-    const Architecture& architecture,
-    MemoryAllocator& allocator,
-    CompileState& state) {
-  if (_values.empty()) {
-    state.addWarningT(CodePosition(_lines.lineStart, _lines.lineEnd), "Implicit reservation of 0 bytes, missing arguments?");
-  }
-  // So, we simply calculate and sum up our arguments.
-  std::size_t sizeInCells = 0;
-  for (const auto& i : _values) {
-    // b/c of the definition of argumentCompile and the C standard, the result
-    // is non-negative.
-    auto result = _argumentCompile(i, state);
-    if (result > 0) {
-      sizeInCells += result;
-    } else {
-      state.addWarningT(CodePosition(_lines.lineStart, _lines.lineEnd), "Reserving 0 bytes");
->>>>>>> 94adfdd8
+      annotator.addWarningHere("Reserving 0 bytes");
     }
   }
 
@@ -95,13 +75,9 @@
 }
 
 void MemoryReservationDirective::enhanceSymbolTable(
-<<<<<<< HEAD
     const EnhanceSymbolTableImmutableArguments& immutable,
     const CompileErrorAnnotator& annotator,
     SymbolGraph& graph) {
-=======
-    SymbolTable& table, const MemoryAllocator& allocator, CompileState& state) {
->>>>>>> 94adfdd8
   // We calculate the absolute memory position and enhance our symbol table.
   _absolutePosition = immutable.allocator().absolutePosition(_relativePosition);
   for (const auto& label : _labels) {
@@ -113,16 +89,9 @@
 }
 
 void MemoryReservationDirective::execute(
-<<<<<<< HEAD
     const ExecuteImmutableArguments& immutable,
     const CompileErrorAnnotator& annotator,
     FinalRepresentation& finalRepresentator,
-=======
-    FinalRepresentation& finalRepresentator,
-    const SymbolTable& table,
-    const SyntaxTreeGenerator& generator,
-    CompileState& state,
->>>>>>> 94adfdd8
     MemoryAccess& memoryAccess) {
   // Finally, we may put some zeros into memory.
   if (_size > 0) {
