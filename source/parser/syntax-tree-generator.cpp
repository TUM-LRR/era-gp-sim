/* C++ Assembler Interpreter
 * Copyright (C) 2016 Chair of Computer Architecture
 * at Technical University of Munich
 *
 * This program is free software: you can redistribute it and/or modify
 * it under the terms of the GNU General Public License as published by
 * the Free Software Foundation, either version 3 of the License, or
 * (at your option) any later version.
 *
 * This program is distributed in the hope that it will be useful,
 * but WITHOUT ANY WARRANTY; without even the implied warranty of
 * MERCHANTABILITY or FITNESS FOR A PARTICULAR PURPOSE.  See the
 * GNU General Public License for more details.
 *
 * You should have received a copy of the GNU General Public License
 * along with this program. If not, see <http://www.gnu.org/licenses/>.
 */

#include "parser/syntax-tree-generator.hpp"

#include <cctype>
#include <regex>

#include "arch/common/abstract-instruction-node.hpp"
#include "arch/common/validation-result.hpp"
#include "core/memory-access.hpp"
#include "parser/compile-error-annotator.hpp"

std::unique_ptr<AbstractSyntaxTreeNode> SyntaxTreeGenerator::transformOperand(
    const std::string& operand, const CompileErrorAnnotator& annotator) const {
  // We invoke our node generator to get a node!
  std::unique_ptr<AbstractSyntaxTreeNode> outputNode =
      _argumentGenerator(operand, _nodeFactories, annotator);

  // According to the architecture group, we get a nullptr if the creation
  // failed.
  if (!outputNode) {
<<<<<<< HEAD
    annotator.add("Invalid argument: '" + operand + "'");
=======
    state.addErrorHereT("Invalid argument: '%1'", operand);
>>>>>>> 94adfdd8
  }

  return std::move(outputNode);
}

std::unique_ptr<AbstractInstructionNode> SyntaxTreeGenerator::transformCommand(
    const std::string& command_name,
    const CompileErrorAnnotator& annotator,
    std::vector<std::unique_ptr<AbstractSyntaxTreeNode>>& sources,
    std::vector<std::unique_ptr<AbstractSyntaxTreeNode>>& targets,
    MemoryAccess& memoryAccess) const {
  // Just create an instruction node and add all output and input nodes
  // (operands).
  auto outputNode = _nodeFactories.createInstructionNode(command_name);

  if (!outputNode) {
    // The node creation failed!
<<<<<<< HEAD
    annotator.add("Unknown operation: " + command_name);
=======
    state.addErrorHereT("Unknown operation: %1", command_name);
>>>>>>> 94adfdd8
    return std::move(outputNode);
  }

  // Targets.
  for (auto& i : targets) {
    outputNode->addChild(std::move(i));
  }

  // Sources.
  for (auto& i : sources) {
    outputNode->addChild(std::move(i));
  }

  // Validate node.
  auto validationResult = outputNode->validate(memoryAccess);
  if (!validationResult) {
<<<<<<< HEAD
    annotator.add("Invalid operation (" + command_name + "): " +
                  validationResult.getMessage());
=======
    state.addErrorHereT("Invalid operation (%1): %2",
                        command_name,
                        validationResult.getMessage());
>>>>>>> 94adfdd8
  }

  // Return.
  return std::move(outputNode);
}

const NodeFactoryCollection& SyntaxTreeGenerator::getNodeFactories() const {
  return _nodeFactories;
}<|MERGE_RESOLUTION|>--- conflicted
+++ resolved
@@ -35,11 +35,7 @@
   // According to the architecture group, we get a nullptr if the creation
   // failed.
   if (!outputNode) {
-<<<<<<< HEAD
-    annotator.add("Invalid argument: '" + operand + "'");
-=======
-    state.addErrorHereT("Invalid argument: '%1'", operand);
->>>>>>> 94adfdd8
+    annotator.addErrorHere("Invalid argument: '%1'", operand);
   }
 
   return std::move(outputNode);
@@ -57,11 +53,7 @@
 
   if (!outputNode) {
     // The node creation failed!
-<<<<<<< HEAD
-    annotator.add("Unknown operation: " + command_name);
-=======
-    state.addErrorHereT("Unknown operation: %1", command_name);
->>>>>>> 94adfdd8
+    annotator.addErrorHere("Unknown operation: %1", command_name);
     return std::move(outputNode);
   }
 
@@ -78,14 +70,9 @@
   // Validate node.
   auto validationResult = outputNode->validate(memoryAccess);
   if (!validationResult) {
-<<<<<<< HEAD
-    annotator.add("Invalid operation (" + command_name + "): " +
-                  validationResult.getMessage());
-=======
-    state.addErrorHereT("Invalid operation (%1): %2",
+    annotator.addErrorHere("Invalid operation (%1): %2",
                         command_name,
-                        validationResult.getMessage());
->>>>>>> 94adfdd8
+                        validationResult.getMessage().getBaseString()); /*TODO*/
   }
 
   // Return.
