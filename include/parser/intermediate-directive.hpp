--- conflicted
+++ resolved
@@ -39,20 +39,10 @@
    */
   IntermediateDirective(const LineInterval& lines,
                         const std::vector<std::string>& labels,
-<<<<<<< HEAD
-                        const std::string& name)
-  : IntermediateOperation(lines, labels, name) {
-  }
-
-protected:
-  virtual void determineMemoryPosition()
-  {}
-=======
                         const std::string& name);
 
  protected:
   virtual void determineMemoryPosition();
->>>>>>> e05a314f
 };
 
 #endif