/*
* C++ Assembler Interpreter
* Copyright (C) 2016 Chair of Computer Architecture
* at Technical University of Munich
*
* This program is free software: you can redistribute it and/or modify
* it under the terms of the GNU General Public License as published by
* the Free Software Foundation, either version 3 of the License, or
* (at your option) any later version.
*
* This program is distributed in the hope that it will be useful,
* but WITHOUT ANY WARRANTY; without even the implied warranty of
* MERCHANTABILITY or FITNESS FOR A PARTICULAR PURPOSE.  See the
* GNU General Public License for more details.
*
* You should have received a copy of the GNU General Public License
* along with this program. If not, see <http://www.gnu.org/licenses/>.
*/

#ifndef ERAGPSIM_PARSER_SYNTAX_TREE_GENERATOR_HPP_
#define ERAGPSIM_PARSER_SYNTAX_TREE_GENERATOR_HPP_

#include <functional>
#include <memory>
#include <vector>

#include "arch/common/node-factory-collection.hpp"

class CompileErrorAnnotator;
class AbstractInstructionNode;
class MemoryAccess;
class PositionedString;

/**
 * \brief A connector class for turning arguments and commands into syntax tree
 * nodes.
 */
class SyntaxTreeGenerator {
 public:
  using ArgumentNodeGenerator =
<<<<<<< HEAD
      std::function<std::unique_ptr<AbstractSyntaxTreeNode>(
          const PositionedString&,
          const NodeFactoryCollection&,
          const CompileErrorAnnotator&)>;
=======
      std::function<std::shared_ptr<AbstractSyntaxTreeNode>(
          const std::string&, const NodeFactoryCollection&, CompileState&)>;
>>>>>>> 5764d815

  /**
   * \brief Creates a new syntax tree generator with the given node factory
   * collection.
   * \param nodeFactories The node factory collection to instantiate the nodes
   * from.
   * \param argumentGenerator The generator function for operands.
   */
  SyntaxTreeGenerator(const NodeFactoryCollection& nodeFactories,
                      const ArgumentNodeGenerator& argumentGenerator)
  : _nodeFactories(nodeFactories), _argumentGenerator(argumentGenerator) {
  }

  /**
   * \brief Transforms the given operand as string into a syntax tree node and
   * writes down any occuring errors.
   * \param operand The operand in pure-string form.
   * \param state The compile state to denote errors and other stuff.
   * \return The transformed operand.
   */
<<<<<<< HEAD
  std::unique_ptr<AbstractSyntaxTreeNode>
  transformOperand(const PositionedString& operand,
                   const CompileErrorAnnotator& annotator) const;
=======
  std::shared_ptr<AbstractSyntaxTreeNode>
  transformOperand(const std::string& operand, CompileState& state) const;
>>>>>>> 5764d815

  /**
   * \brief Transforms the given instruction/command into a syntax tree, adds
   * any source and target nodes and denotes any occuring errors.
   * \param command_name The opcode of the instruction.
   * \param sources The source arguments.
   * \param targets The target arguments.
   * \param state The compile state to denote errors.
   * \return The transformed command.
   */
<<<<<<< HEAD
  std::unique_ptr<AbstractInstructionNode> transformCommand(
      const PositionedString& commandName,
      const CompileErrorAnnotator& annotator,
      std::vector<std::unique_ptr<AbstractSyntaxTreeNode>>& sources,
      std::vector<std::unique_ptr<AbstractSyntaxTreeNode>>& targets,
=======
  std::shared_ptr<AbstractInstructionNode> transformCommand(
      const std::string& command_name,
      std::vector<std::shared_ptr<AbstractSyntaxTreeNode>>& sources,
      std::vector<std::shared_ptr<AbstractSyntaxTreeNode>>& targets,
      CompileState& state,
>>>>>>> 5764d815
      MemoryAccess& memoryAccess) const;

  /**
   * Returns a reference to the NodeFactoryCollection used by this
   * SyntaxTreeGenerator
   */
  const NodeFactoryCollection& getNodeFactories() const;

 private:
  /**
   * \brief The internal storage of the node factory collection.
   */
  NodeFactoryCollection _nodeFactories;

  ArgumentNodeGenerator _argumentGenerator;
};

#endif /* ERAGPSIM_PARSER_SYNTAX_TREE_GENERATOR_HPP_ */<|MERGE_RESOLUTION|>--- conflicted
+++ resolved
@@ -38,15 +38,10 @@
 class SyntaxTreeGenerator {
  public:
   using ArgumentNodeGenerator =
-<<<<<<< HEAD
-      std::function<std::unique_ptr<AbstractSyntaxTreeNode>(
+      std::function<std::shared_ptr<AbstractSyntaxTreeNode>(
           const PositionedString&,
           const NodeFactoryCollection&,
           const CompileErrorAnnotator&)>;
-=======
-      std::function<std::shared_ptr<AbstractSyntaxTreeNode>(
-          const std::string&, const NodeFactoryCollection&, CompileState&)>;
->>>>>>> 5764d815
 
   /**
    * \brief Creates a new syntax tree generator with the given node factory
@@ -67,14 +62,9 @@
    * \param state The compile state to denote errors and other stuff.
    * \return The transformed operand.
    */
-<<<<<<< HEAD
-  std::unique_ptr<AbstractSyntaxTreeNode>
+  std::shared_ptr<AbstractSyntaxTreeNode>
   transformOperand(const PositionedString& operand,
                    const CompileErrorAnnotator& annotator) const;
-=======
-  std::shared_ptr<AbstractSyntaxTreeNode>
-  transformOperand(const std::string& operand, CompileState& state) const;
->>>>>>> 5764d815
 
   /**
    * \brief Transforms the given instruction/command into a syntax tree, adds
@@ -85,19 +75,11 @@
    * \param state The compile state to denote errors.
    * \return The transformed command.
    */
-<<<<<<< HEAD
-  std::unique_ptr<AbstractInstructionNode> transformCommand(
+  std::shared_ptr<AbstractInstructionNode> transformCommand(
       const PositionedString& commandName,
       const CompileErrorAnnotator& annotator,
-      std::vector<std::unique_ptr<AbstractSyntaxTreeNode>>& sources,
-      std::vector<std::unique_ptr<AbstractSyntaxTreeNode>>& targets,
-=======
-  std::shared_ptr<AbstractInstructionNode> transformCommand(
-      const std::string& command_name,
       std::vector<std::shared_ptr<AbstractSyntaxTreeNode>>& sources,
       std::vector<std::shared_ptr<AbstractSyntaxTreeNode>>& targets,
-      CompileState& state,
->>>>>>> 5764d815
       MemoryAccess& memoryAccess) const;
 
   /**
