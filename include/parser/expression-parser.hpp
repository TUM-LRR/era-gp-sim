--- conflicted
+++ resolved
@@ -29,8 +29,9 @@
 #include "parser/code-position-interval.hpp"
 #include "parser/compile-error-annotator.hpp"
 #include "parser/expression-compiler-definitions.hpp"
-
-#define recordErrorT(parseState, msg, ...) recordError(parseState, QT_TRANSLATE_NOOP("Expression Parser Error", msg), ##__VA_ARGS__)
+#include "common/translateable.hpp"
+
+#define recordError(parserState, msg, ...) recordErrorInternal(parserState, QT_TRANSLATE_NOOP("Expression Parser Error", msg), { __VA_ARGS__ })
 
 /**
  * \brief Parses a given token stream and evaluates it.
@@ -133,7 +134,7 @@
 
     // If there is more than one operand left, there must be an error.
     if (state.outputStack.size() != 1) {
-      recordErrorT(state, "Malformed expression!");
+      recordError(state, "Malformed expression!");
       return T();
     }
 
@@ -142,7 +143,6 @@
   }
 
  private:
-  using TranslateablePtr = Translateable::TranslateablePtr;
   // This enum is for the operator stack. It is a bit different from the
   // 'external' token enum.
   enum class ITokenType {
@@ -192,14 +192,8 @@
   };
 
   // Records an error in the parsing process.
-<<<<<<< HEAD
-  void recordError(ParseState& state, const std::string& message) const {
-    state.annotator.add(message, CodePosition(0, state.curr.index));
-=======
-  template<typename... Args>
-  void recordError(ParseState& state, const Args&... message) const {
-    state.state.addError(state.state.position >> state.curr.index, message...);
->>>>>>> 94adfdd8
+  void recordErrorInternal(ParseState& state, const char* message, const std::initializer_list<std::string>& parameters) const {
+    state.annotator.addErrorDeltaInternal(CodePosition(0, state.curr.index), CodePosition(0), message, parameters);
   }
 
   // Handles the latest token stored in `state.curr`.
@@ -239,9 +233,9 @@
       // For the right error message, we got to determine the arity of our
       // operator.
       if (token.type == ITokenType::UNARY_OPERATOR) {
-          recordErrorT(state, "'%1' is not a valid unary operator", token.data);
+          recordError(state, "'%1' is not a valid unary operator", token.data);
       } else if (token.type == ITokenType::BINARY_OPERATOR) {
-        recordErrorT(state, "'%1' is not a valid binary operator", token.data);
+        recordError(state, "'%1' is not a valid binary operator", token.data);
       } else {
         // Undefined arity.
         assert::that(false);
@@ -269,7 +263,7 @@
     // If there has been nothing on it, there are some brackets closed that have
     // not been opened.
     if (state.operatorStack.empty()) {
-      recordErrorT(state, "There are some opening brackets missing!");
+      recordError(state, "There are some opening brackets missing!");
       return false;
     }
 
@@ -319,9 +313,9 @@
         // There were not enough operands on the stack.
         size_t left = count - i;
         if(left == 1) {
-            recordErrorT(state, "There is an operand missing.");
+            recordError(state, "There is an operand missing.");
         }else{
-            recordErrorT(state, "There are %1 operands missing.", std::to_string(left));
+            recordError(state, "There are %1 operands missing.", std::to_string(left));
         }
         return false;
       }
@@ -389,7 +383,7 @@
       case ITokenType::BRACKET:
         // We should never apply a bracket token (then, some closing brackets
         // are missing).
-        recordErrorT(state, "There are some closing brackets missing!");
+        recordError(state, "There are some closing brackets missing!");
         return false;
       case ITokenType::UNARY_OPERATOR:
         // Handles the unary operator on the stack.
