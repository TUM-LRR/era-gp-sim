--- conflicted
+++ resolved
@@ -23,10 +23,7 @@
 #include <vector>
 
 #include "arch/common/abstract-node-factories.hpp"
-<<<<<<< HEAD
 #include "parser/compile-error.hpp"
-=======
->>>>>>> 324908ae
 
 
 enum class ParserMode { COMPILE, UPDATE };
