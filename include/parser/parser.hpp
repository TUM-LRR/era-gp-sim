/* C++ Assembler Interpreter
 * Copyright (C) 2016 Chair of Computer Architecture
 * at Technical University of Munich
 *
 * This program is free software: you can redistribute it and/or modify
 * it under the terms of the GNU General Public License as published by
 * the Free Software Foundation, either version 3 of the License, or
 * (at your option) any later version.
 *
 * This program is distributed in the hope that it will be useful,
 * but WITHOUT ANY WARRANTY; without even the implied warranty of
 * MERCHANTABILITY or FITNESS FOR A PARTICULAR PURPOSE.  See the
 * GNU General Public License for more details.
 *
 * You should have received a copy of the GNU General Public License
 * along with this program.  If not, see <http://www.gnu.org/licenses/>.
 */

#ifndef ERAGPSIM_PARSER_PARSER_HPP_
#define ERAGPSIM_PARSER_PARSER_HPP_

#include <memory>
#include <string>
#include <vector>

#include "arch/common/abstract-syntax-tree-node.hpp"
#include "parser/compile-error.hpp"
#include "parser/final-representation.hpp"


enum class ParserMode { COMPILE, UPDATE };

/**
 * Base Parser class
 */
class Parser {
 public:
  /**
   * Parses text into syntax tree.
   *
   * \param text Text to parse
   * \param parserMode Parser Mode
   */
<<<<<<< HEAD
  virtual FinalRepresentation
  parse(const std::string &text, ParserMode parserMode) = 0;
=======
  virtual std::vector<std::unique_ptr<AbstractSyntaxTreeNode>>
  parse(std::string &text, ParserMode parserMode) = 0;
>>>>>>> d3b80643

  /**
   * Creates dialect-specific Regex for syntax highlighting registers.
   *
   * \param name Register name
   * \return Dialect-specific Regex
   */
<<<<<<< HEAD
  virtual std::string getSyntaxRegister(const std::string &name);
=======
  virtual std::string getSyntaxRegister(std::string &name);
>>>>>>> d3b80643

  /**
   * Creates dialect-specific Regex for syntax highlighting instructions.
   *
   * \param name Assembler instruction name
   * \return Dialect-specific Regex
   */
<<<<<<< HEAD
  virtual std::string getSyntaxInstruction(const std::string &name);
=======
  virtual std::string getSyntaxInstruction(std::string &name);
>>>>>>> d3b80643

  /**
   * Creates dialect-specific Regex for syntax highlighting immediates.
   *
   * \return Dialect-specific Regex
   */
  virtual std::string getSyntaxImmediate();


  Parser()          = default;
  virtual ~Parser() = default;
};

#endif// ERAGPSIM_PARSER_PARSER_HPP_<|MERGE_RESOLUTION|>--- conflicted
+++ resolved
@@ -41,13 +41,8 @@
    * \param text Text to parse
    * \param parserMode Parser Mode
    */
-<<<<<<< HEAD
   virtual FinalRepresentation
   parse(const std::string &text, ParserMode parserMode) = 0;
-=======
-  virtual std::vector<std::unique_ptr<AbstractSyntaxTreeNode>>
-  parse(std::string &text, ParserMode parserMode) = 0;
->>>>>>> d3b80643
 
   /**
    * Creates dialect-specific Regex for syntax highlighting registers.
@@ -55,11 +50,7 @@
    * \param name Register name
    * \return Dialect-specific Regex
    */
-<<<<<<< HEAD
   virtual std::string getSyntaxRegister(const std::string &name);
-=======
-  virtual std::string getSyntaxRegister(std::string &name);
->>>>>>> d3b80643
 
   /**
    * Creates dialect-specific Regex for syntax highlighting instructions.
@@ -67,11 +58,7 @@
    * \param name Assembler instruction name
    * \return Dialect-specific Regex
    */
-<<<<<<< HEAD
   virtual std::string getSyntaxInstruction(const std::string &name);
-=======
-  virtual std::string getSyntaxInstruction(std::string &name);
->>>>>>> d3b80643
 
   /**
    * Creates dialect-specific Regex for syntax highlighting immediates.
