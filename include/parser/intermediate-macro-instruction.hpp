/* C++ Assembler Interpreter
 * Copyright (C) 2016 Chair of Computer Architecture
 * at Technical University of Munich
 *
 * This program is free software: you can redistribute it and/or modify
 * it under the terms of the GNU General Public License as published by
 * the Free Software Foundation, either version 3 of the License, or
 * (at your option) any later version.
 *
 * This program is distributed in the hope that it will be useful,
 * but WITHOUT ANY WARRANTY; without even the implied warranty of
 * MERCHANTABILITY or FITNESS FOR A PARTICULAR PURPOSE.  See the
 * GNU General Public License for more details.
 *
 * You should have received a copy of the GNU General Public License
 * along with this program. If not, see <http://www.gnu.org/licenses/>.
 */

#ifndef ERAGPSIM_PARSER_INTERMEDIATE_MACRO_INSTRUCTION_HPP
#define ERAGPSIM_PARSER_INTERMEDIATE_MACRO_INSTRUCTION_HPP

#include "parser/intermediate-operation.hpp"

class CompileState;
class IntermediateInstruction;
class MacroDirective;
class MemoryAllocator;

/**
 * Wrapper instruction for an instanced macro.
 */
class IntermediateMacroInstruction : public IntermediateOperation {
 public:
  IntermediateMacroInstruction(const IntermediateInstruction&,
                               const MacroDirective&,
                               CompileState& state);

  virtual void execute(FinalRepresentation& finalRepresentator,
                       const SymbolTable& table,
                       const SyntaxTreeGenerator& generator,
                       CompileState& state,
                       MemoryAccess& memoryAccess);

  virtual void allocateMemory(const Architecture& architecture,
                              MemoryAllocator& allocator,
                              CompileState& state);

  virtual void enhanceSymbolTable(SymbolTable& table,
                                  const MemoryAllocator& allocator,
                                  CompileState& state);

  /**
   * Replaces `IntermediateInstruction`s with `IntermediateMacroInstructions` in
   * iterable containers of `IntermediateOperationPointer`s.
   */
<<<<<<< HEAD
  template <typename It>
  static void replaceWithMacros(It begin, It end, CompileState& state) {
    for (It i = begin; i != end; ++i) {
      // Try casting to IntermediateInstruction, skip instruction if it doesn't
      // work
      if (dynamic_cast<IntermediateInstruction*>(i->get()) == nullptr) continue;

      IntermediateInstruction& inst =
          static_cast<IntermediateInstruction&>(**i);

      auto macro = state.macros.find(
          inst._name, inst._sources.size() + inst._targets.size());
      if (!macro.found()) continue;

      if (macro.isCyclic()) {
        state.addError(P_TR("Cyclic macro call!"));
        continue;
      }

      IntermediateOperationPointer newPtr =
          std::make_unique<IntermediateMacroInstruction>(
              inst, macro->second, state);
      *i = std::move(newPtr);
    }
  }
=======
  static void replaceWithMacros(CommandIterator begin,
                                CommandIterator end,
                                CompileState& state);
>>>>>>> dc22d855

 private:
  CommandList _operations;
  int _firstInstruction = -1;
};


#endif<|MERGE_RESOLUTION|>--- conflicted
+++ resolved
@@ -53,37 +53,9 @@
    * Replaces `IntermediateInstruction`s with `IntermediateMacroInstructions` in
    * iterable containers of `IntermediateOperationPointer`s.
    */
-<<<<<<< HEAD
-  template <typename It>
-  static void replaceWithMacros(It begin, It end, CompileState& state) {
-    for (It i = begin; i != end; ++i) {
-      // Try casting to IntermediateInstruction, skip instruction if it doesn't
-      // work
-      if (dynamic_cast<IntermediateInstruction*>(i->get()) == nullptr) continue;
-
-      IntermediateInstruction& inst =
-          static_cast<IntermediateInstruction&>(**i);
-
-      auto macro = state.macros.find(
-          inst._name, inst._sources.size() + inst._targets.size());
-      if (!macro.found()) continue;
-
-      if (macro.isCyclic()) {
-        state.addError(P_TR("Cyclic macro call!"));
-        continue;
-      }
-
-      IntermediateOperationPointer newPtr =
-          std::make_unique<IntermediateMacroInstruction>(
-              inst, macro->second, state);
-      *i = std::move(newPtr);
-    }
-  }
-=======
   static void replaceWithMacros(CommandIterator begin,
                                 CommandIterator end,
                                 CompileState& state);
->>>>>>> dc22d855
 
  private:
   CommandList _operations;
