/* C++ Assembler Interpreter
 * Copyright (C) 2016 Chair of Computer Architecture
 * at Technical University of Munich
 *
 * This program is free software: you can redistribute it and/or modify
 * it under the terms of the GNU General Public License as published by
 * the Free Software Foundation, either version 3 of the License, or
 * (at your option) any later version.
 *
 * This program is distributed in the hope that it will be useful,
 * but WITHOUT ANY WARRANTY; without even the implied warranty of
 * MERCHANTABILITY or FITNESS FOR A PARTICULAR PURPOSE.  See the
 * GNU General Public License for more details.
 *
 * You should have received a copy of the GNU General Public License
 * along with this program. If not, see <http://www.gnu.org/licenses/>.
 */

#ifndef ERAGPSIM_PARSER_COMPILE_STATE_HPP_
#define ERAGPSIM_PARSER_COMPILE_STATE_HPP_

#include <vector>

#include "parser/code-position.hpp"
#include "parser/compile-error.hpp"
#include "parser/parser-mode.hpp"

// Note: this class should be reworked and rebuilt to a full-grown class...

/**
 \brief Contains all relevant information for a compile run.
 */
struct CompileState {
  /**
   \brief Denotes the mode of the compiler.
   */
  ParserMode mode;

  /**
   \brief Equals the current position in code. TODO: Implement functionality.
   */
  CodePosition position;

  /**
   \brief Contains a list of compiler errors of this pass.
   */
  std::vector<CompileError> errorList;

  /**
<<<<<<< HEAD
   \brief Specifies the section the compiler is currently in.
   */
  std::string section = "text";
=======
   * \brief Adds an error to the state-internal error list.
   * \param message The message for the error.
   * \param position The position where the error occurred.
   */
  void addError(const std::string& message, const CodePosition& position) {
    errorList.push_back(
        CompileError(message, position, CompileErrorSeverity::ERROR));
  }

  /**
   * \brief Adds a warning to the state-internal error list.
   * \param message The message for the warning.
   * \param position The position where the warning occurred.
   */
  void addWarning(const std::string& message, const CodePosition& position) {
    errorList.push_back(
        CompileError(message, position, CompileErrorSeverity::WARNING));
  }

  /**
   * \brief Adds an information to the state-internal error list.
   * \param message The message for the information.
   * \param position The position where the information is needed.
   */
  void
  addInformation(const std::string& message, const CodePosition& position) {
    errorList.push_back(
        CompileError(message, position, CompileErrorSeverity::INFORMATION));
  }
>>>>>>> 1c8e43aa
};

#endif<|MERGE_RESOLUTION|>--- conflicted
+++ resolved
@@ -47,11 +47,11 @@
   std::vector<CompileError> errorList;
 
   /**
-<<<<<<< HEAD
    \brief Specifies the section the compiler is currently in.
    */
   std::string section = "text";
-=======
+
+  /**
    * \brief Adds an error to the state-internal error list.
    * \param message The message for the error.
    * \param position The position where the error occurred.
@@ -81,7 +81,6 @@
     errorList.push_back(
         CompileError(message, position, CompileErrorSeverity::INFORMATION));
   }
->>>>>>> 1c8e43aa
 };
 
 #endif