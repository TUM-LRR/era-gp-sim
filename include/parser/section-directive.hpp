--- conflicted
+++ resolved
@@ -49,15 +49,7 @@
   SectionDirective(const LineInterval& lines,
                    const std::vector<std::string>& labels,
                    const std::string& name,
-<<<<<<< HEAD
-                   const std::vector<std::string>& arguments)
-  : IntermediateDirective(lines, labels, name) {
-    _hasName = arguments.size() > 0;
-    if (_hasName) _section = arguments[0];
-  }
-=======
                    const std::vector<std::string>& arguments);
->>>>>>> dc22d855
 
   /**
    * \brief Executes the section directive and sets the compiler section to the
