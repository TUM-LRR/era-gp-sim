--- conflicted
+++ resolved
@@ -49,13 +49,9 @@
    *
    * \return The parsed integer. Undefined if parsing fails.
    */
-<<<<<<< HEAD
   static T parse(const std::string &str,
                  const CompileErrorAnnotator &annotator,
                  size_t start = 0,
-=======
-  static T parse(const std::string &str, CompileState &state, size_t start = 0,
->>>>>>> 94adfdd8
                  int base = 10) {
     size_t count;
     T result{};
@@ -63,19 +59,9 @@
       result = parseInternal(str, start, base, count);
       if (count < str.length() - start) throw std::invalid_argument("");
     } catch (std::out_of_range &) {
-<<<<<<< HEAD
-      annotator.add("Integer out of range.");
+      annotator.addErrorHere("Integer out of range.");
     } catch (std::invalid_argument &) {
-      annotator.add("Integer syntax error.");
-=======
-      state.errorList.emplace_back(
-          std::make_shared<Translateable>("Integer out of range."),
-          state.position, CompileErrorSeverity::ERROR);
-    } catch (std::invalid_argument &) {
-      state.errorList.emplace_back(
-          std::make_shared<Translateable>("Integer syntax error."),
-          state.position, CompileErrorSeverity::ERROR);
->>>>>>> 94adfdd8
+      annotator.addErrorHere("Integer syntax error.");
     }
     return result;
   }
