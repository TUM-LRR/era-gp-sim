--- conflicted
+++ resolved
@@ -32,7 +32,6 @@
  public:
   friend class MacroDirectiveTable;
 
-<<<<<<< HEAD
   /**
    * \brief Instantiates a new MacroDirective with the given arguments.
    * \param lines     The line interval the operation occupies.
@@ -44,32 +43,10 @@
   MacroDirective(const LineInterval& lines,
                  const std::vector<std::string>& labels,
                  const std::string& name,
-                 const std::vector<std::string>& arguments)
-  : IntermediateDirective(lines, labels, name)
-  , _macroName(arguments[0])
-  , _macroParameters(arguments.begin() + 1, arguments.end())
-  , _operations() {
-  }
+                 const std::vector<std::string>& arguments);
 
   /**
    * \brief Instantiates a new MacroDirective with the given arguments.
-=======
-  /**
-   * \brief Instantiates a new MacroDirective with the given arguments.
-   * \param lines     The line interval the operation occupies.
-   * \param labels    The vector of labels assigned to the operation.
-   * \param name      The name of the operation. (e.g. '.macro')
-   * \param arguments Arguments of the directive. First one should be the name
-   *                  of the macro.
-   */
-  MacroDirective(const LineInterval& lines,
-                 const std::vector<std::string>& labels,
-                 const std::string& name,
-                 const std::vector<std::string>& arguments);
-
-  /**
-   * \brief Instantiates a new MacroDirective with the given arguments.
->>>>>>> e05a314f
    * \param lines The line interval the operation occupies.
    * \param labels The vector of labels assigned to the operation.
    * \param name The name of the operation. (e.g. '.macro')
@@ -100,56 +77,20 @@
    * \brief Specifies the new target for operations after this command.
    * \return Set ourselves as target.
    */
-<<<<<<< HEAD
-  virtual TargetSelector newTarget() const {
-    return TargetSelector::THIS;
-  }
-=======
   virtual TargetSelector newTarget() const;
 
   virtual IntermediateExecutionTime executionTime() const;
->>>>>>> e05a314f
-
-  virtual IntermediateExecutionTime executionTime() const {
-    return IntermediateExecutionTime::BEFORE_ALLOCATION;
-  }
 
   /**
    * \brief Inserts an operation into the internal command list.
    * \param pointer The operation to insert.
    */
-<<<<<<< HEAD
-  virtual void insert(IntermediateOperationPointer pointer) {
-    _operations.push_back(std::move(pointer));
-  }
-=======
   virtual void insert(IntermediateOperationPointer pointer);
->>>>>>> e05a314f
 
   /**
    * \brief Returns the macro name.
    * \return The macro name.
    */
-<<<<<<< HEAD
-  const std::string& macroName() const {
-    return _macroName;
-  }
-
-  /**
-   * Returns number of operations.
-   */
-  size_t getOperationCount() const {
-    return _operations.size();
-  }
-
-  /**
-   * Returns a pair with the minimum and maximum amount of parameters for this
-   * macro.
-   */
-  std::pair<size_t, size_t> getParameterCount() const {
-    return _macroParameters.getParameterCount();
-  }
-=======
   const std::string& macroName() const;
 
   /**
@@ -254,90 +195,6 @@
     size_t _minParams;
   };
 
->>>>>>> e05a314f
-
-  /**
-   * Returns if an instance of the macro is currently compiling. Used to detect
-   * cyclic macro calls.
-   */
-  bool isCompiling() {
-    return _isCompiling;
-  }
-
-  /**
-   * Calls a function on an operation in this macro after given arguments have
-   * been inserted.
-   * \param index Index of the operation.
-   * \param arguments Arguments to be inserted into this macro.
-   * \param func Function to call. Has to be a member of IntermediateOperation.
-   * \param args Arguments for `func`.
-   */
-  template <typename T, typename... U>
-  void callOperationFunction(size_t index,
-                             const std::vector<std::string>& arguments,
-                             T func,
-                             U&... args) {
-    // Try to clone the operation and insert macro parameters.
-    // If that doesnt work, call func directly on operation.
-    IntermediateOperationPointer ptr;
-
-    ptr = _operations[index]->clone();
-    if (ptr != nullptr) {
-      _macroParameters.insertParameters(ptr, arguments);
-    }
-
-
-    IntermediateOperation& op{ptr == nullptr ? *_operations[index] : *ptr};
-    (op.*func)(args...);
-  }
-
- protected:
-  /**
-   * Helper class which manages macro parameters.
-   */
-  class MacroParameters {
-   public:
-    MacroParameters(std::vector<std::string>::const_iterator begin,
-                    std::vector<std::string>::const_iterator end);
-
-    MacroParameters(const std::vector<std::string>& arguments)
-    : MacroParameters(arguments.begin(), arguments.end()) {
-    }
-
-    /**
-     * Validates the macro parameters.
-     * \param state Compile state to record errors.
-     */
-    void validate(CompileState& state);
-
-    /**
-     * Inserts all parameters into the operation.
-     * \param operation Operation to insert into.
-     * \param values Values to insert for the parameters.
-     */
-    void insertParameters(IntermediateOperationPointer& operation,
-                          const std::vector<std::string>& values);
-
-    /**
-     * Returns a pair with the minimum and maximum amount of parameters for this
-     * macro.
-     */
-    std::pair<size_t, size_t> getParameterCount() const {
-      return {_minParams, _params.size()};
-    }
-
-   private:
-    /**
-     * Vector of all the parameters as `{name, optional default value}` pairs.
-     */
-    std::vector<std::pair<std::string, Optional<std::string>>> _params;
-
-    /**
-     * Minumum amount of parameters this operation needs.
-     */
-    size_t _minParams;
-  };
-
 
  private:
   /**
@@ -356,11 +213,8 @@
   std::vector<IntermediateOperationPointer> _operations;
 
   bool _isCompiling = false;
-<<<<<<< HEAD
-=======
 
   int _firstInstruction = -1;
->>>>>>> e05a314f
 };
 
 #endif /* ERAGPSIM_PARSER_MACRO_DIRECTIVE_HPP */