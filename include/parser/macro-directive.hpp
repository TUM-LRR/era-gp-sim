/*
* C++ Assembler Interpreter
* Copyright (C) 2016 Chair of Computer Architecture
* at Technical University of Munich
*
* This program is free software: you can redistribute it and/or modify
* it under the terms of the GNU General Public License as published by
* the Free Software Foundation, either version 3 of the License, or
* (at your option) any later version.
*
* This program is distributed in the hope that it will be useful,
* but WITHOUT ANY WARRANTY; without even the implied warranty of
* MERCHANTABILITY or FITNESS FOR A PARTICULAR PURPOSE.  See the
* GNU General Public License for more details.
*
* You should have received a copy of the GNU General Public License
* along with this program. If not, see <http://www.gnu.org/licenses/>.
*/

#ifndef ERAGPSIM_PARSER_MACRO_DIRECTIVE_HPP
#define ERAGPSIM_PARSER_MACRO_DIRECTIVE_HPP

#include "parser/intermediate-directive.hpp"

class MacroDirective : public IntermediateDirective {
 public:
  friend class MacroDirectiveTable;

  /**
   * \brief Instantiates a new MacroDirective with the given arguments.
   * \param lines     The line interval the operation occupies.
   * \param labels    The vector of labels assigned to the operation.
   * \param name      The name of the operation. (e.g. '.macro')
   * \param arguments Arguments of the directive. First one should be the name
   *                  of the macro.
   */
  MacroDirective(const LineInterval& lines,
                 const std::vector<std::string>& labels,
                 const std::string& name,
                 const std::vector<std::string>& arguments)
  : IntermediateDirective(lines, labels, name)
<<<<<<< HEAD
  , _macroName(arguments[0])
  , _macroParameters(arguments.begin() + 1, arguments.end())
=======
  , _macroName(arguments.size() > 0 ? arguments[0] : "")
  , _macroParameters(arguments.size() > 0 ? arguments.begin() + 1
                                          : arguments.end(),
                     arguments.end())
>>>>>>> 34d0f88c
  , _operations() {
  }

  /**
   * \brief Instantiates a new MacroDirective with the given arguments.
   * \param lines The line interval the operation occupies.
   * \param labels The vector of labels assigned to the operation.
   * \param name The name of the operation. (e.g. '.macro')
   * \param macroName The name of the macro.
   * \param macroParameters The parameter names of the macro, if any.
   */
  MacroDirective(const LineInterval& lines,
                 const std::vector<std::string>& labels,
                 const std::string& name,
                 const std::string& macroName,
                 const std::vector<std::string>& macroParameters)
  : IntermediateDirective(lines, labels, name)
  , _macroName(macroName)
  , _macroParameters(macroParameters)
  , _operations() {
  }

  /**
   * \brief Executes the given macro (somehow).
   * \param finalRepresentator The FinalRepresentation for possible output.
   * \param table The SymbolTable for possible replacements.
   * \param generator The generator to transform the instructions.
   * \param state The CompileState to log possible errors.
   */
  virtual void execute(FinalRepresentation& finalRepresentator,
                       const SymbolTable& table,
                       const SyntaxTreeGenerator& generator,
                       CompileState& state,
                       MemoryAccess& memoryAccess);


  /**
   * \brief Specifies the new target for operations after this command.
   * \return Set ourselves as target.
   */
  virtual TargetSelector newTarget() const {
    return TargetSelector::THIS;
  }

  virtual IntermediateExecutionTime executionTime() const {
    return IntermediateExecutionTime::BEFORE_ALLOCATION;
<<<<<<< HEAD
  }

  /**
   * \brief Inserts an operation into the internal command list.
   * \param pointer The operation to insert.
   */
  virtual void insert(IntermediateOperationPointer pointer) {
    _operations.push_back(std::move(pointer));
=======
>>>>>>> 34d0f88c
  }

  /**
   * \brief Inserts an operation into the internal command list.
   * \param pointer The operation to insert.
   */
  virtual void insert(IntermediateOperationPointer pointer);

  /**
   * \brief Returns the macro name.
   * \return The macro name.
   */
  const std::string& macroName() const {
    return _macroName;
  }

<<<<<<< HEAD
  /**
   * Returns number of operations.
   */
  size_t getOperationCount() const {
    return _operations.size();
  }

  /**
   * Returns a pair with the minimum and maximum amount of parameters for this
   * macro.
   */
  std::pair<size_t, size_t> getParameterCount() const {
    return _macroParameters.getParameterCount();
  }

  /**
   * Returns if an instance of the macro is currently compiling. Used to detect
   * cyclic macro calls.
   */
  bool isCompiling() {
    return _isCompiling;
=======
  /**
   * Returns number of operations.
   */
  size_t getOperationCount() const {
    return _operations.size();
  }

  /**
   * Returns a pair with the minimum and maximum amount of parameters for this
   * macro.
   */
  std::pair<size_t, size_t> getParameterCount() const {
    return _macroParameters.getParameterCount();
  }

  /**
   * Returns if an instance of the macro is currently compiling. Used to detect
   * cyclic macro calls.
   */
  bool isCompiling() {
    return _isCompiling;
  }

  /**
   * Returns a copy of the instruction with index `index` after inserting
   * arguments.
   */
  IntermediateOperationPointer
  getOperation(size_t index, const std::vector<std::string>& arguments) const;

  int firstInstructionIndex() const {
    return _firstInstruction;
  }

  const std::string& getOperationName(size_t index) const {
    return _operations[index]->name();
>>>>>>> 34d0f88c
  }

  /**
   * Calls a function on an operation in this macro after given arguments have
   * been inserted.
   * \param index Index of the operation.
   * \param arguments Arguments to be inserted into this macro.
   * \param func Function to call. Has to be a member of IntermediateOperation.
   * \param args Arguments for `func`.
   */
<<<<<<< HEAD
  template <typename T, typename... U>
=======
  /*template <typename T, typename... U>
>>>>>>> 34d0f88c
  void callOperationFunction(size_t index,
                             const std::vector<std::string>& arguments,
                             T func,
                             U&... args) {
    // Try to clone the operation and insert macro parameters.
    // If that doesnt work, call func directly on operation.
    IntermediateOperationPointer ptr;

    ptr = _operations[index]->clone();
    if (ptr != nullptr) {
      _macroParameters.insertParameters(ptr, arguments);
    }


    IntermediateOperation& op{ptr == nullptr ? *_operations[index] : *ptr};
    (op.*func)(args...);
<<<<<<< HEAD
  }
=======
  }*/
>>>>>>> 34d0f88c

 protected:
  /**
   * Helper class which manages macro parameters.
   */
  class MacroParameters {
   public:
    MacroParameters(std::vector<std::string>::const_iterator begin,
                    std::vector<std::string>::const_iterator end);

    MacroParameters(const std::vector<std::string>& arguments)
    : MacroParameters(arguments.begin(), arguments.end()) {
    }

    /**
     * Validates the macro parameters.
     * \param state Compile state to record errors.
     */
<<<<<<< HEAD
    void validate(CompileState& state);
=======
    void validate(CompileState& state) const;
>>>>>>> 34d0f88c

    /**
     * Inserts all parameters into the operation.
     * \param operation Operation to insert into.
     * \param values Values to insert for the parameters.
     */
    void insertParameters(IntermediateOperationPointer& operation,
<<<<<<< HEAD
                          const std::vector<std::string>& values);
=======
                          const std::vector<std::string>& values) const;
>>>>>>> 34d0f88c

    /**
     * Returns a pair with the minimum and maximum amount of parameters for this
     * macro.
     */
    std::pair<size_t, size_t> getParameterCount() const {
      return {_minParams, _params.size()};
    }

   private:
    /**
     * Vector of all the parameters as `{name, optional default value}` pairs.
     */
    std::vector<std::pair<std::string, Optional<std::string>>> _params;

    /**
     * Minumum amount of parameters this operation needs.
     */
    size_t _minParams;
  };


 private:
  /**
   * \brief The name of the macro.
   */
  std::string _macroName;

  /**
   * \brief The parameters of the macro.
   */
  MacroParameters _macroParameters;

  /**
   * \brief The operation list of the macro.
   */
  std::vector<IntermediateOperationPointer> _operations;

  bool _isCompiling = false;
<<<<<<< HEAD
=======

  int _firstInstruction = -1;
>>>>>>> 34d0f88c
};

#endif /* ERAGPSIM_PARSER_MACRO_DIRECTIVE_HPP */<|MERGE_RESOLUTION|>--- conflicted
+++ resolved
@@ -39,15 +39,10 @@
                  const std::string& name,
                  const std::vector<std::string>& arguments)
   : IntermediateDirective(lines, labels, name)
-<<<<<<< HEAD
-  , _macroName(arguments[0])
-  , _macroParameters(arguments.begin() + 1, arguments.end())
-=======
   , _macroName(arguments.size() > 0 ? arguments[0] : "")
   , _macroParameters(arguments.size() > 0 ? arguments.begin() + 1
                                           : arguments.end(),
                      arguments.end())
->>>>>>> 34d0f88c
   , _operations() {
   }
 
@@ -94,23 +89,12 @@
 
   virtual IntermediateExecutionTime executionTime() const {
     return IntermediateExecutionTime::BEFORE_ALLOCATION;
-<<<<<<< HEAD
   }
 
   /**
    * \brief Inserts an operation into the internal command list.
    * \param pointer The operation to insert.
    */
-  virtual void insert(IntermediateOperationPointer pointer) {
-    _operations.push_back(std::move(pointer));
-=======
->>>>>>> 34d0f88c
-  }
-
-  /**
-   * \brief Inserts an operation into the internal command list.
-   * \param pointer The operation to insert.
-   */
   virtual void insert(IntermediateOperationPointer pointer);
 
   /**
@@ -121,7 +105,6 @@
     return _macroName;
   }
 
-<<<<<<< HEAD
   /**
    * Returns number of operations.
    */
@@ -143,28 +126,6 @@
    */
   bool isCompiling() {
     return _isCompiling;
-=======
-  /**
-   * Returns number of operations.
-   */
-  size_t getOperationCount() const {
-    return _operations.size();
-  }
-
-  /**
-   * Returns a pair with the minimum and maximum amount of parameters for this
-   * macro.
-   */
-  std::pair<size_t, size_t> getParameterCount() const {
-    return _macroParameters.getParameterCount();
-  }
-
-  /**
-   * Returns if an instance of the macro is currently compiling. Used to detect
-   * cyclic macro calls.
-   */
-  bool isCompiling() {
-    return _isCompiling;
   }
 
   /**
@@ -180,7 +141,6 @@
 
   const std::string& getOperationName(size_t index) const {
     return _operations[index]->name();
->>>>>>> 34d0f88c
   }
 
   /**
@@ -191,11 +151,7 @@
    * \param func Function to call. Has to be a member of IntermediateOperation.
    * \param args Arguments for `func`.
    */
-<<<<<<< HEAD
-  template <typename T, typename... U>
-=======
   /*template <typename T, typename... U>
->>>>>>> 34d0f88c
   void callOperationFunction(size_t index,
                              const std::vector<std::string>& arguments,
                              T func,
@@ -212,11 +168,7 @@
 
     IntermediateOperation& op{ptr == nullptr ? *_operations[index] : *ptr};
     (op.*func)(args...);
-<<<<<<< HEAD
-  }
-=======
   }*/
->>>>>>> 34d0f88c
 
  protected:
   /**
@@ -235,11 +187,7 @@
      * Validates the macro parameters.
      * \param state Compile state to record errors.
      */
-<<<<<<< HEAD
-    void validate(CompileState& state);
-=======
     void validate(CompileState& state) const;
->>>>>>> 34d0f88c
 
     /**
      * Inserts all parameters into the operation.
@@ -247,11 +195,7 @@
      * \param values Values to insert for the parameters.
      */
     void insertParameters(IntermediateOperationPointer& operation,
-<<<<<<< HEAD
-                          const std::vector<std::string>& values);
-=======
                           const std::vector<std::string>& values) const;
->>>>>>> 34d0f88c
 
     /**
      * Returns a pair with the minimum and maximum amount of parameters for this
@@ -291,11 +235,8 @@
   std::vector<IntermediateOperationPointer> _operations;
 
   bool _isCompiling = false;
-<<<<<<< HEAD
-=======
 
   int _firstInstruction = -1;
->>>>>>> 34d0f88c
 };
 
 #endif /* ERAGPSIM_PARSER_MACRO_DIRECTIVE_HPP */