/* C++ Assembler Interpreter
 * Copyright (C) 2016 Chair of Computer Architecture
 * at Technical University of Munich
 *
 * This program is free software: you can redistribute it and/or modify
 * it under the terms of the GNU General Public License as published by
 * the Free Software Foundation, either version 3 of the License, or
 * (at your option) any later version.
 *
 * This program is distributed in the hope that it will be useful,
 * but WITHOUT ANY WARRANTY; without even the implied warranty of
 * MERCHANTABILITY or FITNESS FOR A PARTICULAR PURPOSE.  See the
 * GNU General Public License for more details.
 *
 * You should have received a copy of the GNU General Public License
 * along with this program. If not, see <http://www.gnu.org/licenses/>.
 */

#ifndef ERAGPSIM_PARSER_INTERMEDIATE_INSTRUCTION_HPP
#define ERAGPSIM_PARSER_INTERMEDIATE_INSTRUCTION_HPP

#include <map>
#include <memory>
#include <string>
#include <vector>

#include "arch/common/abstract-syntax-tree-node.hpp"
#include "parser/intermediate-operation.hpp"
#include "parser/memory-allocator.hpp"

class Architecture;

/**
 * \brief Represents a machine instruction in the parser-internal intermediate
 * form.
 */
class IntermediateInstruction : public IntermediateOperation {
 public:
  /**
   * \brief Instantiates a new compile error with the given arguments.
   * \param lines The line interval the operation occupies.
   * \param labels The vector of labels assigned to the operation.
   * \param name The name of the operation.
   * \param sources The source operands of the instruction.
   * \param targets The target operands of the instruction.
   */
  IntermediateInstruction(const LineInterval& lines,
                          const std::vector<PositionedString>& labels,
                          const PositionedString& name,
                          const std::vector<PositionedString>& sources,
                          const std::vector<PositionedString>& targets);

  virtual void execute(const ExecuteImmutableArguments& immutable,
                       const CompileErrorAnnotator& annotator,
                       FinalRepresentation& finalRepresentator,
                       MemoryAccess& memoryAccess);

  virtual void
  enhanceSymbolTable(const EnhanceSymbolTableImmutableArguments& immutable,
                     const CompileErrorAnnotator& annotator,
                     SymbolGraph& graph);

  virtual void allocateMemory(const PreprocessingImmutableArguments& immutable,
                              const CompileErrorAnnotator& annotator,
                              MemoryAllocator& allocator,
                              SectionTracker& tracker);


  /**
   * \brief Converts this instruction into a syntax tree.
   * \param table The SymbolTable required for replacing the arguments.
   * \param generator The generator to transform the instructions.
   * \param state The CompileState logging all errors occuring.
   * \return The resulting syntax tree of the node.
   */
  FinalCommand compileInstruction(const ExecuteImmutableArguments& immutable,
                                  const CompileErrorAnnotator& annotator,
                                  MemoryAccess& memoryAccess);

  MemoryAddress address() const;

  virtual void insertIntoArguments(const PositionedString& name,
                                   const PositionedString& value);

  virtual IntermediateOperationPointer clone();

  virtual std::string toString() const;

  virtual Type getType() const;

 protected:
  /**
   * \brief Compiles a vector of arguments (i.e. inserts symbols and converts to
   * syntax tree nodes).
   * \param vector The vector to compile.
   * \param table The SymbolTable required for replacing the arguments.
   * \param generator The generator to transform the instructions.
   * \param state The CompileState logging all errors occuring.
   * \return The compiled vector of arguments.
   */
<<<<<<< HEAD
  std::vector<std::unique_ptr<AbstractSyntaxTreeNode>>
  compileArgumentVector(const std::vector<PositionedString>& vector,
                        const ExecuteImmutableArguments& immutable,
                        const CompileErrorAnnotator& annotator,
                        MemoryAccess& memoryAccess);
=======
  std::vector<std::shared_ptr<AbstractSyntaxTreeNode>>
  compileArgumentVector(const std::vector<std::string>& vector,
                        const SymbolTable& table,
                        const SyntaxTreeGenerator& generator,
                        CompileState& state);
>>>>>>> 5764d815

 private:
  friend class IntermediateMacroInstruction;

  /**
   * \brief The internal source arguments.
   */
  std::vector<PositionedString> _sources;

  /**
   * \brief The internal target arguments.
   */
  std::vector<PositionedString> _targets;

  /**
   * \brief The internal memory address.
   */
  MemoryAddress _address;

  /**
   * \brief The memory address inside the code section.
   */
  RelativeMemoryPosition _relativeAddress;

  /**
   * Constructs an argument vector from the sources and targets vectors.
   * \return New vector containing all instruction arguments.
   */
  std::vector<PositionedString> getArgsVector() const;
};

#endif<|MERGE_RESOLUTION|>--- conflicted
+++ resolved
@@ -98,19 +98,11 @@
    * \param state The CompileState logging all errors occuring.
    * \return The compiled vector of arguments.
    */
-<<<<<<< HEAD
-  std::vector<std::unique_ptr<AbstractSyntaxTreeNode>>
+  std::vector<std::shared_ptr<AbstractSyntaxTreeNode>>
   compileArgumentVector(const std::vector<PositionedString>& vector,
                         const ExecuteImmutableArguments& immutable,
                         const CompileErrorAnnotator& annotator,
                         MemoryAccess& memoryAccess);
-=======
-  std::vector<std::shared_ptr<AbstractSyntaxTreeNode>>
-  compileArgumentVector(const std::vector<std::string>& vector,
-                        const SymbolTable& table,
-                        const SyntaxTreeGenerator& generator,
-                        CompileState& state);
->>>>>>> 5764d815
 
  private:
   friend class IntermediateMacroInstruction;
