--- conflicted
+++ resolved
@@ -71,15 +71,9 @@
    * \param state The CompileState logging all errors occuring.
    * \return The resulting syntax tree of the node.
    */
-<<<<<<< HEAD
-  FinalCommand
-  compileInstruction(const SymbolTable& table, CompileState& state);
-=======
-  std::unique_ptr<AbstractSyntaxTreeNode>
-  compileInstruction(const SymbolTable& table,
-                     const SyntaxTreeGenerator& generator,
-                     CompileState& state);
->>>>>>> d3b80643
+  FinalCommand compileInstruction(const SymbolTable& table,
+                                  const SyntaxTreeGenerator& generator,
+                                  CompileState& state);
 
  protected:
   /**
