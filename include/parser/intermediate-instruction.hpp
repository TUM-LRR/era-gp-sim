--- conflicted
+++ resolved
@@ -106,13 +106,10 @@
                                   CompileState& state,
                                   MemoryAccess& memoryAccess);
 
-<<<<<<< HEAD
-=======
   MemoryAddress address() const {
     return _address;
   }
 
->>>>>>> 34d0f88c
   virtual void
   insertIntoArguments(const std::string& name, const std::string& value);
 
@@ -162,11 +159,7 @@
    * Constructs an argument vector from the sources and targets vectors.
    * \return New vector containing all instruction arguments.
    */
-<<<<<<< HEAD
-  std::vector<std::string> getArgsVector() {
-=======
   std::vector<std::string> getArgsVector() const {
->>>>>>> 34d0f88c
     std::vector<std::string> args;
     args.reserve(_sources.size() + _targets.size());
     args.insert(args.end(), _targets.begin(), _targets.end());
