/* C++ Assembler Interpreter
 * Copyright (C) 2016 Chair of Computer Architecture
 * at Technical University of Munich
 *
 * This program is free software: you can redistribute it and/or modify
 * it under the terms of the GNU General Public License as published by
 * the Free Software Foundation, either version 3 of the License, or
 * (at your option) any later version.
 *
 * This program is distributed in the hope that it will be useful,
 * but WITHOUT ANY WARRANTY; without even the implied warranty of
 * MERCHANTABILITY or FITNESS FOR A PARTICULAR PURPOSE.  See the
 * GNU General Public License for more details.
 *
 * You should have received a copy of the GNU General Public License
 * along with this program. If not, see <http://www.gnu.org/licenses/>.
 */

#ifndef ERAGPSIM_PARSER_INTERMEDIATE_INSTRUCTION_HPP
#define ERAGPSIM_PARSER_INTERMEDIATE_INSTRUCTION_HPP

#include <map>
#include <memory>
#include <string>
#include <vector>

#include "arch/common/abstract-syntax-tree-node.hpp"
#include "parser/intermediate-operation.hpp"
#include "parser/memory-allocator.hpp"

class Architecture;

/**
 * \brief Represents a machine instruction in the parser-internal intermediate
 * form.
 */
class IntermediateInstruction : public IntermediateOperation {
  friend class IntermediateMacroInstruction;

 public:
  /**
   * \brief Instantiates a new compile error with the given arguments.
   * \param lines The line interval the operation occupies.
   * \param labels The vector of labels assigned to the operation.
   * \param name The name of the operation.
   * \param sources The source operands of the instruction.
   * \param targets The target operands of the instruction.
   */
  IntermediateInstruction(const LineInterval& lines,
                          const std::vector<std::string>& labels,
                          const std::string& name,
                          const std::vector<std::string>& sources,
                          const std::vector<std::string>& targets);

  /**
   * \brief Converts this instruction into a syntax tree and inserts it into the
   * final representation.
   * \param finalRepresentator The FinalRepresentation to insert into.
   * \param table The SymbolTable required for replacing the arguments.
   * \param generator The generator to transform the instructions.
   * \param state The CompileState logging all errors occuring.
   * \param memoryAccess The MemoryAccess for verifying the syntax tree.
   */
  virtual void execute(FinalRepresentation& finalRepresentator,
                       const SymbolTable& table,
                       const SyntaxTreeGenerator& generator,
                       CompileState& state,
                       MemoryAccess& memoryAccess);

  /**
   * \brief Enhances the symbol table by the labels of the operation.
   * \param table The SymbolTable to insert into.
   * \param allocator The MemoryAllocator to get the memory positions from.
   * \param state The CompileState to log possible errors.
   */
  virtual void enhanceSymbolTable(SymbolTable& table,
                                  const MemoryAllocator& allocator,
                                  CompileState& state);

  /**
   * \brief Reserves (not writes!) memory for the instruction.
   * \param architecture The architecture for information about the memory
   * format.
   * \param allocator The allocator to reserve memory.
   * \param state The CompileState to log possible errors.
   */
  virtual void allocateMemory(const Architecture& architecture,
                              MemoryAllocator& allocator,
                              CompileState& state);


  /**
   * \brief Converts this instruction into a syntax tree.
   * \param table The SymbolTable required for replacing the arguments.
   * \param generator The generator to transform the instructions.
   * \param state The CompileState logging all errors occuring.
   * \return The resulting syntax tree of the node.
   */
  FinalCommand compileInstruction(const SymbolTable& table,
                                  const SyntaxTreeGenerator& generator,
                                  CompileState& state,
                                  MemoryAccess& memoryAccess);

<<<<<<< HEAD
  MemoryAddress address() const {
    return _address;
  }
=======
  MemoryAddress address() const;
>>>>>>> dc22d855

  virtual void
  insertIntoArguments(const std::string& name, const std::string& value);

<<<<<<< HEAD
  virtual IntermediateOperationPointer clone() {
    return IntermediateOperationPointer{new IntermediateInstruction{*this}};
  }

  virtual std::string toString() const;
=======
  virtual IntermediateOperationPointer clone();
>>>>>>> dc22d855

 protected:
  /**
   * \brief Compiles a vector of arguments (i.e. inserts symbols and converts to
   * syntax tree nodes).
   * \param vector The vector to compile.
   * \param table The SymbolTable required for replacing the arguments.
   * \param generator The generator to transform the instructions.
   * \param state The CompileState logging all errors occuring.
   * \return The compiled vector of arguments.
   */
  std::vector<std::unique_ptr<AbstractSyntaxTreeNode>>
  compileArgumentVector(const std::vector<std::string>& vector,
                        const SymbolTable& table,
                        const SyntaxTreeGenerator& generator,
                        CompileState& state);

 private:
  friend class IntermediateMacroInstruction;

  /**
   * \brief The internal source arguments.
   */
  std::vector<std::string> _sources;

  /**
   * \brief The internal target arguments.
   */
  std::vector<std::string> _targets;

  /**
   * \brief The internal memory address.
   */
  MemoryAddress _address;

  /**
   * \brief The memory address inside the code section.
   */
  RelativeMemoryPosition _relativeAddress;

  /**
   * Constructs an argument vector from the sources and targets vectors.
   * \return New vector containing all instruction arguments.
   */
<<<<<<< HEAD
  std::vector<std::string> getArgsVector() const {
    std::vector<std::string> args;
    args.reserve(_sources.size() + _targets.size());
    args.insert(args.end(), _targets.begin(), _targets.end());
    args.insert(args.end(), _sources.begin(), _sources.end());
    return args;
  }
=======
  std::vector<std::string> getArgsVector() const;
>>>>>>> dc22d855
};

#endif<|MERGE_RESOLUTION|>--- conflicted
+++ resolved
@@ -35,8 +35,6 @@
  * form.
  */
 class IntermediateInstruction : public IntermediateOperation {
-  friend class IntermediateMacroInstruction;
-
  public:
   /**
    * \brief Instantiates a new compile error with the given arguments.
@@ -101,26 +99,14 @@
                                   CompileState& state,
                                   MemoryAccess& memoryAccess);
 
-<<<<<<< HEAD
-  MemoryAddress address() const {
-    return _address;
-  }
-=======
   MemoryAddress address() const;
->>>>>>> dc22d855
 
   virtual void
   insertIntoArguments(const std::string& name, const std::string& value);
 
-<<<<<<< HEAD
-  virtual IntermediateOperationPointer clone() {
-    return IntermediateOperationPointer{new IntermediateInstruction{*this}};
-  }
+  virtual IntermediateOperationPointer clone();
 
   virtual std::string toString() const;
-=======
-  virtual IntermediateOperationPointer clone();
->>>>>>> dc22d855
 
  protected:
   /**
@@ -165,17 +151,7 @@
    * Constructs an argument vector from the sources and targets vectors.
    * \return New vector containing all instruction arguments.
    */
-<<<<<<< HEAD
-  std::vector<std::string> getArgsVector() const {
-    std::vector<std::string> args;
-    args.reserve(_sources.size() + _targets.size());
-    args.insert(args.end(), _targets.begin(), _targets.end());
-    args.insert(args.end(), _sources.begin(), _sources.end());
-    return args;
-  }
-=======
   std::vector<std::string> getArgsVector() const;
->>>>>>> dc22d855
 };
 
 #endif