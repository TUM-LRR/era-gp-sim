--- conflicted
+++ resolved
@@ -99,21 +99,12 @@
                                   CompileState& state,
                                   MemoryAccess& memoryAccess);
 
-<<<<<<< HEAD
-  virtual void
-  insertIntoArguments(const std::string& name, const std::string& value);
-
-  virtual IntermediateOperationPointer clone() {
-    return IntermediateOperationPointer{new IntermediateInstruction{*this}};
-  }
-=======
   MemoryAddress address() const;
 
   virtual void
   insertIntoArguments(const std::string& name, const std::string& value);
 
   virtual IntermediateOperationPointer clone();
->>>>>>> 861a0df6
 
  protected:
   /**
@@ -158,17 +149,7 @@
    * Constructs an argument vector from the sources and targets vectors.
    * \return New vector containing all instruction arguments.
    */
-<<<<<<< HEAD
-  std::vector<std::string> getArgsVector() {
-    std::vector<std::string> args;
-    args.reserve(_sources.size() + _targets.size());
-    args.insert(args.end(), _targets.begin(), _targets.end());
-    args.insert(args.end(), _sources.begin(), _sources.end());
-    return args;
-  }
-=======
   std::vector<std::string> getArgsVector() const;
->>>>>>> 861a0df6
 };
 
 #endif