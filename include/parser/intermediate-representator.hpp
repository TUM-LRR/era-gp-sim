--- conflicted
+++ resolved
@@ -60,36 +60,8 @@
    * \param command The given command.
    * \param state The compile state to save any possible errors.
    */
-<<<<<<< HEAD
-  void insertCommandPtr(IntermediateOperationPointer&& command,
-                        CompileState& state) {
-    // We got to handle the three target selector cases right here.
-    if (command->newTarget() == TargetSelector::THIS) {
-      // If we want the current command as new target, we set it like so.
-      if (_currentOutput) {
-        // Nested macros are not supported.
-        state.addError(P_TR("Error, nested macros are not supported."));
-      }
-      _currentOutput = std::move(command);
-    } else {
-      if (command->newTarget() == TargetSelector::MAIN) {
-        // For the main selector, we may also insert the old command (otherwise
-        // it and its sub commands might be lost).
-        if (!_currentOutput) {
-          // Classic bracket forgot to close problem.
-          state.addError(P_TR("The start directive of the macro is missing."));
-        }
-        internalInsertCommand(std::move(_currentOutput));
-      }
-
-      // Finally, we may insert our handed-over command.
-      internalInsertCommand(std::move(command));
-    }
-  }
-=======
   void
   insertCommandPtr(IntermediateOperationPointer&& command, CompileState& state);
->>>>>>> dc22d855
 
   /**
    * \brief Transforms the commands to a syntax tree list.
