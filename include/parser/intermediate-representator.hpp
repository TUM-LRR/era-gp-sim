/* C++ Assembler Interpreter
 * Copyright (C) 2016 Chair of Computer Architecture
 * at Technical University of Munich
 *
 * This program is free software: you can redistribute it and/or modify
 * it under the terms of the GNU General Public License as published by
 * the Free Software Foundation, either version 3 of the License, or
 * (at your option) any later version.
 *
 * This program is distributed in the hope that it will be useful,
 * but WITHOUT ANY WARRANTY; without even the implied warranty of
 * MERCHANTABILITY or FITNESS FOR A PARTICULAR PURPOSE.  See the
 * GNU General Public License for more details.
 *
 * You should have received a copy of the GNU General Public License
 * along with this program. If not, see <http://www.gnu.org/licenses/>.
 */

#ifndef ERAGPSIM_PARSER_INTERMEDIATE_REPRESENTATOR_HPP
#define ERAGPSIM_PARSER_INTERMEDIATE_REPRESENTATOR_HPP

#include <functional>
#include <memory>
#include <string>
#include <vector>
#include "parser/compile-state.hpp"
#include "parser/final-representation.hpp"
#include "parser/intermediate-operation.hpp"

class SyntaxTreeGenerator;
class Architecture;

/**
 * \brief Provides methods for collecting and compiling a command list.
 */
class IntermediateRepresentator {
 public:
  /**
   * \brief Instantiates an IntermediateRepresentator with the default values.
   */
  IntermediateRepresentator();

  /**
   * \brief Inserts the given command into the command list.
   * \param command The given command.
   * \param state The compile state to save any possible errors.
   * \tparam T The command type.
   */
  template <typename T>
  void insertCommand(T&& command, CompileState& state) {
    // First of all, we create our dear pointer.
    IntermediateOperationPointer pointer =
<<<<<<< HEAD
        std::make_unique<T>(std::move(command));

    insertCommandPtr(std::move(pointer), state);
  }

  /**
   * \brief Inserts the given command into the command list.
   * \param command The given command.
   * \param state The compile state to save any possible errors.
   */
  void insertCommandPtr(IntermediateOperationPointer&& command,
                        CompileState& state) {
    // We got to handle the three target selector cases right here.
    if (command->newTarget() == TargetSelector::THIS) {
      // If we want the current command as new target, we set it like so.
      if (_currentOutput) {
        // Nested macros are not supported.
        state.addError("Error, nested macros are not supported.");
      }
      _currentOutput = std::move(command);
    } else {
      if (command->newTarget() == TargetSelector::MAIN) {
        // For the main selector, we may also insert the old command (otherwise
        // it and its sub commands might be lost).
        if (!_currentOutput) {
          // Classic bracket forgot to close problem.
          state.addError("The start directive of the macro is missing.");
        }
        internalInsertCommand(std::move(_currentOutput));
      }

      // Finally, we may insert our handed-over command.
      internalInsertCommand(std::move(command));
    }
=======
        std::make_shared<T>(std::move(command));

    insertCommandPtr(std::move(pointer), state);
>>>>>>> 861a0df6
  }

  /**
   * \brief Inserts the given command into the command list.
   * \param command The given command.
   * \param state The compile state to save any possible errors.
   */
  void
  insertCommandPtr(IntermediateOperationPointer&& command, CompileState& state);

  /**
   * \brief Transforms the commands to a syntax tree list.
   * \param architecture The architecture for any specific memory/instruction
   * information.
   * \param generator A syntax tree generator to transform the instructions into
   * a readable format for the architecture module.
   * \param allocator A memory allocator for possible memory reservations.
   * \param state The compile state to report errors.
   * \param memoryAccess The access to write into the memory.
   * \return The list of syntax trees to be interpreted by the architecture.
   */
  FinalRepresentation transform(const Architecture& architecture,
                                const SyntaxTreeGenerator& generator,
                                MemoryAllocator& allocator,
                                CompileState& state,
                                MemoryAccess& memoryAccess);

 private:
  /**
   * \brief Inserts an operation into the list.
   * \param pointer The operation to insert, as pointer.
   */
  void internalInsertCommand(IntermediateOperationPointer pointer);

  /**
   * \brief The internal command list.
   */
  CommandList _commandList;

  /**
   * \brief The current target for operations.
   */
  IntermediateOperationPointer _currentOutput;
};

#endif<|MERGE_RESOLUTION|>--- conflicted
+++ resolved
@@ -50,46 +50,9 @@
   void insertCommand(T&& command, CompileState& state) {
     // First of all, we create our dear pointer.
     IntermediateOperationPointer pointer =
-<<<<<<< HEAD
-        std::make_unique<T>(std::move(command));
-
-    insertCommandPtr(std::move(pointer), state);
-  }
-
-  /**
-   * \brief Inserts the given command into the command list.
-   * \param command The given command.
-   * \param state The compile state to save any possible errors.
-   */
-  void insertCommandPtr(IntermediateOperationPointer&& command,
-                        CompileState& state) {
-    // We got to handle the three target selector cases right here.
-    if (command->newTarget() == TargetSelector::THIS) {
-      // If we want the current command as new target, we set it like so.
-      if (_currentOutput) {
-        // Nested macros are not supported.
-        state.addError("Error, nested macros are not supported.");
-      }
-      _currentOutput = std::move(command);
-    } else {
-      if (command->newTarget() == TargetSelector::MAIN) {
-        // For the main selector, we may also insert the old command (otherwise
-        // it and its sub commands might be lost).
-        if (!_currentOutput) {
-          // Classic bracket forgot to close problem.
-          state.addError("The start directive of the macro is missing.");
-        }
-        internalInsertCommand(std::move(_currentOutput));
-      }
-
-      // Finally, we may insert our handed-over command.
-      internalInsertCommand(std::move(command));
-    }
-=======
         std::make_shared<T>(std::move(command));
 
     insertCommandPtr(std::move(pointer), state);
->>>>>>> 861a0df6
   }
 
   /**
