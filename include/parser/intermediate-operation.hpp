--- conflicted
+++ resolved
@@ -32,10 +32,7 @@
 /**
  * \brief A memory address substitute as long as we do not have one.
  */
-<<<<<<< HEAD
 using MemoryAddress = std::size_t;
-=======
-using DummyMemoryAddress = unsigned int;
 
 /**
  * \brief A substitute for a not-initialized address.
@@ -56,7 +53,6 @@
  * \brief Convenience class for a pointer to an operation.
  */
 using IntermediateOperationPointer = std::unique_ptr<IntermediateOperation>;
->>>>>>> ad7bb496
 
 /**
  * \brief Represents an abstract assembler operation in the parser-internal
