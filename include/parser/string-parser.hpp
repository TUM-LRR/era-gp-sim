/*
* C++ Assembler Interpreter
* Copyright (C) 2016 Chair of Computer Architecture
* at Technical University of Munich
*
* This program is free software: you can redistribute it and/or modify
* it under the terms of the GNU General Public License as published by
* the Free Software Foundation, either version 3 of the License, or
* (at your option) any later version.
*
* This program is distributed in the hope that it will be useful,
* but WITHOUT ANY WARRANTY; without even the implied warranty of
* MERCHANTABILITY or FITNESS FOR A PARTICULAR PURPOSE.  See the
* GNU General Public License for more details.
*
* You should have received a copy of the GNU General Public License
* along with this program. If not, see <http://www.gnu.org/licenses/>.
*/

#ifndef ERAGPSIM_PARSER_STRING_PARSER_HPP_
#define ERAGPSIM_PARSER_STRING_PARSER_HPP_

#include <algorithm>
#include <functional>
#include <string>
#include <unordered_map>
#include <vector>
#include "common/utility.hpp"
#include "parser/compile-error-annotator.hpp"

#define invokeErrorT(pos, state, msg, ...)                                \
  invokeError(pos, state, QT_TRANSLATE_NOOP("String Parser Errors", msg), \
              ##__VA_ARGS__)

/**
 * \brief Provides help methods for parsing strings.
 *
 * This class is actually concepted only for internal use, but it can decode and
 * re-encode code-points written in a C-like string, if only provided with the
 * right size. If one type is 1 byte big, it uses UTF-8 as a format, if 2 or 3
 * bytes big, it uses UTF-16, and if 4 or bigger bytes used, it chooses UTF-32.
 *
 * \tparam CharT The input character type.
 * \tparam OutT The output data type. (does not need to be something
 * character-like, but if you want UTF-32 encoded in bytes, you got to put out
 * in uint32_t and then convert to bytes yourself)
 */
template <typename CharT, typename OutT>
class StringParserEngine {
 public:
  using CharType = Utility::TypeBarrier<CharT, std::is_integral>;
  using OutType = Utility::TypeBarrier<OutT, std::is_integral>;
  using String = std::basic_string<CharType>;
  using Output = std::vector<OutType>;
  using TranslateablePtr = Translateable::TranslateablePtr;

  /**
   * \brief Decodes and re-encodes a code point at the given position in the
   * input string.
   * \param inputString The input string to take the data from.
   * \param index The index at which the to-be-encoded data begins.
   * \param separator The separator (e.g. " or ') to indicate the end or begin
   * of a string.
   * \param output The data output to append data to.
   * \param annotator The compile annotator to write errors to.
   * \return True, if the conversion has been successful. If not, it returns
   * false.
   */
<<<<<<< HEAD
  static bool stringParseCharacter(const String& inputString,
                                   size_t& index,
                                   char separator,
                                   Output& output,
                                   const CompileErrorAnnotator& annotator) {
    auto chr = inputString[index];
    if (chr == separator) {
      // No Ansi C-like string concatenation, yet. Sorry!
      invokeError("Found an unescaped separator in a string", index, annotator);
=======
  static bool stringParseCharacter(const String& inputString, size_t& index,
                                   char separator, Output& output,
                                   CompileState& state) {
    auto chr = inputString[index];
    if (chr == separator) {
      // No Ansi C-like string concatenation, yet. Sorry!
      invokeErrorT(index, state, "Found an unescaped separator in a string");
>>>>>>> 94adfdd8
      return false;
    } else {
      // If we do not have a separator: we convert the character!
      if (!stringConvertCharacter(inputString, index, output, annotator)) {
        return false;
      }
    }

    // Nothing wrong, everything has been ok!
    return true;
  }

  /**
   * \brief Checks, if a string is wrapped by two separators.
   * \param inputString The string to check.
   * \param separator The separator which should wrap the string.
   * \param annotator The compile annotator to note down any errors.
   * \return True, if the string is wrapped. Else, it returns false.
   */
<<<<<<< HEAD
  static bool checkIfWrapped(const String& inputString,
                             char separator,
                             const CompileErrorAnnotator& annotator) {
    // If the string is too small, it cannot even contain the two brackets.
    if (inputString.size() < 2) {
      invokeError("The supposed string literal is too small!", 0, annotator);
=======
  static bool checkIfWrapped(const String& inputString, char separator,
                             CompileState& state) {
    // If the string is too small, it cannot even contain the two brackets.
    if (inputString.size() < 2) {
      invokeErrorT(0, state, "The supposed string literal is too small!");
>>>>>>> 94adfdd8
      return false;
    }

    // We check the beginning of the string...
    if (inputString[0] != separator) {
<<<<<<< HEAD
      invokeError(
          std::string(
              "Something supposed to be a string does not begin with ") +
              separator,
          0,
          annotator);
=======
      invokeErrorT(0, state,
                   "Something supposed to be a string does not begin with %1",
                   std::string(1, separator));
>>>>>>> 94adfdd8
      return false;
    }

    //...and the end.
    if (inputString[inputString.size() - 1] != separator) {
<<<<<<< HEAD
      invokeError(
          std::string("Something supposed to be a string does not end with ") +
              separator,
          inputString.size() - 1,
          annotator);
=======
      invokeErrorT(inputString.size() - 1, state,
                   "Something supposed to be a string does not end with %1",
                   std::string(1, separator));
>>>>>>> 94adfdd8
      return false;
    }

    return true;
  }

 private:
<<<<<<< HEAD
  // This method notes down an error in the given compile annotator.
  static void invokeError(const std::string& message,
                          size_t position,
                          const CompileErrorAnnotator& annotator) {
    annotator.add(message, CodePosition(0, position));
=======
  // This method notes down an error in the given compile state.
  template <typename... Args>
  static void invokeError(size_t position, CompileState& state,
                          const Args&... messageArgs) {
    state.addError(state.position >> position, messageArgs...);
>>>>>>> 94adfdd8
  }

  // Returns true, if there is still data after the current index in the string
  // and increments the index.
  static bool requireCharacter(const String& inputString, size_t& index) {
    ++index;
    return index < inputString.size() - 1;
  }

  // Decodes a UTF-8 code point at the given position.
<<<<<<< HEAD
  static bool decodeUTF8CodePoint(const String& inputString,
                                  size_t& index,
                                  uint32_t& codePoint,
                                  const CompileErrorAnnotator& annotator) {
=======
  static bool decodeUTF8CodePoint(const String& inputString, size_t& index,
                                  uint32_t& codePoint, CompileState& state) {
>>>>>>> 94adfdd8
    auto chr = inputString[index];
    if ((chr & 0x80) == 0) {
      // If the most significant bit is a 0, we got an ASCII character and can
      // just return it.
      codePoint = chr;
      return true;
    } else {
      // If not, we got a compound of two to four (theoretically six) bytes.
      int size = 0;
      uint32_t value = 0;
      auto wchr = chr;

      // Format of the first byte is: 1..10<DATA>, the number of trailing ones
      // equals the number of bytes the code point is encoded in. For this case,
      // the number of trailing ones cannot be just one. (i.e. 10<DATA>)
      while ((wchr & 0x40) != 0) {
        if (!requireCharacter(inputString, index)) {
          // If we cannot find another byte, but we need it, we are screwed.
<<<<<<< HEAD
          invokeError("Reached end of string with unfinished code point.",
                      index,
                      annotator);
=======
          invokeErrorT(index, state,
                       "Reached end of string with unfinished code point.");
>>>>>>> 94adfdd8
          return false;
        }

        // So, we have found another byte, we have to check that it is no
        // erroneous encoded one.
        auto nchr = inputString[index];

        if ((nchr & 0xc0) != 0x80) {
<<<<<<< HEAD
          invokeError("Erroneous in-code point character.", index, annotator);
=======
          invokeErrorT(index, state, "Erroneous in-code point character.");
>>>>>>> 94adfdd8
          return false;
        }

        // All checks done, let's add its data to the code point value. We got 6
        // bits of data in a byte.
        value <<= 6;
        value |= nchr & 0x3f;

        ++size;

        wchr <<= 1;
      }

      // As annotatord before 10<DATA> is an in-code point byte, so if we have
      // size
      // 0 (b/c we check the second most significant byte), we got an error.
      if (size == 0) {
<<<<<<< HEAD
        invokeError("Invalid-formed code point detected!", index, annotator);
=======
        invokeErrorT(index, state, "Invalid-formed code point detected!");
>>>>>>> 94adfdd8
        return false;
      } else {
        // If not, we need to get the rest of data out of the first character,
        // and add it to our value. The amount of data bits varies, the more
        // data bytes, the less data bits in the starting byte.
        uint32_t rest = chr & ((1 << (6 - size)) - 1);
        value |= rest << (size * 6);
        codePoint = value;
        if (codePoint > 0x10ffff) {
          // As there can be higher values than specified in Unicode, we need to
          // catch these too.
<<<<<<< HEAD
          invokeError("The specified code point is outside the Unicode range!",
                      index,
                      annotator);
=======
          invokeErrorT(
              index, state,
              "The specified code point is outside the Unicode range!");
>>>>>>> 94adfdd8
          return false;
        }
        return true;
      }
    }
  }

  // Decodes a UTF-16 code point.
<<<<<<< HEAD
  static bool decodeUTF16CodePoint(const String& inputString,
                                   size_t& index,
                                   uint32_t& codePoint,
                                   const CompileErrorAnnotator& annotator) {
=======
  static bool decodeUTF16CodePoint(const String& inputString, size_t& index,
                                   uint32_t& codePoint, CompileState& state) {
>>>>>>> 94adfdd8
    auto chr = inputString[index] & 0xffff;
    if (chr <= 0xd7ff || chr >= 0xe000) {
      // In this case, we got a normal one-short sized code point.
      codePoint = chr;
      return true;
    } else {
      if ((chr & 0xfc00) != 0xd800) {
        // If we got a two-short sized code point, the first needs to be an
        // upper surrogate point.
        invokeErrorT(
            index, state,
            "Invalid-formed code point detected (one-short-sized code point "
<<<<<<< HEAD
            "does not begin with a high surrogate character)!",
            index,
            annotator);
=======
            "does not begin with a high surrogate character)!");
>>>>>>> 94adfdd8
        return false;
      }

      if (!requireCharacter(inputString, index)) {
        // If there is no second short in the string, throw an error, b/c we
        // still need one.
<<<<<<< HEAD
        invokeError("End of string detecten while decoding code point!",
                    index,
                    annotator);
=======
        invokeErrorT(index, state,
                     "End of string detecten while decoding code point!");
>>>>>>> 94adfdd8
        return false;
      }

      auto lchr = inputString[index];

      if ((lchr & 0xfc00) != 0xdc00) {
        // The second of the two shorts needs to be a lower surrogate.
        invokeErrorT(
            index, state,
            "Invalid-formed code point detected (second short of code point is "
<<<<<<< HEAD
            "not a low surrogate character)!",
            index,
            annotator);
=======
            "not a low surrogate character)!");
>>>>>>> 94adfdd8
        return false;
      }

      // Now take the 10 bits from each surrogate, align them and add 65536.
      uint32_t hvalue = chr & 0x3ff;
      uint32_t lvalue = lchr & 0x3ff;
      codePoint = ((hvalue << 10) | lvalue) + 0x10000;
      return true;
    }
  }

  // Decodes a UTF-32 code point.
<<<<<<< HEAD
  static bool decodeUTF32CodePoint(const String& inputString,
                                   size_t& index,
                                   uint32_t& codePoint,
                                   const CompileErrorAnnotator& annotator) {
=======
  static bool decodeUTF32CodePoint(const String& inputString, size_t& index,
                                   uint32_t& codePoint, CompileState& state) {
>>>>>>> 94adfdd8
    // This is by far the easiest decode. We take the value from the stream and
    // take it as code point, but only if it is inside the Unicode
    // specification.
    codePoint = inputString[index];
    if (codePoint > 0x10ffff) {
<<<<<<< HEAD
      invokeError("The specified code point is outside the Unicode range!",
                  index,
                  annotator);
=======
      invokeErrorT(index, state,
                   "The specified code point is outside the Unicode range!");
>>>>>>> 94adfdd8
      return false;
    }
    return true;
  }

  // Decodes a code point according the input string data size.
<<<<<<< HEAD
  static bool decodeCodePoint(const String& inputString,
                              size_t& index,
                              uint32_t& codePoint,
                              const CompileErrorAnnotator& annotator) {
=======
  static bool decodeCodePoint(const String& inputString, size_t& index,
                              uint32_t& codePoint, CompileState& state) {
>>>>>>> 94adfdd8
    // We got a sizeof-decision tree or so here...
    if (sizeof(CharType) >= 4) {
      return decodeUTF32CodePoint(inputString, index, codePoint, annotator);
    } else if (sizeof(CharType) >= 2) {
      return decodeUTF16CodePoint(inputString, index, codePoint, annotator);
    } else if (sizeof(CharType) == 1) {
      return decodeUTF8CodePoint(inputString, index, codePoint, annotator);
    } else {
      return false;
    }
  }

  // Helper method for checking if a character can be treated as a hexadecimal
  // value.
  static bool isHex(CharType chr) {
    return (chr >= '0' && chr <= '9') || (chr >= 'A' && chr <= 'F') ||
           (chr >= 'a' && chr <= 'f');
  }

  // Helper method for checking if a character can be treated as an octal value.
  static bool isOctal(CharType chr) { return chr >= '0' && chr <= '7'; }

  // This method gets at most maxLength characters which comply to the given
  // rangeCheck. It also increments the index.
  static int crawlIndex(const String& inputString, size_t& index,
                        std::function<bool(char)> rangeCheck, int maxLength) {
    int length = 0;
    for (int i = 0; i < maxLength; ++i) {
      if (!(requireCharacter(inputString, index) &&
            rangeCheck(inputString[index]))) {
        // If there is no more character or the character is not as expected,
        // abort.
        break;
      }
      ++length;
    }
    if (length == maxLength) {
      // Fixing a small bug, we want to point the index to after the sequence.
      ++index;
    }
    return length;
  }

  // This is a quickly-written replacement for stoi, working on arbitrary
  // strings.
  template <typename T>
  static T simpleNumberParse(const String& inputString, size_t start,
                             size_t length, int base) {
    T value = 0;
    for (auto i = inputString.begin() + start;
         i != inputString.begin() + start + length; ++i) {
      // We increment the base, then we decode the character.
      value *= base;
      auto chr = *i;
      if (chr >= '0' && chr <= '9') {
        value += (T)(chr - '0');
      } else if (chr >= 'A' && chr <= 'Z') {
        value += (T)(chr - 'A') + 10;
      } else if (chr >= 'a' && chr <= 'z') {
        value += (T)(chr - 'a') + 10;
      }
    }
    return value;
  }

  // Parses an escape sequence encoding a Unicode code point.
<<<<<<< HEAD
  static bool
  parseUnicodeEscapeSequence(const String& inputString,
                             size_t& index,
                             Output& output,
                             int size,
                             const CompileErrorAnnotator& annotator) {
=======
  static bool parseUnicodeEscapeSequence(const String& inputString,
                                         size_t& index, Output& output,
                                         int size, CompileState& state) {
>>>>>>> 94adfdd8
    size_t startIndex = index;

    auto len = crawlIndex(inputString, index, isHex, size);

    // Important: The size of the specified index in the string must equal to
    // the maximum size.
    if (len != size) {
<<<<<<< HEAD
      invokeError(
          "Not the right size for the escape sequence", index, annotator);
=======
      invokeErrorT(index, state, "Not the right size for the escape sequence");
>>>>>>> 94adfdd8
      return false;
    }

    // Then we get and encode the code point.
    uint32_t codePoint =
        simpleNumberParse<uint32_t>(inputString, startIndex + 1, len, 16);
    return encodeCodePoint(inputString, codePoint, index, output, annotator);
  }

  // Gets the corresponding character for a simple one-byte long escape
  // sequence, such as \n .
  static int parseOneByteEscapeSequence(char chr) {
    int match;

    // Just a switch case.
    switch (chr) {
      // clang-format off
      case 'a': match  = '\a'; break;
      case 'b': match  = '\b'; break;
      case 'e': match  = '\x1b'; break;
      case 'f': match  = '\f'; break;
      case 'n': match  = '\n'; break;
      case 'r': match  = '\r'; break;
      case 't': match  = '\t'; break;
      case 'v': match  = '\v'; break;
      case '?': match  = '\?'; break;
      case '\"': match = '\"'; break;
      case '\'': match = '\''; break;
      case '\\': match = '\\'; break;
      default: match = -1; break;
        // clang-format on
    }

    return match;
  }

  // This methods decodes a C-like escape character.
<<<<<<< HEAD
  static bool parseEscapeCharacter(const String& inputString,
                                   size_t& index,
                                   Output& output,
                                   const CompileErrorAnnotator& annotator) {
    if (!requireCharacter(inputString, index)) {
      // A \ followed by an end of string is not valid.
      invokeError("Unfinished escape sequence!", index, annotator);
=======
  static bool parseEscapeCharacter(const String& inputString, size_t& index,
                                   Output& output, CompileState& state) {
    if (!requireCharacter(inputString, index)) {
      // A \ followed by an end of string is not valid.
      invokeErrorT(index, state, "Unfinished escape sequence!");
>>>>>>> 94adfdd8
      return false;
    }

    size_t startIndex = index;
    auto chr = inputString[index];
    char cchr = (char)chr;

    int match = parseOneByteEscapeSequence(cchr);
    if (match != -1) {
      // One-byte escape sequence.
      output.push_back(match);
      ++index;
      return true;
    } else if (chr == 'u') {
      // Decoding a Unicode code point in the range  up to 65535.
      return parseUnicodeEscapeSequence(
          inputString, index, output, 4, annotator);
    } else if (chr == 'U') {
      // Decoding an arbitrary Unicode code point.
      return parseUnicodeEscapeSequence(
          inputString, index, output, 8, annotator);
    } else if (chr == 'x') {
      // Decoding a unit-sized character, ignoring all UTF alignments.
      auto len = crawlIndex(inputString, index, isHex, sizeof(OutType) * 2);
      OutType value =
          simpleNumberParse<OutType>(inputString, startIndex + 1, len, 16);
      output.push_back(value);
    } else if (isOctal(chr)) {
      // Decoding an octal character sequence. (e.g. special case is: \0, but
      // can also be \000)
      auto len = crawlIndex(inputString, index, isOctal, 2) + 1;
      int ret = simpleNumberParse<int>(inputString, startIndex, len, 8);
      if (ret > 0xff && sizeof(OutType) == 1) {
        invokeErrorT(
            index, state,
            "The specified octal sequence wants to encode a character out "
<<<<<<< HEAD
            "of byte size.",
            index,
            annotator);
=======
            "of byte size.");
>>>>>>> 94adfdd8
        return false;
      }
      output.push_back(ret);
    } else {
      // If nothing of the above applies, we got an invalid escape sequence.
<<<<<<< HEAD
      invokeError("Detected invalid escape sequence!", index, annotator);
=======
      invokeErrorT(index, state, "Detected invalid escape sequence!");
>>>>>>> 94adfdd8
      return false;
    }
    return true;
  }

  // The central method to convert a character.
<<<<<<< HEAD
  static bool stringConvertCharacter(const String& inputString,
                                     size_t& index,
                                     Output& output,
                                     const CompileErrorAnnotator& annotator) {
=======
  static bool stringConvertCharacter(const String& inputString, size_t& index,
                                     Output& output, CompileState& state) {
>>>>>>> 94adfdd8
    auto chr = inputString[index];
    if (chr == '\\') {
      // This is, where the fun begins! Escape character parsing... Yay!
      if (!parseEscapeCharacter(inputString, index, output, annotator)) {
        return false;
      }
    } else {
      // If not, we just convert source to target encoding.
      uint32_t codePoint;
      if (!decodeCodePoint(inputString, index, codePoint, annotator)) {
        return false;
      }
      if (!encodeCodePoint(inputString, codePoint, index, output, annotator)) {
        return false;
      }
      ++index;
    }
    return true;
  }

  // Encodes a UTF-8 code point.
<<<<<<< HEAD
  static bool encodeUTF8CodePoint(const String& inputString,
                                  uint32_t codePoint,
                                  Output& output,
                                  const CompileErrorAnnotator& annotator) {
=======
  static bool encodeUTF8CodePoint(const String& inputString, uint32_t codePoint,
                                  Output& output, CompileState& state) {
>>>>>>> 94adfdd8
    if (codePoint <= 0x7f) {
      // If we are in ascii range, there is no need to encode more.
      output.push_back(codePoint);
    } else {
      // If not, we encode the bytes are required.
      int bytes = 1;
      int restSize = 6;
      while (codePoint >= (1 << restSize)) {
        // As long as we got not enough space in the final byte, we got to add
        // another one.
        output.push_back(0x80 | (codePoint & 0x3f));
        codePoint >>= 6;
        --restSize;
        ++bytes;
      }
      // Then, we add the rest byte with the mask as needed, then we still need
      // to reverse the whole sequence as the 'rest' byte has to be the first in
      // the stream.
      int mask = ~((1 << (restSize + 1)) - 1);
      output.push_back(mask | codePoint);
      std::reverse(output.end() - bytes, output.end());
    }
    return true;
  }

  // Encodes a UTF-16 code point.
  static bool encodeUTF16CodePoint(const String& inputString,
<<<<<<< HEAD
                                   uint32_t codePoint,
                                   Output& output,
                                   const CompileErrorAnnotator& annotator) {
=======
                                   uint32_t codePoint, Output& output,
                                   CompileState& state) {
>>>>>>> 94adfdd8
    if (codePoint <= 0xffff) {
      // We got a one-short code point.
      output.push_back((uint16_t)codePoint);
    } else {
      // If not, we need two. Just subtract 65536, then split into two 10-bit
      // large values, then add the surrogate patterns and add to the stream.
      codePoint -= 0x10000;
      uint16_t upper = (uint32_t)(0xd800 | ((codePoint >> 10) & 0x3ff));
      uint16_t lower = (uint32_t)(0xdc00 | (codePoint & 0x3ff));
      output.push_back(upper);
      output.push_back(lower);
    }
    return true;
  }

  // Encodes a UTF-32 code point.
  static bool encodeUTF32CodePoint(const String& inputString,
<<<<<<< HEAD
                                   uint32_t codePoint,
                                   Output& output,
                                   const CompileErrorAnnotator& annotator) {
=======
                                   uint32_t codePoint, Output& output,
                                   CompileState& state) {
>>>>>>> 94adfdd8
    // Trivial. ;)
    output.push_back(codePoint);
    return true;
  }

  // Encodes a code point.
<<<<<<< HEAD
  static bool encodeCodePoint(const String& inputString,
                              uint32_t codePoint,
                              size_t& index,
                              Output& output,
                              const CompileErrorAnnotator& annotator) {
    if (codePoint > 0x10ffff || (codePoint >= 0xd800 && codePoint <= 0xdfff)) {
      // First of all, we cross out all out of range and surrogate code points,
      // then we do not need to check in the single methods any more.
      invokeError("The specified code point is outside the Unicode range!",
                  index,
                  annotator);
=======
  static bool encodeCodePoint(const String& inputString, uint32_t codePoint,
                              size_t& index, Output& output,
                              CompileState& state) {
    if (codePoint > 0x10ffff || (codePoint >= 0xd800 && codePoint <= 0xdfff)) {
      // First of all, we cross out all out of range and surrogate code points,
      // then we do not need to check in the single methods any more.
      invokeErrorT(index, state,
                   "The specified code point is outside the Unicode range!");
>>>>>>> 94adfdd8
      return false;
    }

    // Another sizeof discambigulation.
    if (sizeof(OutType) >= 4) {
      return encodeUTF32CodePoint(inputString, codePoint, output, annotator);
    } else if (sizeof(OutType) >= 2) {
      return encodeUTF16CodePoint(inputString, codePoint, output, annotator);
    } else if (sizeof(OutType) == 1) {
      return encodeUTF8CodePoint(inputString, codePoint, output, annotator);
    } else {
      return false;
    }
  }
};

/**
 * \brief Provides some basic methods for string parsing.
 */
namespace StringParser {
/**
* \brief Parses a trimmed C-like string literal in UTF format.
* \tparam CharT The input character type.
* \tparam OutT The output integer type.
* \param inputString The input data.
* \param output The output vector to append to.
* \param annotator The compile annotator to note errors down.
* \return True, if the conversion has been successful, else false.
*/
template <typename CharT, typename OutT>
static bool parseString(const std::basic_string<CharT>& inputString,
<<<<<<< HEAD
                        const CompileErrorAnnotator& annotator,
                        std::vector<OutT>& output) {
  using CharType = Utility::TypeBarrier<CharT, std::is_integral>;
  using OutType = Utility::TypeBarrier<OutT, std::is_integral>;

  if (!StringParserEngine<CharType, OutType>::checkIfWrapped(
          inputString, '\"', annotator)) {
=======
                        std::vector<OutT>& output, CompileState& state) {
  using CharType = Utility::TypeBarrier<CharT, std::is_integral>;
  using OutType = Utility::TypeBarrier<OutT, std::is_integral>;

  if (!StringParserEngine<CharType, OutType>::checkIfWrapped(inputString, '\"',
                                                             state)) {
>>>>>>> 94adfdd8
    return false;
  }

  size_t index = 1;
  while (inputString.size() - 1 > index) {
    if (!StringParserEngine<CharType, OutType>::stringParseCharacter(
            inputString, index, '\"', output, annotator)) {
      return false;
    }
  }

  return index == inputString.size() - 1;
}

/**
* \brief Parses a trimmed C-like character literal in UTF format.
* \tparam CharT The input character type.
* \tparam OutT The output integer type.
* \param inputString The input data.
* \param output The output vector to append to.
* \param annotator The compile annotator to note errors down.
* \return True, if the conversion has been successful, else false.
*/
template <typename CharT, typename OutT>
static bool parseCharacter(const std::basic_string<CharT>& inputString,
<<<<<<< HEAD
                           const CompileErrorAnnotator& annotator,
                           std::vector<OutT>& output) {
  using CharType = Utility::TypeBarrier<CharT, std::is_integral>;
  using OutType = Utility::TypeBarrier<OutT, std::is_integral>;

  if (!StringParserEngine<CharType, OutType>::checkIfWrapped(
          inputString, '\'', annotator)) {
=======
                           std::vector<OutT>& output, CompileState& state) {
  using CharType = Utility::TypeBarrier<CharT, std::is_integral>;
  using OutType = Utility::TypeBarrier<OutT, std::is_integral>;

  if (!StringParserEngine<CharType, OutType>::checkIfWrapped(inputString, '\'',
                                                             state)) {
>>>>>>> 94adfdd8
    return false;
  }

  size_t index = 1;
  if (!StringParserEngine<CharType, OutType>::stringParseCharacter(
          inputString, index, '\'', output, annotator)) {
    return false;
  }

  return index == inputString.size() - 1;
}
};

#endif /* ERAGPSIM_PARSER_STRING_PARSER_HPP_ */<|MERGE_RESOLUTION|>--- conflicted
+++ resolved
@@ -27,10 +27,11 @@
 #include <vector>
 #include "common/utility.hpp"
 #include "parser/compile-error-annotator.hpp"
-
-#define invokeErrorT(pos, state, msg, ...)                                \
-  invokeError(pos, state, QT_TRANSLATE_NOOP("String Parser Errors", msg), \
-              ##__VA_ARGS__)
+#include "common/translateable.hpp"
+
+#define invokeError(position, annotator, message, ...)                                \
+  invokeErrorInternal((position), (annotator), QT_TRANSLATE_NOOP("String Parser Errors", message), \
+              { __VA_ARGS__ })
 
 /**
  * \brief Provides help methods for parsing strings.
@@ -52,7 +53,6 @@
   using OutType = Utility::TypeBarrier<OutT, std::is_integral>;
   using String = std::basic_string<CharType>;
   using Output = std::vector<OutType>;
-  using TranslateablePtr = Translateable::TranslateablePtr;
 
   /**
    * \brief Decodes and re-encodes a code point at the given position in the
@@ -66,7 +66,6 @@
    * \return True, if the conversion has been successful. If not, it returns
    * false.
    */
-<<<<<<< HEAD
   static bool stringParseCharacter(const String& inputString,
                                    size_t& index,
                                    char separator,
@@ -75,16 +74,7 @@
     auto chr = inputString[index];
     if (chr == separator) {
       // No Ansi C-like string concatenation, yet. Sorry!
-      invokeError("Found an unescaped separator in a string", index, annotator);
-=======
-  static bool stringParseCharacter(const String& inputString, size_t& index,
-                                   char separator, Output& output,
-                                   CompileState& state) {
-    auto chr = inputString[index];
-    if (chr == separator) {
-      // No Ansi C-like string concatenation, yet. Sorry!
-      invokeErrorT(index, state, "Found an unescaped separator in a string");
->>>>>>> 94adfdd8
+      invokeError(index, annotator, "Found an unescaped separator in a string");
       return false;
     } else {
       // If we do not have a separator: we convert the character!
@@ -104,53 +94,32 @@
    * \param annotator The compile annotator to note down any errors.
    * \return True, if the string is wrapped. Else, it returns false.
    */
-<<<<<<< HEAD
   static bool checkIfWrapped(const String& inputString,
                              char separator,
                              const CompileErrorAnnotator& annotator) {
     // If the string is too small, it cannot even contain the two brackets.
     if (inputString.size() < 2) {
-      invokeError("The supposed string literal is too small!", 0, annotator);
-=======
-  static bool checkIfWrapped(const String& inputString, char separator,
-                             CompileState& state) {
-    // If the string is too small, it cannot even contain the two brackets.
-    if (inputString.size() < 2) {
-      invokeErrorT(0, state, "The supposed string literal is too small!");
->>>>>>> 94adfdd8
+      invokeError(0, annotator, "The supposed string literal is too small!");
       return false;
     }
 
     // We check the beginning of the string...
     if (inputString[0] != separator) {
-<<<<<<< HEAD
-      invokeError(
-          std::string(
-              "Something supposed to be a string does not begin with ") +
-              separator,
-          0,
-          annotator);
-=======
-      invokeErrorT(0, state,
-                   "Something supposed to be a string does not begin with %1",
-                   std::string(1, separator));
->>>>>>> 94adfdd8
+      invokeError(0,
+          annotator,
+              "Something supposed to be a string does not begin with %1",
+      std::to_string(separator));
       return false;
     }
 
     //...and the end.
     if (inputString[inputString.size() - 1] != separator) {
-<<<<<<< HEAD
       invokeError(
-          std::string("Something supposed to be a string does not end with ") +
-              separator,
-          inputString.size() - 1,
-          annotator);
-=======
-      invokeErrorT(inputString.size() - 1, state,
-                   "Something supposed to be a string does not end with %1",
-                   std::string(1, separator));
->>>>>>> 94adfdd8
+        inputString.size() - 1,
+          annotator,
+          "Something supposed to be a string does not end with %1",
+              std::to_string(separator)
+          );
       return false;
     }
 
@@ -158,19 +127,12 @@
   }
 
  private:
-<<<<<<< HEAD
   // This method notes down an error in the given compile annotator.
-  static void invokeError(const std::string& message,
-                          size_t position,
-                          const CompileErrorAnnotator& annotator) {
-    annotator.add(message, CodePosition(0, position));
-=======
-  // This method notes down an error in the given compile state.
-  template <typename... Args>
-  static void invokeError(size_t position, CompileState& state,
-                          const Args&... messageArgs) {
-    state.addError(state.position >> position, messageArgs...);
->>>>>>> 94adfdd8
+  static void invokeErrorInternal(size_t position,
+                          const CompileErrorAnnotator& annotator,
+                          const char* message,
+                          const std::initializer_list<std::string>& arguments) {
+    annotator.addErrorDeltaInternal(CodePosition(0, position), CodePosition(0), message, arguments);
   }
 
   // Returns true, if there is still data after the current index in the string
@@ -181,15 +143,10 @@
   }
 
   // Decodes a UTF-8 code point at the given position.
-<<<<<<< HEAD
   static bool decodeUTF8CodePoint(const String& inputString,
                                   size_t& index,
                                   uint32_t& codePoint,
                                   const CompileErrorAnnotator& annotator) {
-=======
-  static bool decodeUTF8CodePoint(const String& inputString, size_t& index,
-                                  uint32_t& codePoint, CompileState& state) {
->>>>>>> 94adfdd8
     auto chr = inputString[index];
     if ((chr & 0x80) == 0) {
       // If the most significant bit is a 0, we got an ASCII character and can
@@ -207,15 +164,10 @@
       // the number of trailing ones cannot be just one. (i.e. 10<DATA>)
       while ((wchr & 0x40) != 0) {
         if (!requireCharacter(inputString, index)) {
-          // If we cannot find another byte, but we need it, we are screwed.
-<<<<<<< HEAD
-          invokeError("Reached end of string with unfinished code point.",
-                      index,
-                      annotator);
-=======
-          invokeErrorT(index, state,
-                       "Reached end of string with unfinished code point.");
->>>>>>> 94adfdd8
+          // If we cannot find another byte, but we need it, we have to quit.
+          invokeError(index,
+                      annotator,
+                      "Reached end of string with unfinished code point.");
           return false;
         }
 
@@ -224,11 +176,7 @@
         auto nchr = inputString[index];
 
         if ((nchr & 0xc0) != 0x80) {
-<<<<<<< HEAD
-          invokeError("Erroneous in-code point character.", index, annotator);
-=======
-          invokeErrorT(index, state, "Erroneous in-code point character.");
->>>>>>> 94adfdd8
+          invokeError(index, annotator, "Erroneous in-code point character.");
           return false;
         }
 
@@ -246,11 +194,7 @@
       // size
       // 0 (b/c we check the second most significant byte), we got an error.
       if (size == 0) {
-<<<<<<< HEAD
-        invokeError("Invalid-formed code point detected!", index, annotator);
-=======
-        invokeErrorT(index, state, "Invalid-formed code point detected!");
->>>>>>> 94adfdd8
+        invokeError(index, annotator, "Invalid-formed code point detected!");
         return false;
       } else {
         // If not, we need to get the rest of data out of the first character,
@@ -262,15 +206,10 @@
         if (codePoint > 0x10ffff) {
           // As there can be higher values than specified in Unicode, we need to
           // catch these too.
-<<<<<<< HEAD
-          invokeError("The specified code point is outside the Unicode range!",
-                      index,
-                      annotator);
-=======
-          invokeErrorT(
-              index, state,
-              "The specified code point is outside the Unicode range!");
->>>>>>> 94adfdd8
+          invokeError(index,
+                      annotator,
+                      "The specified code point is outside the Unicode range!"
+                      );
           return false;
         }
         return true;
@@ -279,15 +218,10 @@
   }
 
   // Decodes a UTF-16 code point.
-<<<<<<< HEAD
   static bool decodeUTF16CodePoint(const String& inputString,
                                    size_t& index,
                                    uint32_t& codePoint,
                                    const CompileErrorAnnotator& annotator) {
-=======
-  static bool decodeUTF16CodePoint(const String& inputString, size_t& index,
-                                   uint32_t& codePoint, CompileState& state) {
->>>>>>> 94adfdd8
     auto chr = inputString[index] & 0xffff;
     if (chr <= 0xd7ff || chr >= 0xe000) {
       // In this case, we got a normal one-short sized code point.
@@ -297,30 +231,20 @@
       if ((chr & 0xfc00) != 0xd800) {
         // If we got a two-short sized code point, the first needs to be an
         // upper surrogate point.
-        invokeErrorT(
-            index, state,
+        invokeError(
+            index, annotator,
             "Invalid-formed code point detected (one-short-sized code point "
-<<<<<<< HEAD
-            "does not begin with a high surrogate character)!",
-            index,
-            annotator);
-=======
             "does not begin with a high surrogate character)!");
->>>>>>> 94adfdd8
         return false;
       }
 
       if (!requireCharacter(inputString, index)) {
         // If there is no second short in the string, throw an error, b/c we
         // still need one.
-<<<<<<< HEAD
-        invokeError("End of string detecten while decoding code point!",
-                    index,
-                    annotator);
-=======
-        invokeErrorT(index, state,
-                     "End of string detecten while decoding code point!");
->>>>>>> 94adfdd8
+        invokeError(index,
+                    annotator,
+                    "End of string detecten while decoding code point!"
+                    );
         return false;
       }
 
@@ -328,16 +252,10 @@
 
       if ((lchr & 0xfc00) != 0xdc00) {
         // The second of the two shorts needs to be a lower surrogate.
-        invokeErrorT(
-            index, state,
+        invokeError(
+            index, annotator,
             "Invalid-formed code point detected (second short of code point is "
-<<<<<<< HEAD
-            "not a low surrogate character)!",
-            index,
-            annotator);
-=======
             "not a low surrogate character)!");
->>>>>>> 94adfdd8
         return false;
       }
 
@@ -350,43 +268,29 @@
   }
 
   // Decodes a UTF-32 code point.
-<<<<<<< HEAD
   static bool decodeUTF32CodePoint(const String& inputString,
                                    size_t& index,
                                    uint32_t& codePoint,
                                    const CompileErrorAnnotator& annotator) {
-=======
-  static bool decodeUTF32CodePoint(const String& inputString, size_t& index,
-                                   uint32_t& codePoint, CompileState& state) {
->>>>>>> 94adfdd8
     // This is by far the easiest decode. We take the value from the stream and
     // take it as code point, but only if it is inside the Unicode
     // specification.
     codePoint = inputString[index];
     if (codePoint > 0x10ffff) {
-<<<<<<< HEAD
-      invokeError("The specified code point is outside the Unicode range!",
-                  index,
-                  annotator);
-=======
-      invokeErrorT(index, state,
-                   "The specified code point is outside the Unicode range!");
->>>>>>> 94adfdd8
+      invokeError(index,
+                  annotator,
+                  "The specified code point is outside Unicode range!"
+                  );
       return false;
     }
     return true;
   }
 
   // Decodes a code point according the input string data size.
-<<<<<<< HEAD
   static bool decodeCodePoint(const String& inputString,
                               size_t& index,
                               uint32_t& codePoint,
                               const CompileErrorAnnotator& annotator) {
-=======
-  static bool decodeCodePoint(const String& inputString, size_t& index,
-                              uint32_t& codePoint, CompileState& state) {
->>>>>>> 94adfdd8
     // We got a sizeof-decision tree or so here...
     if (sizeof(CharType) >= 4) {
       return decodeUTF32CodePoint(inputString, index, codePoint, annotator);
@@ -453,18 +357,12 @@
   }
 
   // Parses an escape sequence encoding a Unicode code point.
-<<<<<<< HEAD
   static bool
   parseUnicodeEscapeSequence(const String& inputString,
                              size_t& index,
                              Output& output,
                              int size,
                              const CompileErrorAnnotator& annotator) {
-=======
-  static bool parseUnicodeEscapeSequence(const String& inputString,
-                                         size_t& index, Output& output,
-                                         int size, CompileState& state) {
->>>>>>> 94adfdd8
     size_t startIndex = index;
 
     auto len = crawlIndex(inputString, index, isHex, size);
@@ -472,12 +370,8 @@
     // Important: The size of the specified index in the string must equal to
     // the maximum size.
     if (len != size) {
-<<<<<<< HEAD
-      invokeError(
-          "Not the right size for the escape sequence", index, annotator);
-=======
-      invokeErrorT(index, state, "Not the right size for the escape sequence");
->>>>>>> 94adfdd8
+      invokeError(index, annotator,
+          "Not the right size for the escape sequence");
       return false;
     }
 
@@ -515,21 +409,13 @@
   }
 
   // This methods decodes a C-like escape character.
-<<<<<<< HEAD
   static bool parseEscapeCharacter(const String& inputString,
                                    size_t& index,
                                    Output& output,
                                    const CompileErrorAnnotator& annotator) {
     if (!requireCharacter(inputString, index)) {
       // A \ followed by an end of string is not valid.
-      invokeError("Unfinished escape sequence!", index, annotator);
-=======
-  static bool parseEscapeCharacter(const String& inputString, size_t& index,
-                                   Output& output, CompileState& state) {
-    if (!requireCharacter(inputString, index)) {
-      // A \ followed by an end of string is not valid.
-      invokeErrorT(index, state, "Unfinished escape sequence!");
->>>>>>> 94adfdd8
+      invokeError(index, annotator, "Unfinished escape sequence!");
       return false;
     }
 
@@ -563,41 +449,26 @@
       auto len = crawlIndex(inputString, index, isOctal, 2) + 1;
       int ret = simpleNumberParse<int>(inputString, startIndex, len, 8);
       if (ret > 0xff && sizeof(OutType) == 1) {
-        invokeErrorT(
-            index, state,
+        invokeError(
+            index, annotator,
             "The specified octal sequence wants to encode a character out "
-<<<<<<< HEAD
-            "of byte size.",
-            index,
-            annotator);
-=======
             "of byte size.");
->>>>>>> 94adfdd8
         return false;
       }
       output.push_back(ret);
     } else {
       // If nothing of the above applies, we got an invalid escape sequence.
-<<<<<<< HEAD
-      invokeError("Detected invalid escape sequence!", index, annotator);
-=======
-      invokeErrorT(index, state, "Detected invalid escape sequence!");
->>>>>>> 94adfdd8
+      invokeError(index, annotator, "Detected invalid escape sequence!");
       return false;
     }
     return true;
   }
 
   // The central method to convert a character.
-<<<<<<< HEAD
   static bool stringConvertCharacter(const String& inputString,
                                      size_t& index,
                                      Output& output,
                                      const CompileErrorAnnotator& annotator) {
-=======
-  static bool stringConvertCharacter(const String& inputString, size_t& index,
-                                     Output& output, CompileState& state) {
->>>>>>> 94adfdd8
     auto chr = inputString[index];
     if (chr == '\\') {
       // This is, where the fun begins! Escape character parsing... Yay!
@@ -619,15 +490,10 @@
   }
 
   // Encodes a UTF-8 code point.
-<<<<<<< HEAD
   static bool encodeUTF8CodePoint(const String& inputString,
                                   uint32_t codePoint,
                                   Output& output,
                                   const CompileErrorAnnotator& annotator) {
-=======
-  static bool encodeUTF8CodePoint(const String& inputString, uint32_t codePoint,
-                                  Output& output, CompileState& state) {
->>>>>>> 94adfdd8
     if (codePoint <= 0x7f) {
       // If we are in ascii range, there is no need to encode more.
       output.push_back(codePoint);
@@ -655,14 +521,9 @@
 
   // Encodes a UTF-16 code point.
   static bool encodeUTF16CodePoint(const String& inputString,
-<<<<<<< HEAD
                                    uint32_t codePoint,
                                    Output& output,
                                    const CompileErrorAnnotator& annotator) {
-=======
-                                   uint32_t codePoint, Output& output,
-                                   CompileState& state) {
->>>>>>> 94adfdd8
     if (codePoint <= 0xffff) {
       // We got a one-short code point.
       output.push_back((uint16_t)codePoint);
@@ -680,21 +541,15 @@
 
   // Encodes a UTF-32 code point.
   static bool encodeUTF32CodePoint(const String& inputString,
-<<<<<<< HEAD
                                    uint32_t codePoint,
                                    Output& output,
                                    const CompileErrorAnnotator& annotator) {
-=======
-                                   uint32_t codePoint, Output& output,
-                                   CompileState& state) {
->>>>>>> 94adfdd8
     // Trivial. ;)
     output.push_back(codePoint);
     return true;
   }
 
   // Encodes a code point.
-<<<<<<< HEAD
   static bool encodeCodePoint(const String& inputString,
                               uint32_t codePoint,
                               size_t& index,
@@ -703,19 +558,10 @@
     if (codePoint > 0x10ffff || (codePoint >= 0xd800 && codePoint <= 0xdfff)) {
       // First of all, we cross out all out of range and surrogate code points,
       // then we do not need to check in the single methods any more.
-      invokeError("The specified code point is outside the Unicode range!",
-                  index,
-                  annotator);
-=======
-  static bool encodeCodePoint(const String& inputString, uint32_t codePoint,
-                              size_t& index, Output& output,
-                              CompileState& state) {
-    if (codePoint > 0x10ffff || (codePoint >= 0xd800 && codePoint <= 0xdfff)) {
-      // First of all, we cross out all out of range and surrogate code points,
-      // then we do not need to check in the single methods any more.
-      invokeErrorT(index, state,
-                   "The specified code point is outside the Unicode range!");
->>>>>>> 94adfdd8
+      invokeError(index,
+                  annotator,
+                  "The specified code point is outside the Unicode range!"
+                  );
       return false;
     }
 
@@ -747,7 +593,6 @@
 */
 template <typename CharT, typename OutT>
 static bool parseString(const std::basic_string<CharT>& inputString,
-<<<<<<< HEAD
                         const CompileErrorAnnotator& annotator,
                         std::vector<OutT>& output) {
   using CharType = Utility::TypeBarrier<CharT, std::is_integral>;
@@ -755,14 +600,6 @@
 
   if (!StringParserEngine<CharType, OutType>::checkIfWrapped(
           inputString, '\"', annotator)) {
-=======
-                        std::vector<OutT>& output, CompileState& state) {
-  using CharType = Utility::TypeBarrier<CharT, std::is_integral>;
-  using OutType = Utility::TypeBarrier<OutT, std::is_integral>;
-
-  if (!StringParserEngine<CharType, OutType>::checkIfWrapped(inputString, '\"',
-                                                             state)) {
->>>>>>> 94adfdd8
     return false;
   }
 
@@ -788,7 +625,6 @@
 */
 template <typename CharT, typename OutT>
 static bool parseCharacter(const std::basic_string<CharT>& inputString,
-<<<<<<< HEAD
                            const CompileErrorAnnotator& annotator,
                            std::vector<OutT>& output) {
   using CharType = Utility::TypeBarrier<CharT, std::is_integral>;
@@ -796,14 +632,6 @@
 
   if (!StringParserEngine<CharType, OutType>::checkIfWrapped(
           inputString, '\'', annotator)) {
-=======
-                           std::vector<OutT>& output, CompileState& state) {
-  using CharType = Utility::TypeBarrier<CharT, std::is_integral>;
-  using OutType = Utility::TypeBarrier<OutT, std::is_integral>;
-
-  if (!StringParserEngine<CharType, OutType>::checkIfWrapped(inputString, '\'',
-                                                             state)) {
->>>>>>> 94adfdd8
     return false;
   }
 
