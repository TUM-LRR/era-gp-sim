/*
* C++ Assembler Interpreter
* Copyright (C) 2016 Chair of Computer Architecture
* at Technical University of Munich
*
* This program is free software: you can redistribute it and/or modify
* it under the terms of the GNU General Public License as published by
* the Free Software Foundation, either version 3 of the License, or
* (at your option) any later version.
*
* This program is distributed in the hope that it will be useful,
* but WITHOUT ANY WARRANTY; without even the implied warranty of
* MERCHANTABILITY or FITNESS FOR A PARTICULAR PURPOSE.  See the
* GNU General Public License for more details.
*
* You should have received a copy of the GNU General Public License
* along with this program. If not, see <http://www.gnu.org/licenses/>.
*/

#ifndef ERAGPSIM_PARSER_MEMORY_DEFINITION_DIRECTIVE_HPP
#define ERAGPSIM_PARSER_MEMORY_DEFINITION_DIRECTIVE_HPP

#include <cstddef>
#include <functional>

#include "arch/common/architecture.hpp"
#include "core/conversions.hpp"
#include "core/memory-access.hpp"
#include "core/memory-value.hpp"
#include "parser/expression-compiler-clike.hpp"
#include "parser/intermediate-directive.hpp"
#include "parser/memory-allocator.hpp"
#include "parser/relative-memory-position.hpp"
#include "parser/string-parser.hpp"
#include "parser/symbol-table.hpp"

/**
 * \brief A directive to reserve memory and writes specified data to it.
 * \tparam T The number type used for parsing.
 */
template <typename T>
class MemoryDefinitionDirective : public IntermediateDirective {
 public:
  using size_t = std::size_t;
  using MemoryStorageFunction = std::function<void(T, size_t)>;
  using ProcessValuesFunction =
      std::function<size_t(const std::vector<std::string>&,
                           size_t,
                           CompileState&,
                           const MemoryStorageFunction&)>;

  /**
 * \brief Instantiates a new MemoryDefinitionDirective with the given arguments.
 * \param lines The line interval the operation occupies.
 * \param labels The vector of labels assigned to the operation.
 * \param name The name of the operation.
 * \param cellSize The size of the unit how much each argument should occupy at
 * space.
 * \param values The argument vector.
 * \param processValues A function to parse the arguments.
 */
  MemoryDefinitionDirective(const LineInterval& lines,
                            const std::vector<std::string>& labels,
                            const std::string& name,
                            size_t cellSize,
                            const std::vector<std::string>& values,
                            const ProcessValuesFunction& processValues)
  : IntermediateDirective(lines, labels, name)
  , _cellSize(cellSize)
  , _values(values)
  , _processValues(processValues) {
  }

  /**
 * \brief Instantiates a new MemoryDefinitionDirective with the given arguments.
 * \param lines The line interval the operation occupies.
 * \param labels The vector of labels assigned to the operation.
 * \param name The name of the operation.
 * \param values The argument vector.
 * \param processValues A function to parse the arguments.
 */
  MemoryDefinitionDirective(const LineInterval& lines,
                            const std::vector<std::string>& labels,
                            const std::string& name,
                            const std::vector<std::string>& values,
                            const ProcessValuesFunction& processValues)
  : MemoryDefinitionDirective(
        lines, labels, name, sizeof(T), values, processValues) {
  }

  /**
   * \brief Reserves (not writes!) memory for the operation (if needed).
   * \param architecture The architecture for information about the memory
   * format.
   * \param allocator The allocator to reserve memory.
   * \param state The CompileState to log possible errors.
   */
  virtual void allocateMemory(const Architecture& architecture,
                              MemoryAllocator& allocator,
                              CompileState& state) {
    if (_values.empty()) {
<<<<<<< HEAD
      state.addError("Arguments missing here.");
=======
      state.addErrorT(CodePosition(_lines.lineStart, _lines.lineEnd), "Empty data definition");
>>>>>>> 0c342264
    }

    // So, we simply calculate and sum up our arguments.
    // Let's hope, the compiler optimizes this...
    CompileState temporaryState;
    size_t sizeInBytes = _processValues(
        _values, _cellSize, temporaryState, [](T value, size_t position) {});

    // Next, we got to allocate our memory.
    _relativePosition = allocator[state.section].allocateRelative(sizeInBytes);

    // The bit size is store for further usage.
    _size = sizeInBytes * architecture.getByteSize();

    _byteSize = architecture.getByteSize();
  }

  /**
   * \brief Enhances the symbol table by the labels of the operation.
   * \param table The SymbolTable to insert into.
   * \param allocator The MemoryAllocator to get the memory positions from.
   * \param state The CompileState to log possible errors.
   */
  virtual void enhanceSymbolTable(SymbolTable& table,
                                  const MemoryAllocator& allocator,
                                  CompileState& state) {
    _absolutePosition = allocator.absolutePosition(_relativePosition);
    for (const auto& i : _labels) {
      table.insertEntry(i, std::to_string(_absolutePosition), state);
    }
  }

  /**
   * \brief Executes the given operation (somehow).
   * \param finalRepresentator The FinalRepresentation for possible output.
   * \param table The SymbolTable for possible replacements.
   * \param generator The generator to transform the instructions.
   * \param state The CompileState to log possible errors.
   * \param memoryAccess The MemoryAccess for verifying instructions or
   * reserving data.
   */
  virtual void execute(FinalRepresentation& finalRepresentator,
                       const SymbolTable& table,
                       const SyntaxTreeGenerator& generator,
                       CompileState& state,
                       MemoryAccess& memoryAccess) {
    if (_size > 0) {
      // We first of all create our memory value locally.
      MemoryValue data(_size);

      // Then we write to it.
      _processValues(
          _values, _cellSize, state, [&](T value, std::size_t position) {
            // For now. Later to be replaced by the real enum of the arch,
            // maybe...
            auto memoryValue =
                conversions::convert(value,
                                     conversions::standardConversions::helper::
                                         twosComplement::toMemoryValueFunction,
                                     _byteSize * _cellSize);

            // Once converted, we take down the value.
            data.write(memoryValue, position * _byteSize);
          });

      // Then, let's do a (probably also here) expensive memory call.
      memoryAccess.putMemoryValueAt(_absolutePosition, data);
    } else {
<<<<<<< HEAD
      state.addError("Nothing to reserve with memory definition.");
=======
      state.addErrorHereT("Nothing to reserve with memory definition.");
>>>>>>> 0c342264
    }
  }

 private:
  std::size_t _byteSize;
  std::size_t _absolutePosition;
  RelativeMemoryPosition _relativePosition;
  size_t _size;
  size_t _cellSize;
  std::vector<std::string> _values;
  ProcessValuesFunction _processValues;
};

#endif /* ERAGPSIM_PARSER_MEMORY_DEFINITION_DIRECTIVE_HPP */<|MERGE_RESOLUTION|>--- conflicted
+++ resolved
@@ -99,11 +99,7 @@
                               MemoryAllocator& allocator,
                               CompileState& state) {
     if (_values.empty()) {
-<<<<<<< HEAD
-      state.addError("Arguments missing here.");
-=======
       state.addErrorT(CodePosition(_lines.lineStart, _lines.lineEnd), "Empty data definition");
->>>>>>> 0c342264
     }
 
     // So, we simply calculate and sum up our arguments.
@@ -172,11 +168,7 @@
       // Then, let's do a (probably also here) expensive memory call.
       memoryAccess.putMemoryValueAt(_absolutePosition, data);
     } else {
-<<<<<<< HEAD
-      state.addError("Nothing to reserve with memory definition.");
-=======
       state.addErrorHereT("Nothing to reserve with memory definition.");
->>>>>>> 0c342264
     }
   }
 
