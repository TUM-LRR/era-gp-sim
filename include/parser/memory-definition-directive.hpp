--- conflicted
+++ resolved
@@ -146,7 +146,6 @@
                        const SyntaxTreeGenerator& generator,
                        CompileState& state,
                        MemoryAccess& memoryAccess) {
-<<<<<<< HEAD
     if (_size > 0) {
       // We first of all create our memory value locally.
       MemoryValue data(_size);
@@ -176,33 +175,6 @@
  private:
   std::size_t _byteSize;
   std::size_t _absolutePosition;
-=======
-    // We first of all create our memory value locally.
-    MemoryValue data(_size);
-
-    // Then we write to it.
-    _processValues(_values, _cellSize, state, [&](T value, size_t position) {
-      // For now. Later to be replaced by the real enum of the arch,
-      // maybe...
-      auto memoryValue =
-          conversions::convert(value,
-                               conversions::standardConversions::helper::
-                                   twosComplement::toMemoryValueFunction,
-                               _byteSize * _cellSize);
-
-      // Once converted, we take down the value.
-      memoryValue.write(data, position);
-    });
-
-    // Then, let's do a (probably also here) expensive memory call.
-    memoryAccess.putMemoryValueAt(_absolutePosition, data);
-  }
-
- private:
-  ProcessValuesFunction _processValues;
-  size_t _byteSize;
-  size_t _absolutePosition;
->>>>>>> 861a0df6
   RelativeMemoryPosition _relativePosition;
   size_t _size;
   size_t _cellSize;
