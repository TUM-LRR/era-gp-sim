--- conflicted
+++ resolved
@@ -99,11 +99,7 @@
                               MemoryAllocator& allocator,
                               CompileState& state) {
     if (_values.empty()) {
-<<<<<<< HEAD
-      state.addError("Arguments missing here.");
-=======
       state.addErrorT(CodePosition(_lines.lineStart, _lines.lineEnd), "Empty data definition");
->>>>>>> f021dec5
     }
 
     // So, we simply calculate and sum up our arguments.
@@ -155,20 +151,6 @@
       MemoryValue data(_size);
 
       // Then we write to it.
-<<<<<<< HEAD
-      _processValues(_values, _cellSize, state, [&](T value, size_t position) {
-        // For now. Later to be replaced by the real enum of the arch,
-        // maybe...
-        auto memoryValue =
-            conversions::convert(value,
-                                 conversions::standardConversions::helper::
-                                     twosComplement::toMemoryValueFunction,
-                                 _byteSize * _cellSize);
-
-        // Once converted, we take down the value.
-        data.write(memoryValue, position * _byteSize);
-      });
-=======
       _processValues(
           _values, _cellSize, state, [&](T value, std::size_t position) {
             // For now. Later to be replaced by the real enum of the arch,
@@ -182,16 +164,11 @@
             // Once converted, we take down the value.
             data.write(memoryValue, position * _byteSize);
           });
->>>>>>> f021dec5
 
       // Then, let's do a (probably also here) expensive memory call.
       memoryAccess.putMemoryValueAt(_absolutePosition, data);
     } else {
-<<<<<<< HEAD
-      state.addError("Nothing to reserve with memory definition.");
-=======
       state.addErrorHereT("Nothing to reserve with memory definition.");
->>>>>>> f021dec5
     }
   }
 
