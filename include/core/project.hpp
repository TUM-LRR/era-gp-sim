--- conflicted
+++ resolved
@@ -93,25 +93,26 @@
                         bool ignoreProtection = false);
 
   /**
-<<<<<<< HEAD
-   * Calls Memory::isProtected(size_t, size_t)
+   * \copydoc Memory::isProtected()
    */
   bool isMemoryProtectedAt(size_t address, size_t amount = 1) const;
 
   /**
-   * Calls Memory::makeProtected(...)
+   * \copydoc Memory::makeProtected()
    */
   void makeMemoryProtected(size_t address, size_t amount = 1);
 
   /**
-   * Calls Memory::removeProtection(...)
+   * \copydoc Memory::removeProtection()
    */
   void removeMemoryProtection(size_t address, size_t amount = 1);
 
   /**
-   * Calls RegisterSet::get(const std::string& name) const
-   *
-=======
+   * \copydoc Memory::get()
+   */
+  MemoryValue getRegisterValue(const std::string &name) const;
+
+  /*
    * \copydoc Memory::tryPut()
    */
   void tryPutMemoryValueAt(size_t address,
@@ -133,12 +134,6 @@
                                   bool ignoreProtection = false);
 
   /**
-   * \copydoc RegisterSet::get()
->>>>>>> 6be46c3d
-   */
-  MemoryValue getRegisterValue(const std::string &name) const;
-
-  /**
    * \copydoc RegisterSet::put()
    */
   void putRegisterValue(const std::string &name, const MemoryValue &value);
@@ -273,6 +268,7 @@
    *
    */
   Architecture getArchitecture() const;
+    
 
  private:
   /**
