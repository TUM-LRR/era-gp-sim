/*
* C++ Assembler Interpreter
* Copyright (C) 2016 Chair of Computer Architecture
* at Technical University of Munich
*
* This program is free software: you can redistribute it and/or modify
* it under the terms of the GNU General Public License as published by
* the Free Software Foundation, either version 3 of the License, or
* (at your option) any later version.
*
* This program is distributed in the hope that it will be useful,
* but WITHOUT ANY WARRANTY; without even the implied warranty of
* MERCHANTABILITY or FITNESS FOR A PARTICULAR PURPOSE.  See the
* GNU General Public License for more details.
*
* You should have received a copy of the GNU General Public License
* along with this program. If not, see <http://www.gnu.org/licenses/>.
*/

<<<<<<< HEAD
#ifndef ERAGPSIM_CORE_SERVANT_HPP_
#define ERAGPSIM_CORE_SERVANT_HPP_
=======
#ifndef ERAGPSIM_CORE_SERVANT_HPP
#define ERAGPSIM_CORE_SERVANT_HPP
>>>>>>> 40a37361

#include <cassert>
#include <functional>
#include <memory>

#include "common/tuple.hpp"
#include "core/proxy.hpp"
#include "core/result.hpp"
#include "core/scheduler.hpp"

/**
 * \brief Servant Superclass, inherit from this in every Servant class
 *
 * A servant class is an active object, as it has its own scheduler and
 * therefore its own thread.
 *
 * It is a separate class from the scheduler to allow for more flexibility, as
 * this can allow multiple servants to run on the same scheduler.
 * However, this could be dangerous with the current implementation.
 *
 *
 */
class Servant : public std::enable_shared_from_this<Servant> {
 public:
  Servant(std::weak_ptr<Scheduler>&& scheduler)
  : _scheduler(std::move(scheduler)) {
  }

  /**
   * \brief if the scheduler is still alive, push a task into its task-queue.
   * An assertion fails otherwise.
   * \param task The task which is pushed into the task-queue.
   */
  void push(Scheduler::Task&& task) {
    if (auto scheduler = _scheduler.lock()) {
      scheduler->push(std::move(task));
    } else {
      assert(false);
    }
  }


 protected:
  /**
   * \brief creates a safe callback functor, to be used with
   * POST_CALLBACK_UNSAFE(functionName)
   * Creates a callback which is posted to the correct thread and only called,
   * if this servant is still alive.
   *
   * \param callback a std::function object which accepts a something as
   * argument, for use with POST_CALLBACK_UNSAFE it has to be a Result<T>
   * object. Create the std::function object like this:
   *
   * \code
   * //use the a real type instead of T
   * std::function<void(Result<T>)> callback = [this](Result<T> result) {
   * //call a member method wich accepts a Result<T> object as paramter
   * callback(result);};
   * \endcode
   */
  template <typename... Args>
  std::function<void(Args...)>
  makeSafeCallback(std::function<void(Args...)>&& callback) {
    std::weak_ptr<Servant> weak = shared_from_this();
    /* create a task which in turn creates a safe callback task when called and
     * puts it into the scheduler queue of this servant. */
    auto task = [ weak, callback = std::move(callback) ](Args && ... args) {
      if (auto servant = weak.lock()) {
        /* This callback task captures the arguments, which were given to the
         * "outer task" as paramters, and applies them to the callback
         * function.*/
        auto callbackTask = [
          weak,
          callback = std::move(callback),
          tuple    = std::make_tuple(std::forward<Args>(args)...)
        ]() mutable {
          if (auto servant = weak.lock()) {
            TupleApply::apply(std::move(callback), std::move(tuple));
          }
        };
        servant->push(callbackTask);
      }
    };
    return task;
  }

  /** A weak_ptr to the scheduler of this servant. */
  std::weak_ptr<Scheduler> _scheduler;
};

<<<<<<< HEAD
#endif /* ERAGPSIM_CORE_SERVANT_HPP_ */
=======
#endif /* ERAGPSIM_CORE_SERVANT_HPP */
>>>>>>> 40a37361
<|MERGE_RESOLUTION|>--- conflicted
+++ resolved
@@ -17,13 +17,8 @@
 * along with this program. If not, see <http://www.gnu.org/licenses/>.
 */
 
-<<<<<<< HEAD
-#ifndef ERAGPSIM_CORE_SERVANT_HPP_
-#define ERAGPSIM_CORE_SERVANT_HPP_
-=======
 #ifndef ERAGPSIM_CORE_SERVANT_HPP
 #define ERAGPSIM_CORE_SERVANT_HPP
->>>>>>> 40a37361
 
 #include <cassert>
 #include <functional>
@@ -114,8 +109,4 @@
   std::weak_ptr<Scheduler> _scheduler;
 };
 
-<<<<<<< HEAD
-#endif /* ERAGPSIM_CORE_SERVANT_HPP_ */
-=======
-#endif /* ERAGPSIM_CORE_SERVANT_HPP */
->>>>>>> 40a37361
+#endif /* ERAGPSIM_CORE_SERVANT_HPP */