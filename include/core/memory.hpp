--- conflicted
+++ resolved
@@ -49,11 +49,7 @@
    * \brief Constructs an Memory with the data stored in json
    * \param json a json ontaining a representaion of a memory
    */
-<<<<<<< HEAD
   Memory(const Json &json);
-=======
-  Memory(const nlohmann::json &json);
->>>>>>> 0af317e3
 
   /**
    * \brief Copy constructor. Constructs the Memory with the copy of the
@@ -145,9 +141,9 @@
    * \param lineLength the length of a line in byte
    * \returns json
    */
-  nlohmann::json &serializeJSON(nlohmann::json &json,
-                                char separator = _standardSeparator,
-                                std::size_t lineLength = 64) const;
+  Json &serializeJSON(Json &json,
+                      char separator = _standardSeparator,
+                      std::size_t lineLength = 1) const;
 
   /**
    * \brief converts the memory into serializeable strings
@@ -156,15 +152,15 @@
    * \param lineLength the length of a line in byte
    * \returns json
    */
-  nlohmann::json serializeJSON(nlohmann::json &&json = nlohmann::json(),
-                               char separator = _standardSeparator,
-                               std::size_t lineLength = 64) const;
+  Json serializeJSON(Json &&json = Json(),
+                     char separator = _standardSeparator,
+                     std::size_t lineLength = 1) const;
 
   /**
    * \brief sets the memory to the data stored in json
    * \param json the json object to holding the data
    */
-  void deserializeJSON(const nlohmann::json &json);
+  void deserializeJSON(const Json &json);
 
   /**
    * \brief returns true iff this == other
@@ -210,53 +206,7 @@
    */
   void removeAllProtection();
 
-  /**
-   * \brief converts the memory into serializeable strings
-   * \param json the json object to hold the data
-   * \param separator character used to separate the cells of each line
-   * \param lineLength the length of a line in byte
-   * \returns json
-   */
-  Json &serializeJSON(Json &json,
-                      char separator = _standardSeparator,
-                      std::size_t lineLength = 1) const;
-
-  /**
-   * \brief converts the memory into serializeable strings
-   * \param json the json object to hold the data
-   * \param separator character used to separate the cells of each line
-   * \param lineLength the length of a line in byte
-   * \returns json
-   */
-  Json serializeJSON(Json &&json = Json(),
-                     char separator = _standardSeparator,
-                     std::size_t lineLength = 1) const;
-
-  /**
-   * \brief sets the memory to the data stored in json
-   * \param json the json object to holding the data
-   */
-  void deserializeJSON(const Json &json);
-
-  /**
-   * \brief returns true iff this == other
-   * \returns the equality of this and other
-   */
-  bool operator==(const Memory &other) const;
-
-  /**
-   * \brief prints a representation of this into the stream
-   * \returns the stream
-   */
-  friend std::ostream &operator<<(std::ostream &stream, const Memory &value);
-
-  /**
-   * \brief sets everything to 0x00
-   */
-  void clear();
-
  private:
-<<<<<<< HEAD
   /**
    * \brief character defaulty separating serialized cells
    */
@@ -264,17 +214,11 @@
   /**
    * \brief constant identifiers within a serialized memory
    */
-=======
-  // character to defaultly separate cells in serialized memory
-  static constexpr char _standardSeparator = ',';
-  // constant identifiers within a serialized memory
->>>>>>> 0af317e3
   static const std::string _byteCountStringIdentifier;
   static const std::string _byteSizeStringIdentifier;
   static const std::string _lineLengthStringIdentifier;
   static const std::string _separatorStringIdentifier;
   static const std::string _lineStringIdentifier;
-<<<<<<< HEAD
   static const std::string _dataMapStringIdentifier;
   /**
    * \brief Size of a Byte in Bit
@@ -291,13 +235,6 @@
   /**
    * \brief This function gets called for every changed area in Memory
    */
-  std::function<void(const std::size_t, const std::size_t)> _callback = [](
-      const std::size_t, const std::size_t) {
-  };
-=======
-  std::size_t _byteSize;  /**< Brief Size of a Byte in bit*/
-  std::size_t _byteCount; /**< Brief Number of Bytes*/
-  MemoryValue _data;      /**< Brief MemoryValue holding *all* the data*/
   std::function<void(const std::size_t, const std::size_t)> _callback = [](
       const std::size_t, const std::size_t) {};
   /**< Brief This function gets called for every changed area in Memory*/
@@ -308,7 +245,6 @@
    *       binary search, or using some indexed algorithm
    */
   std::map<std::size_t, std::size_t> _protection{};
->>>>>>> 0af317e3
 
   /**
    * \brief This Method is called whenever something in the Memory changes and
@@ -344,13 +280,6 @@
    * \param separator character used to separate the cells of each line
    * \param lineLength the length of a line in byte
    * \returns a serialize representation of the Memory
-<<<<<<< HEAD
-   */
-  std::pair<std::map<std::string, std::size_t>,
-            std::map<std::string, std::string>>
-  _serializeRaw(char separator = _standardSeparator,
-                std::size_t lineLength = 64) const;
-=======
    */
   std::pair<std::map<std::string, std::size_t>,
             std::map<std::string, std::string>>
@@ -366,7 +295,6 @@
                   std::size_t address,
                   std::size_t amount,
                   bool equal) const;
->>>>>>> 0af317e3
 };
 
 #endif// ERAGPSIM_CORE_MEMORY_HPP_