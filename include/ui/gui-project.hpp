--- conflicted
+++ resolved
@@ -37,15 +37,11 @@
 #include "ui/editor-component.hpp"
 #include "ui/memory-component-presenter.hpp"
 #include "ui/output-component.hpp"
-<<<<<<< HEAD
 #include "ui/input-button-model.hpp"
 #include "ui/input-text-model.hpp"
 #include "ui/input-click-model.hpp"
-//#include "ui/snapshotmodel.hpp"
-=======
 #include "ui/register-model.hpp"
 #include "ui/snapshot-component.hpp"
->>>>>>> 9ffcf40f
 
 class QUrl;
 
@@ -249,18 +245,15 @@
   OutputComponent _outputComponent;
 
   /**
-<<<<<<< HEAD
     *\brief The input-models
     */
   InputButtonModel _inputBM;
   InputTextModel _inputTM;
   InputClickModel _inputCM;
 
-  // SnapshotModel snapmodel;
-=======
+  /*
    * The c++ component for the memory.
    */
->>>>>>> 9ffcf40f
   MemoryComponentPresenter _memoryModel;
 
   /**
