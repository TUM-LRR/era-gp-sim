--- conflicted
+++ resolved
@@ -37,12 +37,9 @@
 #include "ui/editor-component.hpp"
 #include "ui/memory-component-presenter.hpp"
 #include "ui/output-component.hpp"
-<<<<<<< HEAD
-=======
 #include "ui/input-button-model.hpp"
 #include "ui/input-text-model.hpp"
 #include "ui/input-click-model.hpp"
->>>>>>> 0c342264
 #include "ui/register-model.hpp"
 #include "ui/snapshot-component.hpp"
 
@@ -240,14 +237,6 @@
    */
   EditorComponent _editorComponent;
 
-<<<<<<< HEAD
-  /**
-   * \brief Component for graphical output
-   */
-  OutputComponent _outputComponent;
-
-  // SnapshotModel snapmodel;
-=======
 
   /**
    * \brief _outputComponent The model for each output item (i.e
@@ -265,7 +254,6 @@
   /*
    * The c++ component for the memory.
    */
->>>>>>> 0c342264
   MemoryComponentPresenter _memoryModel;
 
   /**
