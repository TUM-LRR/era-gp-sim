--- conflicted
+++ resolved
@@ -170,11 +170,13 @@
    * \brief the model of the editor
    */
   EditorComponent _editorComponent;
-<<<<<<< HEAD
+
+  /**
+   * @brief _outputComponent The model for each output item (i.e
+   * lightstrip, sevensegment, console).
+   */
   OutputComponent _outputComponent;
-=======
-
->>>>>>> fe0a0de7
+
   // SnapshotModel snapmodel;
   MemoryComponentPresenter _memoryModel;
   // Core-Project;
