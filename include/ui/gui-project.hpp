/*
 * C++ Assembler Interpreter
 * Copyright (C) 2016 Chair of Computer Architecture
 * at Technical University of Munich
 *
 * This program is free software: you can redistribute it and/or modify
 * it under the terms of the GNU General Public License as published by
 * the Free Software Foundation, either version 3 of the License, or
 * (at your option) any later version.
 *
 * This program is distributed in the hope that it will be useful,
 * but WITHOUT ANY WARRANTY; without even the implied warranty of
 * MERCHANTABILITY or FITNESS FOR A PARTICULAR PURPOSE.  See the
 * GNU General Public License for more details.
 *
 * You should have received a copy of the GNU General Public License
 * along with this program. If not, see <http://www.gnu.org/licenses/>.
 */


#ifndef ERAGPSIM_UI_GUIPROJECT_HPP
#define ERAGPSIM_UI_GUIPROJECT_HPP

#include <QObject>
#include <QQmlContext>
#include <functional>
#include <string>

#include "arch/common/architecture-formula.hpp"
#include "core/memory-value.hpp"
#include "core/project-module.hpp"
#include "ui/editor-component.hpp"
#include "ui/memory-component-presenter.hpp"
#include "ui/register-model.hpp"
#include "ui/output-component.hpp"
//#include "ui/snapshotmodel.hpp"


/**
 * This Class holds the components, which will be needed
 * for the project in cpp.
 * It is only for the gui and will allow conversions.
 * It is a child of QObject, because * this allows to set a context.
 */

class GuiProject : QObject {
  Q_OBJECT

 public:
  /**
   * The Constructor
   *
   * \param context for the components to register themselvs
   * \param formula the architectures and extensions
   * \param memorySize the size of the memory for the memoryComponent
   * \param parserName the name of the parser
   * \param parent the parent, its needed for the QObject
   */
  GuiProject(QQmlContext* context,
             const ArchitectureFormula& formula,
             std::size_t memorySize,
             const std::string& parserName,
             QObject* parent = 0);

  /**
   * \brief Can set The global system
   * in which numbers are presented
   *
   * \param base the name of the system,
   *  for example hex, oct, bin or dec
   *
   */
  void changeSystem(std::string base);

  /**
   * \brief parses the text
   */
  void parse();

  /**
   * \brief runs all of the code
   */
  void run();

  /**
   * \brief runs the actual line
   */
  void runLine();

  /**
   * \brief runs until a breakpoint is found
   */
  void runBreakpoint();

  /**
   * \brief stops execution
   */
  void stop();

  /**
   * \brief  Resets the state of registers, memory
   * and the execution point
   */
  void reset();

  /**
   * \brief saves the project
   */
  void save();

  /**
   * \brief saves with another name
   *
   * \param name the new name
   */
  void saveAs(QString name);

  /**
   * \brief takes a snapshot
   *
   * \param name name of the snapshot
   */
  void saveSnapshot(QString name);

  /**
   * \brief loads a snapshot
   * \param name The name of the snapshot, which should be loaded
   */
  void loadSnapshot(QString name);

  /**
   * \brief Functions for converting MemoryValues to Strings.
   *  Names should explain the single Functions
   *
   * \return the string
   */
  std::function<std::string(MemoryValue)> getHexConversion();
  std::function<std::string(MemoryValue)> getBinConversion();
  std::function<std::string(MemoryValue)> getOctConversion();
  std::function<std::string(MemoryValue)> getSignedDecimalConversion();
  std::function<std::string(MemoryValue)> getUnsignedDecimalConversion();
  std::function<std::string(MemoryValue)> getDecimalFloatConversion();

  /**
   * \brief Functions for converting strings to MemoryValues.
   * Names should explain the single Functions
   *
   * \return the memoryValue
   */
  std::function<MemoryValue(std::string)> getSignedToMemoryValue();
  std::function<MemoryValue(std::string)> getHexToMemoryValue();
  std::function<MemoryValue(std::string)> getBinToMemoryValue();
  std::function<MemoryValue(std::string)> getOctToMemoryValue();
  std::function<MemoryValue(std::string)> getUnsignedToMemoryValue();
  std::function<MemoryValue(std::string)> getFloatToMemoryValue();


 private:
  /**
   * \brief the module in the core
   */
  ProjectModule _projectModule;

  /**
   * \brief The model for the register
   */
  RegisterModel _registerModel;

  /**
   * \brief the model of the editor
   */
  EditorComponent _editorComponent;
<<<<<<< HEAD

=======
  OutputComponent _outputComponent;
>>>>>>> 5d0314be
  // SnapshotModel snapmodel;
  MemoryComponentPresenter _memoryModel;
  // Core-Project;

  /**
   * \brief The Functions for the conversion
   */
  std::function<std::string(MemoryValue)> hexConversion;
  std::function<std::string(MemoryValue)> binConversion;
  std::function<std::string(MemoryValue)> octConversion;
  std::function<std::string(MemoryValue)> signedDecimalConversion;
  std::function<std::string(MemoryValue)> unsignedDecimalConversion;
  std::function<std::string(MemoryValue)> decimalFloatConversion;

  std::function<MemoryValue(std::string)> signedToMemoryValue;
  std::function<MemoryValue(std::string)> hexToMemoryValue;
  std::function<MemoryValue(std::string)> binToMemoryValue;
  std::function<MemoryValue(std::string)> octToMemoryValue;
  std::function<MemoryValue(std::string)> unsignedToMemoryValue;
  std::function<MemoryValue(std::string)> floatToMemoryValue;

 signals:
  /**
   * \brief A signal to notify components that a register changed.
   *
   * \param name The name of the register that changed
   */
  void registerChanged(const QString& name);

  /**
   * \brief A signal to notify components that a part of the memory changed
   *
   * \param address The address of the memory
   * \param length The number of bytes that changed
   */
  void memoryChanged(std::size_t address, std::size_t length);
};

#endif// ERAGPSIM_UI_GUIPROJECT_HPP<|MERGE_RESOLUTION|>--- conflicted
+++ resolved
@@ -31,8 +31,8 @@
 #include "core/project-module.hpp"
 #include "ui/editor-component.hpp"
 #include "ui/memory-component-presenter.hpp"
+#include "ui/output-component.hpp"
 #include "ui/register-model.hpp"
-#include "ui/output-component.hpp"
 //#include "ui/snapshotmodel.hpp"
 
 
@@ -170,11 +170,12 @@
    * \brief the model of the editor
    */
   EditorComponent _editorComponent;
-<<<<<<< HEAD
-
-=======
+
+  /**
+   * \brief Component for graphical output
+   */
   OutputComponent _outputComponent;
->>>>>>> 5d0314be
+
   // SnapshotModel snapmodel;
   MemoryComponentPresenter _memoryModel;
   // Core-Project;
