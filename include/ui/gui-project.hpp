--- conflicted
+++ resolved
@@ -44,13 +44,6 @@
  * It is a child of QObject, because * this allows to set a context.
  */
 
-/**
- * This Class holds the components, which will be needed
- * for the project in cpp.
- * It is only for the gui and will allow conversions.
- * It is a child of QObject, because * this allows to set a context.
- */
-
 class GuiProject : QObject {
   Q_OBJECT
 
@@ -110,7 +103,6 @@
    * and the execution point
    */
   void reset();
-<<<<<<< HEAD
 
   /**
    * \brief saves the project
@@ -145,35 +137,6 @@
   void loadSnapshot(QString qName);
 
   /**
-=======
-
-  /**
-   * \brief saves the project
-   */
-  void save();
-
-  /**
-   * \brief saves with another name
-   *
-   * \param name the new name
-   */
-  void saveAs(QString name);
-
-  /**
-   * \brief takes a snapshot
-   *
-   * \param name name of the snapshot
-   */
-  void saveSnapshot(QString name);
-
-  /**
-   * \brief loads a snapshot
-   * \param name The name of the snapshot, which should be loaded
-   */
-  void loadSnapshot(QString name);
-
-  /**
->>>>>>> e05a314f
    * \brief Functions for converting MemoryValues to Strings.
    *  Names should explain the single Functions
    *
@@ -202,7 +165,6 @@
 
  private:
   /**
-<<<<<<< HEAD
    * Shows a runtime error in the ui.
    *
    * \param validationResult The validation result which indicated the error.
@@ -211,8 +173,6 @@
                    const std::vector<std::string>& arguments);
 
   /**
-=======
->>>>>>> e05a314f
    * \brief the module in the core
    */
   ProjectModule _projectModule;
@@ -227,7 +187,12 @@
    */
   EditorComponent _editorComponent;
 
-<<<<<<< HEAD
+  /**
+   * @brief _outputComponent The model for each output item (i.e
+   * lightstrip, sevensegment, console).
+   */
+  OutputComponent _outputComponent;
+
   // SnapshotModel snapmodel;
   MemoryComponentPresenter _memoryModel;
 
@@ -235,17 +200,6 @@
    * The default path to save the text of this project to.
    */
   QString _defaultTextFileSavePath;
-=======
-  /**
-   * @brief _outputComponent The model for each output item (i.e
-   * lightstrip, sevensegment, console).
-   */
-  OutputComponent _outputComponent;
-
-  // SnapshotModel snapmodel;
-  MemoryComponentPresenter _memoryModel;
-  // Core-Project;
->>>>>>> e05a314f
 
   /**
    * \brief The Functions for the conversion
@@ -279,7 +233,6 @@
    * \param length The number of bytes that changed
    */
   void memoryChanged(std::size_t address, std::size_t length);
-<<<<<<< HEAD
 
   /**
    * \brief A signal to notify the gui to ask the user for a save path for a
@@ -292,8 +245,6 @@
    * \param errorMessage The error message.
    */
   void error(QString errorMessage);
-=======
->>>>>>> e05a314f
 };
 
 #endif// ERAGPSIM_UI_GUIPROJECT_HPP