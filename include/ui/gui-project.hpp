--- conflicted
+++ resolved
@@ -33,7 +33,6 @@
 #include "ui/memory-component-presenter.hpp"
 #include "ui/output-component.hpp"
 #include "ui/register-model.hpp"
-#include "ui/output-component.hpp"
 //#include "ui/snapshotmodel.hpp"
 
 
@@ -198,12 +197,8 @@
   EditorComponent _editorComponent;
 
   /**
-<<<<<<< HEAD
-   * \brief Component for graphical output
-=======
-   * @brief _outputComponent The model for each output item (i.e
+   * \brief _outputComponent The model for each output item (i.e
    * lightstrip, sevensegment, console).
->>>>>>> e05a314f
    */
   OutputComponent _outputComponent;
 
