--- conflicted
+++ resolved
@@ -370,17 +370,17 @@
    */
   void executionStopped();
 
-<<<<<<< HEAD
-  /** Signal for ui synchronization during execution. */
+  /**
+   * This signal is emmited when execution starts
+   *
+   * \param singleStep wether the button was runLine
+   */
+  void runClicked(bool isSingleStep);
+
+  /**
+   * Signal for ui synchronization during execution.
+   */
   void guiSync();
-=======
-  /**
-   * This signal is emmited when execution starts
-   *
-   * \param singleStep wether the button was runLine
-   */
-  void runClicked(bool isSingleStep);
->>>>>>> fc2538f6
 };
 
-#endif// ERAGPSIM_UI_GUIPROJECT_HPP+#endif  // ERAGPSIM_UI_GUIPROJECT_HPP