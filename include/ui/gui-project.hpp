/*
 * C++ Assembler Interpreter
 * Copyright (C) 2016 Chair of Computer Architecture
 * at Technical University of Munich
 *
 * This program is free software: you can redistribute it and/or modify
 * it under the terms of the GNU General Public License as published by
 * the Free Software Foundation, either version 3 of the License, or
 * (at your option) any later version.
 *
 * This program is distributed in the hope that it will be useful,
 * but WITHOUT ANY WARRANTY; without even the implied warranty of
 * MERCHANTABILITY or FITNESS FOR A PARTICULAR PURPOSE.  See the
 * GNU General Public License for more details.
 *
 * You should have received a copy of the GNU General Public License
 * along with this program. If not, see <http://www.gnu.org/licenses/>.
 */


#ifndef ERAGPSIM_UI_GUIPROJECT_HPP
#define ERAGPSIM_UI_GUIPROJECT_HPP

#include <QObject>
#include <QQmlContext>
#include <QString>
#include <QStringList>
#include <functional>
#include <memory>
#include <string>
#include <vector>

#include "arch/common/architecture-formula.hpp"
#include "core/memory-value.hpp"
#include "core/project-module.hpp"
#include "third-party/json/json.hpp"
#include "ui/editor-component.hpp"
#include "ui/memory-component-presenter.hpp"
#include "ui/output-component.hpp"
#include "ui/register-model.hpp"
<<<<<<< HEAD
#include "ui/snapshot-component.hpp"
=======
>>>>>>> 7be67c61

class QUrl;

/**
 * This Class holds the components, which will be needed
 * for the project in cpp.
 * It is only for the gui and will allow conversions.
 * It is a child of QObject, because * this allows to set a context.
 */

class GuiProject : QObject {
  Q_OBJECT

 public:
  using Json = nlohmann::json;

  /**
   * The Constructor
   *
   * \param context for the components to register themselvs
   * \param formula the architectures and extensions
   * \param memorySize the size of the memory for the memoryComponent
   * \param parserName the name of the parser
   * \param snapshotComponent A shared pointer to the snapshot component.
   * \param parent the parent, its needed for the QObject
   */
  GuiProject(QQmlContext* context,
             const ArchitectureFormula& formula,
             std::size_t memorySize,
             const std::string& parserName,
             std::shared_ptr<SnapshotComponent> snapshotComponent,
             QObject* parent = 0);

  /**
   * Destructor
   */
  ~GuiProject();

  /**
   * Copy constructor is deleted, QObjects can not be copied.
   */
  GuiProject(const GuiProject& other) = delete;

  /**
   * Move constructor is deleted to avoid problems with the QObject members.
   */
  GuiProject(GuiProject&& other) = delete;

  /**
   * Copy assignement is deleted, QObjects can not be copied.
   */
  GuiProject& operator=(const GuiProject& other) = delete;

  /**
   * Move assignement is deleted to avoid problems with the QObject members.
   */
  GuiProject& operator=(GuiProject&& other) = delete;

  /**
   * \brief Can set The global system
   * in which numbers are presented
   *
   * \param base the name of the system,
   *  for example hex, oct, bin or dec
   *
   */
  void changeSystem(std::string base);

  /**
   * \brief parses the text
   */
  void parse();

  /**
   * \brief runs all of the code
   */
  void run();

  /**
   * \brief runs the actual line
   */
  void runLine();

  /**
   * \brief runs until a breakpoint is found
   */
  void runBreakpoint();

  /**
   * \brief stops execution
   */
  void stop();

  /**
   * \brief  Resets the state of registers, memory
   * and the execution point
   */
  void reset();

  /**
   * \brief saves the project
   */
  void saveText();

  /**
   * \brief saves with another name
   *
   * \param path the path to save to.
   */
  void saveTextAs(const QUrl& path);

  /**
   * \brief Load a text file into the editor.
   *
   * \param path the path of the file.
   */
<<<<<<< HEAD
  void saveTextAs(QUrl path);

  /**
   * \brief Load a text file into the editor.
   *
   * \param path the path of the file.
   */
  void loadText(QUrl path);
=======
  void loadText(const QUrl& path);
>>>>>>> 7be67c61

  /**
   * \brief takes a snapshot
   *
   * \param qName name of the snapshot
   */
  void saveSnapshot(QString qName);

  /**
   * \brief Removes a snapshot.
   *
   * \param qName name of the snapshot.
   */
<<<<<<< HEAD
  Q_INVOKABLE void removeSnapshot(QString qName);
=======
  void saveSnapshot(QString qName);
>>>>>>> 7be67c61

  /**
   * \brief loads a snapshot
   * \param qName The name of the snapshot which should be loaded.
   */
<<<<<<< HEAD
  Q_INVOKABLE void loadSnapshot(QString qName);

  /**
   * Returns a list of snapshot names
   *
   */
  Q_INVOKABLE QStringList getSnapshots();
=======
  void loadSnapshot(QString qName);
>>>>>>> 7be67c61

  /**
   * \brief Functions for converting MemoryValues to Strings.
   *  Names should explain the single Functions
   *
   * \return the string
   */
  std::function<std::string(MemoryValue)> getHexConversion();
  std::function<std::string(MemoryValue)> getBinConversion();
  std::function<std::string(MemoryValue)> getOctConversion();
  std::function<std::string(MemoryValue)> getSignedDecimalConversion();
  std::function<std::string(MemoryValue)> getUnsignedDecimalConversion();
  std::function<std::string(MemoryValue)> getDecimalFloatConversion();

  /**
   * \brief Functions for converting strings to MemoryValues.
   * Names should explain the single Functions
   *
   * \return the memoryValue
   */
  std::function<MemoryValue(std::string)> getSignedToMemoryValue();
  std::function<MemoryValue(std::string)> getHexToMemoryValue();
  std::function<MemoryValue(std::string)> getBinToMemoryValue();
  std::function<MemoryValue(std::string)> getOctToMemoryValue();
  std::function<MemoryValue(std::string)> getUnsignedToMemoryValue();
  std::function<MemoryValue(std::string)> getFloatToMemoryValue();


 private:
  /**
   * Shows a runtime error in the ui.
   *
   * \param validationResult The validation result which indicated the error.
   */
  void _throwError(const std::string& message,
                   const std::vector<std::string>& arguments);

  /**
   * \brief the module in the core
   */
  ProjectModule _projectModule;

  /**
   * \brief The model for the register
   */
  RegisterModel _registerModel;

  /**
   * \brief the model of the editor
   */
  EditorComponent _editorComponent;

  /**
   * \brief _outputComponent The model for each output item (i.e
   * lightstrip, sevensegment, console).
   */
  OutputComponent _outputComponent;

  /**
   * The c++ component for the memory.
   */
  MemoryComponentPresenter _memoryModel;

  /**
   * The default path to save the text of this project to.
   */
  QString _defaultTextFileSavePath;
<<<<<<< HEAD

  /**
   * A shared pointer to the configuration json (for snapshots,...)
   */
  std::shared_ptr<SnapshotComponent> _snapshotComponent;

  /**
   * The architecture formula, needed to save snapshot configuration.
   */
  QString _architectureFormulaString;
=======
>>>>>>> 7be67c61

  /**
   * \brief The Functions for the conversion
   */
  std::function<std::string(MemoryValue)> hexConversion;
  std::function<std::string(MemoryValue)> binConversion;
  std::function<std::string(MemoryValue)> octConversion;
  std::function<std::string(MemoryValue)> signedDecimalConversion;
  std::function<std::string(MemoryValue)> unsignedDecimalConversion;
  std::function<std::string(MemoryValue)> decimalFloatConversion;

  std::function<MemoryValue(std::string)> signedToMemoryValue;
  std::function<MemoryValue(std::string)> hexToMemoryValue;
  std::function<MemoryValue(std::string)> binToMemoryValue;
  std::function<MemoryValue(std::string)> octToMemoryValue;
  std::function<MemoryValue(std::string)> unsignedToMemoryValue;
  std::function<MemoryValue(std::string)> floatToMemoryValue;

 signals:
  /**
   * \brief A signal to notify components that a register changed.
   *
   * \param name The name of the register that changed
   */
  void registerChanged(const QString& name);

  /**
   * \brief A signal to notify components that a part of the memory changed
   *
   * \param address The address of the memory
   * \param length The number of bytes that changed
   */
  void memoryChanged(std::size_t address, std::size_t length);

  /**
   * \brief A signal to notify the gui to ask the user for a save path for a
   * text save.
   */
  void saveTextAs();

<<<<<<< HEAD
  /**
   * Display an error in the ui.
   *
   * \param errorMessage The error message.
   */
  void error(QString errorMessage);
=======
  /** display an error in the ui.
   *
   * \param errorMessage The error message.
   */
  void error(const QString& errorMessage);
>>>>>>> 7be67c61
};

#endif// ERAGPSIM_UI_GUIPROJECT_HPP<|MERGE_RESOLUTION|>--- conflicted
+++ resolved
@@ -38,10 +38,7 @@
 #include "ui/memory-component-presenter.hpp"
 #include "ui/output-component.hpp"
 #include "ui/register-model.hpp"
-<<<<<<< HEAD
 #include "ui/snapshot-component.hpp"
-=======
->>>>>>> 7be67c61
 
 class QUrl;
 
@@ -158,18 +155,7 @@
    *
    * \param path the path of the file.
    */
-<<<<<<< HEAD
-  void saveTextAs(QUrl path);
-
-  /**
-   * \brief Load a text file into the editor.
-   *
-   * \param path the path of the file.
-   */
-  void loadText(QUrl path);
-=======
   void loadText(const QUrl& path);
->>>>>>> 7be67c61
 
   /**
    * \brief takes a snapshot
@@ -183,17 +169,12 @@
    *
    * \param qName name of the snapshot.
    */
-<<<<<<< HEAD
   Q_INVOKABLE void removeSnapshot(QString qName);
-=======
-  void saveSnapshot(QString qName);
->>>>>>> 7be67c61
 
   /**
    * \brief loads a snapshot
    * \param qName The name of the snapshot which should be loaded.
    */
-<<<<<<< HEAD
   Q_INVOKABLE void loadSnapshot(QString qName);
 
   /**
@@ -201,9 +182,6 @@
    *
    */
   Q_INVOKABLE QStringList getSnapshots();
-=======
-  void loadSnapshot(QString qName);
->>>>>>> 7be67c61
 
   /**
    * \brief Functions for converting MemoryValues to Strings.
@@ -271,7 +249,6 @@
    * The default path to save the text of this project to.
    */
   QString _defaultTextFileSavePath;
-<<<<<<< HEAD
 
   /**
    * A shared pointer to the configuration json (for snapshots,...)
@@ -282,8 +259,6 @@
    * The architecture formula, needed to save snapshot configuration.
    */
   QString _architectureFormulaString;
-=======
->>>>>>> 7be67c61
 
   /**
    * \brief The Functions for the conversion
@@ -324,20 +299,12 @@
    */
   void saveTextAs();
 
-<<<<<<< HEAD
   /**
    * Display an error in the ui.
    *
    * \param errorMessage The error message.
    */
-  void error(QString errorMessage);
-=======
-  /** display an error in the ui.
-   *
-   * \param errorMessage The error message.
-   */
   void error(const QString& errorMessage);
->>>>>>> 7be67c61
 };
 
 #endif// ERAGPSIM_UI_GUIPROJECT_HPP