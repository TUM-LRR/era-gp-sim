/*
 * C++ Assembler Interpreter
 * Copyright (C) 2016 Chair of Computer Architecture
 * at Technical University of Munich
 *
 * This program is free software: you can redistribute it and/or modify
 * it under the terms of the GNU General Public License as published by
 * the Free Software Foundation, either version 3 of the License, or
 * (at your option) any later version.
 *
 * This program is distributed in the hope that it will be useful,
 * but WITHOUT ANY WARRANTY; without even the implied warranty of
 * MERCHANTABILITY or FITNESS FOR A PARTICULAR PURPOSE.  See the
 * GNU General Public License for more details.
 *
 * You should have received a copy of the GNU General Public License
 * along with this program. If not, see <http://www.gnu.org/licenses/>.
 */


#ifndef ERAGPSIM_UI_GUIPROJECT_HPP
#define ERAGPSIM_UI_GUIPROJECT_HPP

#include <QObject>
#include <QQmlContext>
#include <QString>
#include <QStringList>
#include <functional>
#include <memory>
#include <string>

#include "arch/common/architecture-formula.hpp"
#include "core/memory-value.hpp"
#include "core/project-module.hpp"
#include "third-party/json/json.hpp"
#include "ui/editor-component.hpp"
#include "ui/memory-component-presenter.hpp"
#include "ui/register-model.hpp"
<<<<<<< HEAD
#include "ui/snapshot-component.hpp"
=======
#include "ui/output-component.hpp"
>>>>>>> 861a0df6
//#include "ui/snapshotmodel.hpp"

class QUrl;

/**
 * This Class holds the components, which will be needed
 * for the project in cpp.
 * It is only for the gui and will allow conversions.
 * It is a child of QObject, because * this allows to set a context.
 */

class GuiProject : QObject {
  Q_OBJECT

 public:
  using Json = nlohmann::json;

  /**
   * The Constructor
   *
   * \param context for the components to register themselvs
   * \param formula the architectures and extensions
   * \param memorySize the size of the memory for the memoryComponent
   * \param parserName the name of the parser
   * \param snapshotComponent A shared pointer to the snapshot component.
   * \param parent the parent, its needed for the QObject
   */
  GuiProject(QQmlContext* context,
             const ArchitectureFormula& formula,
             std::size_t memorySize,
             const std::string& parserName,
             std::shared_ptr<SnapshotComponent> snapshotComponent,
             QObject* parent = 0);

  /**
   * Destructor
   */
  ~GuiProject();

  /**
   * Copy constructor is deleted, QObjects can not be copied.
   */
  GuiProject(const GuiProject& other) = delete;

  /**
   * Move constructor is deleted to avoid problems with the QObject members.
   */
  GuiProject(GuiProject&& other) = delete;

  /**
   * Copy assignement is deleted, QObjects can not be copied.
   */
  GuiProject& operator=(const GuiProject& other) = delete;

  /**
   * Move assignement is deleted to avoid problems with the QObject members.
   */
  GuiProject& operator=(GuiProject&& other) = delete;

  /**
   * \brief Can set The global system
   * in which numbers are presented
   *
   * \param base the name of the system,
   *  for example hex, oct, bin or dec
   *
   */
  void changeSystem(std::string base);

  /**
   * \brief parses the text
   */
  void parse();

  /**
   * \brief runs all of the code
   */
  void run();

  /**
   * \brief runs the actual line
   */
  void runLine();

  /**
   * \brief runs until a breakpoint is found
   */
  void runBreakpoint();

  /**
   * \brief stops execution
   */
  void stop();

  /**
   * \brief  Resets the state of registers, memory
   * and the execution point
   */
  void reset();

  /**
   * \brief saves the project
   */
  void saveText();

  /**
   * \brief saves with another name
   *
   * \param name the new name
   */
  void saveTextAs(QUrl path);

  /**
   * \brief Load a text file into the editor.
   *
   * \param path the path of the file.
   */
  void loadText(QUrl path);

  /**
   * \brief takes a snapshot
   *
   * \param qName name of the snapshot
   */
  void saveSnapshot(QString qName);

  /**
   * \brief Removes a snapshot.
   *
   * \param qName name of the snapshot.
   */
  Q_INVOKABLE void removeSnapshot(QString qName);

  /**
   * \brief loads a snapshot
   * \param qName The name of the snapshot which should be loaded.
   */
  Q_INVOKABLE void loadSnapshot(QString qName);

  /**
   * Returns a list of snapshot names
   *
   */
  Q_INVOKABLE QStringList getSnapshots();

  /**
   * \brief Functions for converting MemoryValues to Strings.
   *  Names should explain the single Functions
   *
   * \return the string
   */
  std::function<std::string(MemoryValue)> getHexConversion();
  std::function<std::string(MemoryValue)> getBinConversion();
  std::function<std::string(MemoryValue)> getOctConversion();
  std::function<std::string(MemoryValue)> getSignedDecimalConversion();
  std::function<std::string(MemoryValue)> getUnsignedDecimalConversion();
  std::function<std::string(MemoryValue)> getDecimalFloatConversion();

  /**
   * \brief Functions for converting strings to MemoryValues.
   * Names should explain the single Functions
   *
   * \return the memoryValue
   */
  std::function<MemoryValue(std::string)> getSignedToMemoryValue();
  std::function<MemoryValue(std::string)> getHexToMemoryValue();
  std::function<MemoryValue(std::string)> getBinToMemoryValue();
  std::function<MemoryValue(std::string)> getOctToMemoryValue();
  std::function<MemoryValue(std::string)> getUnsignedToMemoryValue();
  std::function<MemoryValue(std::string)> getFloatToMemoryValue();


 private:
  /**
   * Shows a runtime error in the ui.
   *
   * \param validationResult The validation result which indicated the error.
   */
  void _throwError(const std::string& message,
                   const std::vector<std::string>& arguments);

  /**
   * \brief the module in the core
   */
  ProjectModule _projectModule;

  /**
   * \brief The model for the register
   */
  RegisterModel _registerModel;

  /**
   * \brief the model of the editor
   */
  EditorComponent _editorComponent;

<<<<<<< HEAD
=======
  /**
   * @brief _outputComponent The model for each output item (i.e
   * lightstrip, sevensegment, console).
   */
  OutputComponent _outputComponent;

  // SnapshotModel snapmodel;
>>>>>>> 861a0df6
  MemoryComponentPresenter _memoryModel;

  /**
   * The default path to save the text of this project to.
   */
  QString _defaultTextFileSavePath;

  /**
   * A shared pointer to the configuration json (for snapshots,...)
   */
  std::shared_ptr<SnapshotComponent> _snapshotComponent;

  /**
   * The architecture formula, needed to save snapshot configuration.
   */
  QString _architectureFormulaString;

  /**
   * \brief The Functions for the conversion
   */
  std::function<std::string(MemoryValue)> hexConversion;
  std::function<std::string(MemoryValue)> binConversion;
  std::function<std::string(MemoryValue)> octConversion;
  std::function<std::string(MemoryValue)> signedDecimalConversion;
  std::function<std::string(MemoryValue)> unsignedDecimalConversion;
  std::function<std::string(MemoryValue)> decimalFloatConversion;

  std::function<MemoryValue(std::string)> signedToMemoryValue;
  std::function<MemoryValue(std::string)> hexToMemoryValue;
  std::function<MemoryValue(std::string)> binToMemoryValue;
  std::function<MemoryValue(std::string)> octToMemoryValue;
  std::function<MemoryValue(std::string)> unsignedToMemoryValue;
  std::function<MemoryValue(std::string)> floatToMemoryValue;

 signals:
  /**
   * \brief A signal to notify components that a register changed.
   *
   * \param name The name of the register that changed
   */
  void registerChanged(const QString& name);

  /**
   * \brief A signal to notify components that a part of the memory changed
   *
   * \param address The address of the memory
   * \param length The number of bytes that changed
   */
  void memoryChanged(std::size_t address, std::size_t length);

  /**
   * \brief A signal to notify the gui to ask the user for a save path for a
   * text save.
   */
  void saveTextAs();

  /**
   * Display an error in the ui.
   *
   * \param errorMessage The error message.
   */
  void error(QString errorMessage);
};

#endif// ERAGPSIM_UI_GUIPROJECT_HPP<|MERGE_RESOLUTION|>--- conflicted
+++ resolved
@@ -35,13 +35,9 @@
 #include "third-party/json/json.hpp"
 #include "ui/editor-component.hpp"
 #include "ui/memory-component-presenter.hpp"
+#include "ui/output-component.hpp"
 #include "ui/register-model.hpp"
-<<<<<<< HEAD
 #include "ui/snapshot-component.hpp"
-=======
-#include "ui/output-component.hpp"
->>>>>>> 861a0df6
-//#include "ui/snapshotmodel.hpp"
 
 class QUrl;
 
@@ -237,16 +233,15 @@
    */
   EditorComponent _editorComponent;
 
-<<<<<<< HEAD
-=======
-  /**
-   * @brief _outputComponent The model for each output item (i.e
+  /**
+   * \brief _outputComponent The model for each output item (i.e
    * lightstrip, sevensegment, console).
    */
   OutputComponent _outputComponent;
 
-  // SnapshotModel snapmodel;
->>>>>>> 861a0df6
+  /**
+   * The c++ component for the memory.
+   */
   MemoryComponentPresenter _memoryModel;
 
   /**
