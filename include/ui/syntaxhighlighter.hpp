--- conflicted
+++ resolved
@@ -1,124 +1,65 @@
-<<<<<<< HEAD
 /*
-* C++ Assembler Interpreter
-* Copyright (C) 2016 Chair of Computer Architecture
-* at Technical University of Munich
-*
-* This program is free software: you can redistribute it and/or modify
-* it under the terms of the GNU General Public License as published by
-* the Free Software Foundation, either version 3 of the License, or
-* (at your option) any later version.
-*
-* This program is distributed in the hope that it will be useful,
-* but WITHOUT ANY WARRANTY; without even the implied warranty of
-* MERCHANTABILITY or FITNESS FOR A PARTICULAR PURPOSE.  See the
-* GNU General Public License for more details.
-*
-* You should have received a copy of the GNU General Public License
-* along with this program. If not, see <http://www.gnu.org/licenses/>.
-*/
-
-#ifndef INCLUDE_UI_EDITOR_SYNTAXHIGHLIGHTER_H
-#define INCLUDE_UI_EDITOR_SYNTAXHIGHLIGHTER_H
-
-#include <QSyntaxHighlighter>
-#include <vector>
-
-#include "parser/common/syntax-information.hpp"
-#include "ui/keyword-rule.hpp"
-
-class ParserInterface;
-class QQuickTextDocument;
-class QTextCharFormat;
-
-/**
- * An implementation of a syntax highlighter for qml.
- */
-class SyntaxHighlighter : public QSyntaxHighlighter {
-  Q_OBJECT
- public:
-  /** Creates a new SyntaxHighlighter.
-   *
-   * \param ruleList List of keywords for the syntax highlighter.
-   * \param document A pointer to the QTextDocument for this highlighter.
-   */
-  SyntaxHighlighter(ParserInterface parserInterface, QTextDocument *document);
-
- protected:
-  /**
-   * Overrides method of QSyntaxHighlighter.
-   * This method highlights a block of text.
-   *
-   * \param text The text which is highlighted by this method.
-   */
-  void highlightBlock(const QString &text) Q_DECL_OVERRIDE;
-
- private:
-  void _addKeywords(SyntaxInformation::Token token,
-                    QTextCharFormat format,
-                    QRegularExpression::PatternOption patternOption,
-                    ParserInterface parserInterface);
-
-  /** A list of all keywords to highlight. */
-  std::vector<KeywordRule> _keywords;
-};
-
-#endif// INCLUDE_UI_EDITOR_SYNTAXHIGHLIGHTER_H
-=======
-/*
-* C++ Assembler Interpreter
-* Copyright (C) 2016 Chair of Computer Architecture
-* at Technical University of Munich
-*
-* This program is free software: you can redistribute it and/or modify
-* it under the terms of the GNU General Public License as published by
-* the Free Software Foundation, either version 3 of the License, or
-* (at your option) any later version.
-*
-* This program is distributed in the hope that it will be useful,
-* but WITHOUT ANY WARRANTY; without even the implied warranty of
-* MERCHANTABILITY or FITNESS FOR A PARTICULAR PURPOSE.  See the
-* GNU General Public License for more details.
-*
-* You should have received a copy of the GNU General Public License
-* along with this program. If not, see <http://www.gnu.org/licenses/>.
-*/
-
-#ifndef INCLUDE_UI_EDITOR_SYNTAXHIGHLIGHTER_H
-#define INCLUDE_UI_EDITOR_SYNTAXHIGHLIGHTER_H
-
-#include <QSyntaxHighlighter>
-#include <vector>
-
-#include "ui/keyword-rule.hpp"
-
-/**
- * An implementation of a syntax highlighter for qml.
- */
-class SyntaxHighlighter : QSyntaxHighlighter {
-  Q_OBJECT
- public:
-  /** Creates a new SyntaxHighlighter.
-   *
-   * \param ruleList List of keywords for the syntax highlighter.
-   * \param document A pointer to the QTextDocument for this highlighter.
-   */
-  SyntaxHighlighter(std::vector<KeywordRule> &&ruleList,
-                    QTextDocument *document);
-
- protected:
-  /**
-   * Overrides method of QSyntaxHighlighter.
-   * This method highlights a block of text.
-   *
-   * \param text The text which is highlighted by this method.
-   */
-  void highlightBlock(const QString &text) Q_DECL_OVERRIDE;
-
- private:
-  /** A list of all keywords to highlight. */
-  std::vector<KeywordRule> _keywords;
-};
-
-#endif// INCLUDE_UI_EDITOR_SYNTAXHIGHLIGHTER_H
->>>>>>> 01b9cd1a
+* C++ Assembler Interpreter
+* Copyright (C) 2016 Chair of Computer Architecture
+* at Technical University of Munich
+*
+* This program is free software: you can redistribute it and/or modify
+* it under the terms of the GNU General Public License as published by
+* the Free Software Foundation, either version 3 of the License, or
+* (at your option) any later version.
+*
+* This program is distributed in the hope that it will be useful,
+* but WITHOUT ANY WARRANTY; without even the implied warranty of
+* MERCHANTABILITY or FITNESS FOR A PARTICULAR PURPOSE.  See the
+* GNU General Public License for more details.
+*
+* You should have received a copy of the GNU General Public License
+* along with this program. If not, see <http://www.gnu.org/licenses/>.
+*/
+
+#ifndef INCLUDE_UI_EDITOR_SYNTAXHIGHLIGHTER_H
+#define INCLUDE_UI_EDITOR_SYNTAXHIGHLIGHTER_H
+
+#include <QSyntaxHighlighter>
+#include <vector>
+
+#include "parser/common/syntax-information.hpp"
+#include "ui/keyword-rule.hpp"
+
+class ParserInterface;
+class QQuickTextDocument;
+class QTextCharFormat;
+
+/**
+ * An implementation of a syntax highlighter for qml.
+ */
+class SyntaxHighlighter : public QSyntaxHighlighter {
+  Q_OBJECT
+ public:
+  /** Creates a new SyntaxHighlighter.
+   *
+   * \param ruleList List of keywords for the syntax highlighter.
+   * \param document A pointer to the QTextDocument for this highlighter.
+   */
+  SyntaxHighlighter(ParserInterface parserInterface, QTextDocument *document);
+
+ protected:
+  /**
+   * Overrides method of QSyntaxHighlighter.
+   * This method highlights a block of text.
+   *
+   * \param text The text which is highlighted by this method.
+   */
+  void highlightBlock(const QString &text) Q_DECL_OVERRIDE;
+
+ private:
+  void _addKeywords(SyntaxInformation::Token token,
+                    QTextCharFormat format,
+                    QRegularExpression::PatternOption patternOption,
+                    ParserInterface parserInterface);
+
+  /** A list of all keywords to highlight. */
+  std::vector<KeywordRule> _keywords;
+};
+
+#endif// INCLUDE_UI_EDITOR_SYNTAXHIGHLIGHTER_H