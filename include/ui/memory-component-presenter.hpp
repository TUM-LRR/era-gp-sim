--- conflicted
+++ resolved
@@ -99,24 +99,15 @@
   QHash<int, QByteArray> roleNames() const Q_DECL_OVERRIDE;
 
   /**
-<<<<<<< HEAD
-   * returns the number of bytes to be displayed in one memory cell.
-   * the role is an indicator of how many bytes are chosen by the user.
-=======
    * Returns the number of bytes to be displayed in one memory cell.
    * The role is an indicator of how many bytes are chosen by the user.
->>>>>>> 0c342264
    *
    * /param role the display role for this cell in the QAbstractListModel
    * /return the number of bytes to be shown in one cell
    */
   int numberOfBytes(int role) const;
 
-<<<<<<< HEAD
-  /** holds a MemoryAccess for accessing the memory */
-=======
   /** Holds a MemoryAccess for accessing the memory */
->>>>>>> 0c342264
   MemoryAccess _memoryAccess;
 
   /** Holds a MemoryManager that handles the registration for callback functions
@@ -130,13 +121,6 @@
 
   /** enumeration of all roles of the columns */
   enum ColumnRoles {
-<<<<<<< HEAD
-    AddressRole8 = Qt::UserRole,// avoid collisions with predefined roles
-    AddressRole16,
-    AddressRole32,
-    ValueRole,
-    InfoRole
-=======
       AddressRole8 = Qt::UserRole,// avoid collisions with predefined roles
       AddressRole16,
       AddressRole32,
@@ -156,7 +140,6 @@
       ValueRoleDecS16,
       ValueRoleDecS32,
       InfoRole
->>>>>>> 0c342264
   };
 
  public slots:
