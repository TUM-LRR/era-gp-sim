/*
* C++ Assembler Interpreter
* Copyright (C) 2016 Chair of Computer Architecture
* at Technical University of Munich
*
* This program is free software: you can redistribute it and/or modify
* it under the terms of the GNU General Public License as published by
* the Free Software Foundation, either version 3 of the License, or
* (at your option) any later version.
*
* This program is distributed in the hope that it will be useful,
* but WITHOUT ANY WARRANTY; without even the implied warranty of
* MERCHANTABILITY or FITNESS FOR A PARTICULAR PURPOSE.  See the
* GNU General Public License for more details.
*
* You should have received a copy of the GNU General Public License
* along with this program. If not, see <http://www.gnu.org/licenses/>.
*/

#ifndef ERAGPSIM_UI_UI_HPP
#define ERAGPSIM_UI_UI_HPP

#include <QApplication>
#include <QMap>
#include <QObject>
#include <QPair>
#include <QQmlApplicationEngine>
#include <QQmlComponent>
#include <QQuickItem>
#include <QString>
#include <QStringList>
#include <vector>

#include "third-party/json/json.hpp"
#include "ui/gui-project.hpp"

/**
 * This class creates the QmlEngine and starts the qml application.
 *
 * It is also used as global context property of the qml application in order to
 * create new projects with the addProject method.
 *
 */
class Ui : public QObject {
  Q_OBJECT
 public:
  using Json = nlohmann::json;
  using ArchitectureMap = QMap<QString, QPair<QStringList, QStringList>>;

  /**
   * \brief Creates a new Ui object.
   *
   * Initializes the QmlApplication and the QmlEngine.
   *
   * \param argc argument count, passed by main function
   * \param argv argument vector, passed by main function
   */
  Ui(int& argc, char** argv);

  /**
   * Starts and runs the qml application
   *
   * This method is blocking, as it starts the message loop. It does only
   * return when the application is stopped
   *
   * \return exit code of the application
   */
  int runUi();

  /**
   *  creates a new Project, is called from qml.
   *
   * \param tabItem The QQuickItem of the tab/parent of the project in qml. This
   * is used as parent of the gui Project, therefore its lifetime is controlled
   * by the tabItem.
   * \param projectComponent The QQmlComponent to be used to create the qml part
   * of the project.
   */
  Q_INVOKABLE void addProject(QQuickItem* tabItem,
                              QQmlComponent* projectComponent,
                              QVariant memorySizeQVariant,
                              QString architecture,
                              QStringList extensionsQString,
                              QString parser);
  /**
   * Returns a list of architecture names.
   *
   */
  Q_INVOKABLE QStringList getArchitectures() const;

  /**
   * Returns a list of extension names of an architecture.
   *
   * \param architectureName The name of the architecture.
   */
  Q_INVOKABLE QStringList getExtensions(QString architectureName) const;

  /**
   * Returns a list of parser names of an architecture.
   *
   * \param architectureName The name of the architecture.
   */
  Q_INVOKABLE QStringList getParsers(QString architectureName) const;

  /**
   * Removes a Project from the _projects vector. Does not delete it.
   *
   * \param index The index of the project to remove.
   */
  Q_INVOKABLE void removeProject(int index);

  /**
   * Calls changeSystem on the specified project.
   *
   * \param base The name of the numerical system.
   */
<<<<<<< HEAD
  Q_INVOKABLE void changeSystem(int index, std::string base);
=======
  Q_INVOKABLE void changeSystem(int index, QString base);
>>>>>>> e689aaec

  /**
   * Calls parse on the specified project.
   *
   * \param index The index of the project.
   */
  Q_INVOKABLE void parse(int index);

  /**
   * Call run on the specified project.
   *
   * \param index The index of the project.
   */
  Q_INVOKABLE void run(int index);

  /**
   * Call runLine on the specified project.
   *
   * \param index The index of the project.
   */
  Q_INVOKABLE void runLine(int index);

  /**
   * Call runBreakpoint on the specified project.
   *
   * \param index The index of the project.
   */
  Q_INVOKABLE void runBreakpoint(int index);

  /**
   * Call stop on the specified project.
   *
   * \param index The index of the project.
   */
  Q_INVOKABLE void stop(int index);

  /**
   * Call stop on the specified project.
   *
   * \param index The index of the project.
   */
  Q_INVOKABLE void reset(int index);

  /**
   * Call save on the specified project.
   *
   * \param index The index of the project.
   */
  Q_INVOKABLE void save(int index);

  /**
   * Call saveAs on the specified project.
   *
   * \param index The index of the project.
   * \param name The name/path of the save.
   */
  Q_INVOKABLE void saveAs(int index, QString name);

  /**
   * Call saveSnapshot on the specified project.
   *
   * \param index The index of the project.
   * \param name The name of the snapshot.
   */
  Q_INVOKABLE void saveSnapshot(int index, QString name);

  /**
   * Call loadSnapshot on the specified project.
   *
   * \param index The index of the project.
   * \param name The name of the snapshot.
   */
  Q_INVOKABLE void loadSnapshot(int index, QString name);

 private:
  /** loads the architectures and extensions from a json file. */
  void _loadArchitectures();

  /** This map contains the Architectures as string and a list of their
   * extensions as vector of strings. */
  ArchitectureMap _architectureMap;

  /** The QApplication of this program. */
  QApplication _qmlApplication;

  /** The QmlEngine of this program. */
  QQmlApplicationEngine _engine;

  /** A list of pointers to the GuiProjects. */
  std::vector<GuiProject*> _projects;
};

#endif /* ERAGPSIM_UI_UI_HPP */<|MERGE_RESOLUTION|>--- conflicted
+++ resolved
@@ -114,11 +114,7 @@
    *
    * \param base The name of the numerical system.
    */
-<<<<<<< HEAD
-  Q_INVOKABLE void changeSystem(int index, std::string base);
-=======
   Q_INVOKABLE void changeSystem(int index, QString base);
->>>>>>> e689aaec
 
   /**
    * Calls parse on the specified project.
