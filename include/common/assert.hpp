--- conflicted
+++ resolved
@@ -32,17 +32,8 @@
  * (to change the DEBUG flag and the definition of assert::that), these function
  * and class symbols will not be redefined.
  */
-<<<<<<< HEAD
-static std::string operator""_s(const char* string_literal, std::size_t) {
-  return string_literal;
-}
-#endif
-
-namespace assert {
-=======
 #ifndef ASSERTION_SYMBOLS_INCLUDE_GUARD
 #define ASSERTION_SYMBOLS_INCLUDE_GUARD
->>>>>>> d546f3b9
 
 /**
  * An Exception to be thrown by our custom assertion mechanism.
@@ -132,15 +123,6 @@
   })
 
 #else
-<<<<<<< HEAD
-
-/**
- * A magical dummy function that does absolutely nothing.
- */
-static void unicorn() {
-}
-=======
->>>>>>> d546f3b9
 #define that(condition) unicorn()
 #define gtest(condition) unicorn()
 #endif
