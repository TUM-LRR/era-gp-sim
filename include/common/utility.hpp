--- conflicted
+++ resolved
@@ -516,7 +516,6 @@
   return value / divider;
 }
 
-<<<<<<< HEAD
 /**
  * \brief roundToBoundary Rounds a given value up to a multiple of the
  * given boundary.
@@ -531,7 +530,6 @@
 }
 
 
-=======
 template<typename Enum, typename = std::enable_if_t<std::is_enum<Enum>::value>>
   struct EnumHash {
     using argument_type = Enum;
@@ -543,7 +541,6 @@
       return std::hash<underlying_type>{}(ordinal);
     }
   };
->>>>>>> d11ac386
 }
 
 #endif /* ERAGPSIM_COMMON_UTILITY_HPP */