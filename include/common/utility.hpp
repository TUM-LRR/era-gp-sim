/*
* C++ Assembler Interpreter
* Copyright (C) 2016 Chair of Computer Architecture
* at Technical University of Munich
*
* This program is free software: you can redistribute it and/or modify
* it under the terms of the GNU General Public License as published by
* the Free Software Foundation, either version 3 of the License, or
* (at your option) any later version.
*
* This program is distributed in the hope that it will be useful,
* but WITHOUT ANY WARRANTY; without even the implied warranty of
* MERCHANTABILITY or FITNESS FOR A PARTICULAR PURPOSE.  See the
* GNU General Public License for more details.
*
* You should have received a copy of the GNU General Public License
* along with this program. If not, see <http://www.gnu.org/licenses/>.
*/

#ifndef ERAGPSIM_COMMON_UTILITY_HPP
#define ERAGPSIM_COMMON_UTILITY_HPP

#include <algorithm>
#include <cmath>
#include <fstream>
#include <iostream>
#include <iterator>
#include <limits>
#include <memory>
#include <string>
#include <type_traits>
#include <vector>

#include "common/assert.hpp"

class MemoryValue;

#define STRINGIFY_INTERNAL(str) #str
#define STRINGIFY(str) STRINGIFY_INTERNAL(str)

namespace Utility {

template <typename T>
struct CompletelyOrdered {
  virtual bool operator==(const T &other) const noexcept = 0;

  virtual bool operator<(const T &other) const = 0;

  virtual bool operator!=(const T &other) const noexcept {
    return !(*this == other);
  }

  virtual bool operator>(const T &other) const {
    return !(operator==(other)) && !(operator<(other));
  }

  virtual bool operator<=(const T &other) const {
    return operator<(other) || operator==(other);
  }

  virtual bool operator>=(const T &other) const {
    return operator>(other) || operator==(other);
  }
};

template <typename T = long>
struct LazyRange {
  class Iterator : public CompletelyOrdered<Iterator>,
                   public std::iterator<std::bidirectional_iterator_tag, T> {
   public:
    bool operator==(const Iterator &other) const noexcept {
      return this->_index == other._index;
    }

    bool operator<(const Iterator &other) const noexcept {
      return this->_index < other._index;
    }

    T operator*() const noexcept {
      return _index;
    }

    Iterator &operator++() noexcept {
      _index += _step;
      return *this;
    }

    Iterator operator++(int)noexcept {
      auto copy = _index;
      ++*this;
      return copy;
    }

    Iterator &operator--() noexcept {
      _index -= _step;
      return *this;
    }

    Iterator operator--(int)noexcept {
      auto copy = _index;
      --*this;
      return copy;
    }


   private:
    friend class LazyRange;

    Iterator(T index, T step) : _index(index), _step(step) {
    }

    T _index;
    T _step;
  };

  LazyRange(const T &start, const T &end, const T &step)
  : _start(start), _end(end), _step(step) {
    // Check that we wouldn't iterate forever
    assert::that(((end - start) / step) > 0);

    // Round up to the next multiple of the step
    _end = (end + step - 1) - ((end + step - 1) % step);
  }

  Iterator begin() const noexcept {
    return {_start, _step};
  }

  Iterator end() const noexcept {
    return {_end, _step};
  }

 private:
  T _start;
  T _end;
  T _step;
};

template <typename T = long>
auto range(const T &start, const T &end, const T &step = 1) {
  return LazyRange<T>(start, end, step);
}

template <typename T = std::size_t, typename Output = std::vector<T>>
Output rangeContainer(T start, T end, const T &step = 1) {
  using Relation = std::function<bool(const T &, const T &)>;

  Relation relation;

  if (step < 0) {
    // If the step is negative, we go backwards, so loop while start > end
    relation = std::greater<>{};
  } else {
    // If the step is positive, we go forward, so loop while start < end
    relation = std::less<>{};
  }

  auto amount = (end - start) / step;

  if (amount == 0) return {};

  assert::that(amount > 0);
  Output output(std::ceil(amount));

  for (std::size_t index = 0; relation(start, end); start += step, ++index) {
    output[index] = start;
  }

  return output;
}

template <typename T = std::size_t, typename Output = std::vector<T>>
auto rangeContainer(const T &end) {
  return range<T, Output>(0, end);
}

/**
 * Expand these false (UNSIGNED) and true (SIGNED) alternatives
 * into the Utility namespace for more expressive function calls.
 */
enum { UNSIGNED, SIGNED };

template <typename T>
bool occupiesMoreBitsThan(const T &value, std::size_t numberOfBits) {
  if (numberOfBits == 0) return true;

  // Get the value one larger than the maximum allowed absolute value
  auto boundary = static_cast<std::uintmax_t>(1) << numberOfBits;

  // Note especially that signed numbers can occupy one more value
  // than positive numbers with the same bit width
  return (value < 0) ? value < -boundary : value >= boundary;
}

bool occupiesMoreBitsThan(const MemoryValue &value,
                          size_t numberOfBits,
                          bool isSigned = true);

template <typename T>
bool fitsIntoBits(const T &value, std::size_t numberOfBits) {
  return !occupiesMoreBitsThan(value, numberOfBits);
}

template <typename IteratorTag>
struct isSinglePassIteratorTag {
  static constexpr bool value = false;
};

template <>
struct isSinglePassIteratorTag<std::input_iterator_tag> {
  static constexpr bool value = true;
};

template <>
struct isSinglePassIteratorTag<std::output_iterator_tag> {
  static constexpr bool value = true;
};

template <typename Iterator>
constexpr bool isSinglePassIterator = isSinglePassIteratorTag<
    typename std::iterator_traits<Iterator>::iterator_category>::value;

template <typename Range>
class View {
 public:
  using Iterator = decltype(std::declval<Range>().begin());
  using size_t = std::size_t;

  View(const Range &range, size_t beginIndex, size_t lastIndex)
  : _begin(std::begin(range)), _end(std::begin(range)) {
    std::advance(_begin, beginIndex);
    std::advance(_end, lastIndex);
  }

  auto begin() {
    return _begin;
  }

  auto begin() const {
    return _begin;
  }

  auto end() {
    return _end;
  }

  auto end() const {
    return _end;
  }

  std::enable_if_t<!isSinglePassIterator<Iterator>, size_t> size() const
      noexcept {
    return std::distance(_begin, _end);
  }

 private:
  Iterator _begin;
  Iterator _end;
};

template <typename Range>
View<Range> viewUpTo(Range &range, std::size_t index) {
  return {range, 0, index};
}

template <typename Range>
auto viewFrom(Range &range, std::size_t index) {
  auto size = std::distance(begin(range), end(range));
  return View<Range>(range, index, size);
}


std::string toLower(const std::string &string);

std::string toUpper(const std::string &string);

template <typename Range, typename Iterator, typename Transformer>
void transformInto(Range &range, Iterator destination, Transformer transform) {
  std::transform(begin(range), end(range), destination, transform);
}

template <typename Range, typename Transformer>
void transformInPlace(Range &range, Transformer transform) {
  transformInto(range, begin(range), transform);
}

template <typename InputRange,
          typename Transformer,
          typename OutputRange = InputRange>
OutputRange transform(const InputRange &range, Transformer transform) {
  using std::end;

  OutputRange output;
  transformInto(range, std::back_inserter(output), transform);

  return output;
}

template <typename DestinationRange, typename SourceRange>
void concatenate(DestinationRange &destination, const SourceRange &source) {
  destination.insert(end(destination), begin(source), end(source));
}

template <typename Range, typename Function>
void forEach(Range &&range, Function function) {
  using std::end;

  std::for_each(begin(std::forward<Range>(range)),
                end(std::forward<Range>(range)),
                function);
}

template <typename FirstRange, typename SecondRange, typename Predicate>
bool isEqual(const FirstRange &first,
             const SecondRange &second,
             Predicate predicate = std::equal_to<>{}) {
  using std::end;

  // clang-format off
        return std::equal(
                begin(first),
                end(first),
                begin(second),
                end(second),
                predicate
        );
  // clang-format on
}

template <typename FirstRange, typename SecondRange, typename Key>
bool isEqualBy(const FirstRange &first, const SecondRange &second, Key key) {
  using std::end;

  // clang-format off
        return isEqual(first, second, [key](const auto &first, const auto &second) {
            return key(first) == key(second);
        });
  // clang-format on
}

template <typename Range, typename Function>
bool allOf(const Range &range, Function function) {
  using std::begin;
  using std::end;

  return std::all_of(begin(range), end(range), function);
}

template <typename Range, typename Function>
bool noneOf(const Range &range, Function function) {
  using std::begin;
  using std::end;

  return std::none_of(begin(range), end(range), function);
}

template <typename Range, typename Function>
bool anyOf(const Range &range, Function function) {
  using std::begin;
  using std::end;

  return std::any_of(begin(range), end(range), function);
}

template <typename T, typename InputRange, typename OutputRange = InputRange>
OutputRange prepend(T &&value, const InputRange &range) {
  using std::begin;
  using std::end;

  // Construct with enough space
  OutputRange copy(range.size() + 1);
  copy.insert(end(copy), std::forward<T>(value));
  copy.insert(end(copy), begin(range), end(range));

  return copy;
}

template <typename OutputRange, typename T, typename InputRange>
OutputRange prependOther(T &&value, const InputRange &range) {
  return prepend<T, InputRange, OutputRange>(std::forward<T>(value), range);
}

template <typename T, typename InputRange, typename OutputRange = InputRange>
OutputRange append(T &&value, const InputRange &range) {
  using std::begin;
  using std::end;

  // Construct with enough space
  OutputRange copy(range.size() + 1);
  copy.insert(end(copy), begin(range), end(range));
  copy.insert(end(copy), std::forward<T>(value));

  return copy;
}


template <typename OutputRange, typename T, typename InputRange>
OutputRange appendOther(T &&value, const InputRange &range) {
  return append<T, InputRange, OutputRange>(std::forward<T>(value), range);
}

template <typename Container, typename Key, typename Action>
void doIfThere(Container &container, const Key &key, Action action) {
  auto iterator = container.find(key);
  if (iterator != container.end()) {
    action(*iterator);
  }
}

template <typename Range, typename T>
bool contains(const Range &range, T &&element) {
  using std::begin;
  using std::end;

  auto iterator = std::find(begin(range), end(range), std::forward<T>(element));

  return iterator != end(range);
}

std::string rootPath();

std::string joinPaths(const std::string &single);

template <typename... Tail>
std::string joinPaths(const std::string &first,
                      const std::string &second,
                      Tail &&... tail) {
  auto intermediary = first;

  if (intermediary.back() != '/' && second.front() != '/') {
    intermediary += "/";
  } else if (intermediary.back() == '/' && second.front() == '/') {
    intermediary.pop_back();
  }

  intermediary += second;

  return joinPaths(intermediary, std::forward<Tail>(tail)...);
}

template <typename... Paths>
std::string joinToRoot(Paths &&... paths) {
  return joinPaths(rootPath(), std::forward<Paths>(paths)...);
}

std::string loadFromFile(const std::string &filePath);

template <typename Data>
void storeToFile(const std::string &filePath, Data &&data) {
  std::ofstream file(filePath);
  file.exceptions(std::ofstream::failbit | std::ofstream::badbit);
  file << std::forward<Data>(data);
}

template <typename T>
auto copyPointer(const std::unique_ptr<T> &pointer) {
  assert::that(static_cast<bool>(pointer));
  return std::make_unique<T>(*pointer);
}

template <std::size_t numberOfBits,
          typename T,
          typename = std::enable_if_t<std::is_integral<T>::value>>
constexpr T lowerNBits(const T &value) {
  constexpr auto mask = (static_cast<std::size_t>(1) << numberOfBits) - 1;
  return value & mask;
}

template <typename T, template <typename> class Cond>
using TypeBarrier = typename std::enable_if<Cond<T>::value, T>::type;

// C++17
// template<typename... Paths>
// std::string joinStrings(Paths&&... paths) {
//   return (paths + ...);
// }

// convert some integral value into a vector of boolean
template <typename T, typename = std::enable_if_t<std::is_integral<T>::value>>
std::vector<bool> convertToBinary(T value, std::size_t minSize = 0) {
  std::vector<bool> binary;
  std::vector<bool> tmp;

  while (value != 0) {
    tmp.push_back(value % 2);
    value >>= 1;
  }

  auto size = tmp.size();
  for (int i = 0; i < size; i++) {
    binary.push_back(tmp.back());
    tmp.pop_back();
  }

  int k = minSize - binary.size();

  if (k > 0) binary.insert(binary.cbegin(), k, false);

  return binary;
}

<<<<<<< HEAD
// push_back n elements from the end of the src vector
void pushBackFromEnd(std::vector<bool> &dest,
                     const std::vector<bool> &src,
                     size_t n);

template <typename T>
struct IterableRevert {
  T &iterable;
  auto begin() {
    return iterable.rbegin();
  }

  auto end() {
    return iterable.rend();
  }

  IterableRevert(T &iterable) : iterable(iterable) {
  }
};

template <typename T>
IterableRevert<T> revertIterable(T &iterable) {
  return IterableRevert<T>(iterable);
}


template <typename T, typename S = T>
constexpr auto divideCeiling(const T &value, const S &divider) {
=======
template <typename T, typename S = T>
constexpr T divideCeiling(T value, S divider) {
>>>>>>> 94adfdd8
  return (value + divider - 1) / divider;
}

// Only for completeness.
template <typename T, typename S = T>
<<<<<<< HEAD
constexpr auto divideFloor(const T &value, const S &divider) {
=======
constexpr T divideFloor(T value, S divider) {
>>>>>>> 94adfdd8
  return value / divider;
}

template <typename T, typename S = T>
<<<<<<< HEAD
constexpr auto discreteCeiling(const T &value, const S &divider) {
=======
constexpr T discreteCeiling(T value, S divider) {
>>>>>>> 94adfdd8
  return divideCeiling(value, divider) * divider;
}

template <typename T, typename S = T>
<<<<<<< HEAD
constexpr auto discreteFloor(const T &value, const S &divider) {
  return divideFloor(value, divider) * divider;
}
/**
 * \brief roundToBoundary Rounds a given value up to a multiple of the
 * given boundary.
 * \param value Value to be rounded.
 * \param boundary The value is rounded up to a multiple of the
 * boundary.
 * \return The rounded value.
 */
template <typename T>
T roundToBoundary(const T &value, const T &boundary) {
  return discreteCeiling(value, boundary);
}
=======
constexpr T discreteFloor(T value, S divider) {
  return divideFloor(value, divider) * divider;
}
>>>>>>> 94adfdd8

template <typename Enum, typename = std::enable_if_t<std::is_enum<Enum>::value>>
struct EnumHash {
  using argument_type = Enum;
  using result_type = std::size_t;
  using underlying_type = std::underlying_type_t<Enum>;

  result_type operator()(const argument_type &argument) const {
    const auto ordinal = static_cast<underlying_type>(argument);
    return std::hash<underlying_type>{}(ordinal);
  }
};

/**
 * Creates a mask of the given number of bits set.
 *
 * \tparam T the integral type the mask should have.
 * \param numberOfBits The width the mask should have.
 * \return A mask of `numberOfBits` exactly set (1) bits.
 */
template <typename T>
constexpr T bitMask(std::size_t numberOfBits) noexcept {
  return (static_cast<T>(1) << numberOfBits) - 1;
}

/**
 * Appends N bits of the first argument to the given second argument.
 *
 * \tparam numerOfBits The number of bits to append.
 * \param original The original value to append to.
 * \param value The value whose bits to append.
 * \return The result of the operation.
 */
template <std::size_t numberOfBits, typename T, typename U>
constexpr T appendBits(const T &original, const U &value) noexcept {
  constexpr auto mask = bitMask<U>(numberOfBits);

  // clang-format off
  static_assert(
    numberOfBits <= std::numeric_limits<T>::digits,
    "Attempting to append more bits than possible"
  );
  // clang-format on

  // We left-shift the original value by x bits and OR in
  // exactly x bits at the right end (least-significant) bits
  return (original << numberOfBits) | (value & mask);
}

/**
 * Slices out a range of bits from a value.
 *
 * \tparam firstBit The bit at which to start the slice.
 * \tparam lastBit The bit at which to end the slice.
 * \param original The value to slice.
 * \return The bits between `firstBit` and `lastBit` within the given `original`
 * value.
 */
template <std::size_t firstBit, std::size_t lastBit, typename T>
constexpr T sliceBits(const T &original) noexcept {
  constexpr std::size_t numberOfBits = lastBit - firstBit + 1;

  // clang-format off
  static_assert(
    numberOfBits <= std::numeric_limits<T>::digits,
    "Attempting to append more bits than possible"
  );
  // clang-format on

  constexpr auto mask = bitMask<T>(numberOfBits);

  return (original & (mask << firstBit)) >> firstBit;
}

/**
 * Appends a slice of bits from one number to the back of another number.
 */
template <std::size_t firstBit, std::size_t lastBit, typename T, typename U>
T appendBitSlice(const T &original, const U &value) {
  auto slice = sliceBits<firstBit, lastBit>(value);
  return appendBits<lastBit - firstBit + 1>(original, slice);
}

template <typename T>
constexpr T mostSignificantBit(const T &value) {
  constexpr auto width = sizeof(T) * 8;
  return value & (T(1) << (width - 1));
}
}

#endif /* ERAGPSIM_COMMON_UTILITY_HPP */<|MERGE_RESOLUTION|>--- conflicted
+++ resolved
@@ -499,7 +499,6 @@
   return binary;
 }
 
-<<<<<<< HEAD
 // push_back n elements from the end of the src vector
 void pushBackFromEnd(std::vector<bool> &dest,
                      const std::vector<bool> &src,
@@ -528,34 +527,21 @@
 
 template <typename T, typename S = T>
 constexpr auto divideCeiling(const T &value, const S &divider) {
-=======
-template <typename T, typename S = T>
-constexpr T divideCeiling(T value, S divider) {
->>>>>>> 94adfdd8
   return (value + divider - 1) / divider;
 }
 
 // Only for completeness.
 template <typename T, typename S = T>
-<<<<<<< HEAD
 constexpr auto divideFloor(const T &value, const S &divider) {
-=======
-constexpr T divideFloor(T value, S divider) {
->>>>>>> 94adfdd8
   return value / divider;
 }
 
 template <typename T, typename S = T>
-<<<<<<< HEAD
 constexpr auto discreteCeiling(const T &value, const S &divider) {
-=======
-constexpr T discreteCeiling(T value, S divider) {
->>>>>>> 94adfdd8
   return divideCeiling(value, divider) * divider;
 }
 
 template <typename T, typename S = T>
-<<<<<<< HEAD
 constexpr auto discreteFloor(const T &value, const S &divider) {
   return divideFloor(value, divider) * divider;
 }
@@ -571,11 +557,6 @@
 T roundToBoundary(const T &value, const T &boundary) {
   return discreteCeiling(value, boundary);
 }
-=======
-constexpr T discreteFloor(T value, S divider) {
-  return divideFloor(value, divider) * divider;
-}
->>>>>>> 94adfdd8
 
 template <typename Enum, typename = std::enable_if_t<std::is_enum<Enum>::value>>
 struct EnumHash {
