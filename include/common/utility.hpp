--- conflicted
+++ resolved
@@ -499,24 +499,18 @@
   return binary;
 }
 
-// push_back n elements from the end of the src vector
-void pushBackFromEnd(std::vector<bool> &dest,
-                     const std::vector<bool> &src,
-                     size_t n);
-
-
 template <typename T, typename S = T>
-constexpr T divideCeiling(const T& value, const S& divider) {
+constexpr T divideCeiling(const T &value, const S &divider) {
   return (value + divider - 1) / divider;
 }
 
 // Only for completeness.
 template <typename T, typename S = T>
-constexpr T divideFloor(const T& value, const S& divider) {
+constexpr T divideFloor(const T &value, const S &divider) {
   return value / divider;
 }
 
-<<<<<<< HEAD
+
 template <typename Enum, typename = std::enable_if_t<std::is_enum<Enum>::value>>
 struct EnumHash {
   using argument_type = Enum;
@@ -586,41 +580,6 @@
   constexpr auto slice = sliceBits<firstBit, lastBit>(value);
   return appendBits<firstBit + lastBit + 1>(original, slice);
 }
-=======
-template <typename T, typename S = T>
-constexpr T discreteCeiling(const T& value, const S& divider) {
-  return divideCeiling(value, divider) * divider;
-}
-
-template <typename T, typename S = T>
-constexpr T discreteFloor(const T& value, const S& divider) {
-  return divideFloor(value, divider) * divider;
-}
-/**
- * \brief roundToBoundary Rounds a given value up to a multiple of the
- * given boundary.
- * \param value Value to be rounded.
- * \param boundary The value is rounded up to a multiple of the
- * boundary.
- * \return The rounded value.
- */
-template<typename T>
-T roundToBoundary(const T& value, const T& boundary) {
-  return discreteCeiling(value, boundary);
-}
-
-template <typename Enum, typename = std::enable_if_t<std::is_enum<Enum>::value>>
-struct EnumHash {
-  using argument_type = Enum;
-  using result_type = std::size_t;
-  using underlying_type = std::underlying_type_t<Enum>;
-
-  result_type operator()(const argument_type &argument) const {
-    const auto ordinal = static_cast<underlying_type>(argument);
-    return std::hash<underlying_type>{}(ordinal);
-  }
-};
->>>>>>> 48bfc904
 }
 
 #endif /* ERAGPSIM_COMMON_UTILITY_HPP */