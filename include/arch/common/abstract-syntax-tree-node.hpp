/* C++ Assembler Interpreter
 * Copyright (C) 2016 Chair of Computer Architecture
 * at Technical University of Munich
 *
 * This program is free software: you can redistribute it and/or modify
 * it under the terms of the GNU General Public License as published by
 * the Free Software Foundation, either version 3 of the License, or
 * (at your option) any later version.
 *
 * This program is distributed in the hope that it will be useful,
 * but WITHOUT ANY WARRANTY; without even the implied warranty of
 * MERCHANTABILITY or FITNESS FOR A PARTICULAR PURPOSE.  See the
 * GNU General Public License for more details.
 *
 * You should have received a copy of the GNU General Public License
 * along with this program.  If not, see <http://www.gnu.org/licenses/>.*/

#ifndef ERAGPSIM_ARCH_COMMON_ABSTRACT_SYNTAX_TREE_NODE_HPP
#define ERAGPSIM_ARCH_COMMON_ABSTRACT_SYNTAX_TREE_NODE_HPP

#include <memory>
#include <string>
#include <vector>

#include "arch/common/validation-result.hpp"
#include "core/memory-access.hpp"
#include "core/memory-value.hpp"

<<<<<<< HEAD
// Dummy definition of a memory-access
class DummyMemoryAccess {
 public:
  virtual MemoryValue getRegisterValue(const std::string& token) = 0;
  virtual void
  setRegisterValue(const std::string& token, MemoryValue value) = 0;

  /**
   * Retrieve 'amount' of bytes from the memory at address 'address'.
   */
  virtual MemoryValue
  getMemoryValueAt(std::size_t address, std::size_t amount) = 0;

  /**
   * Write 'value' into the memory at address 'address'.
   */
  virtual void setMemoryValueAt(std::size_t address, MemoryValue value) = 0;
};
// Dummy implementation of a memory-access
class DummyMemoryAccessStub : public DummyMemoryAccess {
 public:
  MemoryValue getRegisterValue(const std::string& token) override {
    return MemoryValue{};
  }
  void setRegisterValue(const std::string& token, MemoryValue value) override {
  }

  MemoryValue
  getMemoryValueAt(std::size_t address, std::size_t amount) override {
    return MemoryValue{};
  }

  void setMemoryValueAt(std::size_t address, MemoryValue value) override {
  }
};

=======
>>>>>>> e9171df3
/** The base class for nodes in the abstract syntax tree */
class AbstractSyntaxTreeNode {
 public:
  using Node   = std::unique_ptr<AbstractSyntaxTreeNode>;
  using size_t = std::size_t;

  enum class Type {
    INSTRUCTION,
    IMMEDIATE,
    REGISTER,
    MEMORY_ACCESS,
    ARITHMETIC
  };

  /**
   * Constructs a new node. The constructor is supposed to be called in
   * the subclasses.
   *
   * \param nodeType The type of this node.
   */
  AbstractSyntaxTreeNode(Type nodeType);

  virtual ~AbstractSyntaxTreeNode() = default;

  /**
   * Executes this node recursively and returns a value.
   *
   * \param memoryAccess An access object to memory and registers.
   *
   * \return A type-dependent memory value, representing the the result of
   * the execution.
   */
  virtual MemoryValue getValue(MemoryAccess& memoryAccess) const = 0;

  /** \copydoc getValue() */
  MemoryValue operator()(MemoryAccess& memoryAccess) const;

  /**
   * Validates the structure of this syntax tree. This should be called
   * while the assembler code is parsed.
   *
   * \return Whether this syntax tree is valid for execution.
   */
  virtual ValidationResult validate() const = 0;

  /**
   * Validates, if this instruction is semantically correct during runtime.
   * This should be called before the execution (i.e. a call to getValue()) of
   * each instruction.
   *
   * As most instructions don't need a runtime validation, this method has a
   * default implementation that always returns ValidationResult::success().
   * It is intended, that an instruction, that needs the runtime validation,
   * simply overrides this function.
   *
   * \return Whether this is semantically correct during runtime.
   */
  virtual const ValidationResult
  validateRuntime(DummyMemoryAccess& memoryAccess) const {
    return ValidationResult::success();
  }

  /**
   * Assembles this syntax tree into its binary representation. So, this
   * simulates the architecture specific assemblage.
   *
   * \return The bit representation of this syntax tree.
   */
  virtual MemoryValue assemble() const = 0;

  /**
   * Returns the type-dependent identifier of this node.
   *
   * \return The identifier of this node.
   */
  virtual const std::string& getIdentifier() const = 0;

  /**
   * Getter for the type of this node.
   * \return The type of this node.
   */
  virtual Type getType() const noexcept;

  /**
   * Appends a child to the node.
   *
   * \param node The node to be added.
   */
  virtual void addChild(Node&& node);


  /**
   * Inserts the the child node at the given index.
   *
   * \param index The index to insert at.
   * \param node The child node to insert.
   */
  virtual void insertChild(size_t index, Node&& node);

  /**
   * Sets a child to a new node.
   *
   * \param index The index of the child to re-assign.
   * \param node The new node to assign to the child at the given index.
   */
  virtual void setChild(size_t index, Node&& node);

  /**
   * Returns the number of children this node has.
   */
  virtual size_t numberOfChildren() const noexcept;

  /**
   * Returns true if the node has children, else false.
   */
  virtual bool hasChildren() const noexcept;

 protected:
  /**
   * Calls validate() on all children
   *
   * \return True if all children are valid, else false.
   */
  ValidationResult _validateChildren() const;

  /** The child nodes of this node. */
  std::vector<Node> _children;

 private:
  /** The (enum) type of the node. */
  Type _nodeType;
};

#endif /* ERAGPSIM_ARCH_COMMON_ABSTRACT_SYNTAX_TREE_NODE_HPP */<|MERGE_RESOLUTION|>--- conflicted
+++ resolved
@@ -26,45 +26,6 @@
 #include "core/memory-access.hpp"
 #include "core/memory-value.hpp"
 
-<<<<<<< HEAD
-// Dummy definition of a memory-access
-class DummyMemoryAccess {
- public:
-  virtual MemoryValue getRegisterValue(const std::string& token) = 0;
-  virtual void
-  setRegisterValue(const std::string& token, MemoryValue value) = 0;
-
-  /**
-   * Retrieve 'amount' of bytes from the memory at address 'address'.
-   */
-  virtual MemoryValue
-  getMemoryValueAt(std::size_t address, std::size_t amount) = 0;
-
-  /**
-   * Write 'value' into the memory at address 'address'.
-   */
-  virtual void setMemoryValueAt(std::size_t address, MemoryValue value) = 0;
-};
-// Dummy implementation of a memory-access
-class DummyMemoryAccessStub : public DummyMemoryAccess {
- public:
-  MemoryValue getRegisterValue(const std::string& token) override {
-    return MemoryValue{};
-  }
-  void setRegisterValue(const std::string& token, MemoryValue value) override {
-  }
-
-  MemoryValue
-  getMemoryValueAt(std::size_t address, std::size_t amount) override {
-    return MemoryValue{};
-  }
-
-  void setMemoryValueAt(std::size_t address, MemoryValue value) override {
-  }
-};
-
-=======
->>>>>>> e9171df3
 /** The base class for nodes in the abstract syntax tree */
 class AbstractSyntaxTreeNode {
  public:
@@ -122,8 +83,8 @@
    *
    * \return Whether this is semantically correct during runtime.
    */
-  virtual const ValidationResult
-  validateRuntime(DummyMemoryAccess& memoryAccess) const {
+  virtual ValidationResult
+  validateRuntime(MemoryAccess& memoryAccess) const {
     return ValidationResult::success();
   }
 
