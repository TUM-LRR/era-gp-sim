/* C++ Assembler Interpreter
 * Copyright (C) 2016 Chair of Computer Architecture
 * at Technical University of Munich
 *
 * This program is free software: you can redistribute it and/or modify
 * it under the terms of the GNU General Public License as published by
 * the Free Software Foundation, either version 3 of the License, or
 * (at your option) any later version.
 *
 * This program is distributed in the hope that it will be useful,
 * but WITHOUT ANY WARRANTY; without even the implied warranty of
 * MERCHANTABILITY or FITNESS FOR A PARTICULAR PURPOSE.  See the
 * GNU General Public License for more details.
 *
 * You should have received a copy of the GNU General Public License
 * along with this program.  If not, see <http://www.gnu.org/licenses/>.*/

#ifndef ERAGPSIM_ARCH_COMMON_AST_HPP_
#define ERAGPSIM_ARCH_COMMON_AST_HPP_

#include <memory>
#include <string>
#include <vector>

/*
 * A dummy memory access. It will be replaced by
 * a proper implementation soon.
 */
struct DummyMemoryAccess {};

/*
 * A dummy memory value. It will be replaced by
 * a proper implementation soon.
 */
struct MemoryValue {};

/**
 * The different node types of the Syntax Tree.
 * Note, that the last two types are not needed for RISC V.
 */
enum struct NodeType {
  INSTRUCTION,
  IMMEDIATE,
<<<<<<< HEAD
  REGISTER
  /*MEMORY_ACCESS,
  ARITHMETIC*/// Not needed for RISC V - Can be added for further
                  // architectures
};

/* The base class for nodes in an abstract syntax tree */
template <class IntType>
class AbstractSyntaxTreeNode {
 public:
  typedef std::unique_ptr<AbstractSyntaxTreeNode> NodePtr;
=======
  REGISTER,
  MEMORY_ACCESS,
  ARITHMETIC
};

/** The base class for nodes in the abstract syntax tree */
class AbstractSyntaxTreeNode {
public:
  using NodePtr = std::unique_ptr<AbstractSyntaxTreeNode>;
>>>>>>> 8a78d104

  /**
   * Executes this node and it's children recursively.
   *
   * \param memory_access Access to memory and registers
   * \return An memory value, that represents the the result of the execution.
   * The meaning differs between different node types.
   */
  virtual MemoryValue getValue(DummyMemoryAccess &memory_access) = 0;

  /**
   * Validates the structure of this syntax tree. This should be called
   * before every execution.
   *
   * \return Whether this syntax tree is valid for execution.
   */
  virtual bool validate() = 0;

  /**
   * Assembles this syntax tree into its binary representation. So, this
   * simulates the architecture specific assemblage.
   *
   * \return The bit representation of this syntax tree.
   */
  virtual MemoryValue assemble() = 0;

  /**
   * Returns the identifier of this node. The identifier is formatted as a
   * string and depends on the node type.
   *
   * \return The identifier of this node.
   */
  virtual std::string getIdentifier() = 0;

  /**
   * Getter for the type of this node.
   * \return The type of this node.
   */
  NodeType getType() {
    return _node_type;
  }

  /**
   * Adds a child to this node. Note, that the node will be added after
   * the last node, that has been added.
   *
   * \param node The node to be added.
   */
<<<<<<< HEAD
  void addChild(NodePtr node) {
    _children.pushBack(node);
  }
=======
  void addChild(NodePtr node) { _children.push_back(std::move(node)); }
>>>>>>> 8a78d104

 protected:
  /**
   * Constructs a new node. The constructor is supposed to be called in
   * the subclasses.
   *
   * \param node_type The type of this node.
   */
  AbstractSyntaxTreeNode(NodeType node_type) : _node_type(node_type) {
  }

  std::vector<NodePtr> _children;

 private:
  NodeType _node_type;
};

<<<<<<< HEAD
/* A node that contains a concrete int value. Can be used for immediate
 * and register nodes */
template <class IntType>
class ConcreteValueNode : public AbstractSyntaxTreeNode<IntType> {
 public:
=======
/** A node that contains a concrete memory value. */
class ImmediateNode : public AbstractSyntaxTreeNode {
public:
>>>>>>> 8a78d104
  /**
   * Constructs a new node that contains a concrete value.
   *
   * \param value The value of this node.
   */
<<<<<<< HEAD
  ConcreteValueNode(NodeType node_type, IntType value)
  : AbstractSyntaxTreeNode<IntType>(node_type), _value(value) {
  }
=======
  ImmediateNode(MemoryValue value)
      : AbstractSyntaxTreeNode(NodeType::IMMEDIATE), _value(value) {}
>>>>>>> 8a78d104

  /**
   * \return The concrete value
   */
  virtual MemoryValue getValue(DummyMemoryAccess &memory_access) override {
    return _value;
  }

  /**
   * \return true, if there are no children.
   */
  virtual bool validate() override {
    // Immediate values can't have any children
    return AbstractSyntaxTreeNode::_children.size() == 0;
  }

  /**
   * \return An empty MemoryValue, because the instruction has to be
   * assembled in the instruction node.
   */
  virtual MemoryValue assemble() override { return MemoryValue{}; }

  /**
   * Returns always the same string: "imm".
   *
   * \return The string "imm"
   */
  virtual std::string getIdentifier() { return "Imm"; }

private:
  MemoryValue _value;
};

/** A node that represents a register. */
class RegisterNode : public AbstractSyntaxTreeNode {
public:
  /**
   * Constructs a new node that represents a register.
   *
   * \param value The identifier for the register.
   */
  RegisterNode(std::string identifier)
      : AbstractSyntaxTreeNode(NodeType::REGISTER), _identifier(identifier) {}

  /**
   * \return The content of the register, represented by this node.
   */
  virtual MemoryValue getValue(DummyMemoryAccess &memory_access) override {
    // TODO Return the actual content of the register using the proper
    // memory access
    return MemoryValue{};
  }

  /**
   * \return true, if there are no children.
   */
  virtual bool validate() override {
    // Immediate values can't have any children
    return AbstractSyntaxTreeNode::_children.size() == 0;
  }

  /**
   * \return An empty MemoryValue, because the instruction has to be
   * assembled in the instruction node.
   */
<<<<<<< HEAD
  virtual std::vector<bool> assemble() override {
    return std::vector<bool>{};
  }

 private:
  IntType _value;
};

#endif// ERAGPSIM_ARCH_AST_HPP
=======
  virtual MemoryValue assemble() override { return MemoryValue{}; }

  /**
   * \return The identifier of the register.
   */
  virtual std::string getIdentifier() { return _identifier; }

private:
  std::string _identifier;
};

#endif // ERAGPSIM_ARCH_COMMON_AST_HPP_
>>>>>>> 8a78d104
<|MERGE_RESOLUTION|>--- conflicted
+++ resolved
@@ -41,19 +41,6 @@
 enum struct NodeType {
   INSTRUCTION,
   IMMEDIATE,
-<<<<<<< HEAD
-  REGISTER
-  /*MEMORY_ACCESS,
-  ARITHMETIC*/// Not needed for RISC V - Can be added for further
-                  // architectures
-};
-
-/* The base class for nodes in an abstract syntax tree */
-template <class IntType>
-class AbstractSyntaxTreeNode {
- public:
-  typedef std::unique_ptr<AbstractSyntaxTreeNode> NodePtr;
-=======
   REGISTER,
   MEMORY_ACCESS,
   ARITHMETIC
@@ -63,7 +50,6 @@
 class AbstractSyntaxTreeNode {
 public:
   using NodePtr = std::unique_ptr<AbstractSyntaxTreeNode>;
->>>>>>> 8a78d104
 
   /**
    * Executes this node and it's children recursively.
@@ -112,13 +98,7 @@
    *
    * \param node The node to be added.
    */
-<<<<<<< HEAD
-  void addChild(NodePtr node) {
-    _children.pushBack(node);
-  }
-=======
   void addChild(NodePtr node) { _children.push_back(std::move(node)); }
->>>>>>> 8a78d104
 
  protected:
   /**
@@ -136,30 +116,16 @@
   NodeType _node_type;
 };
 
-<<<<<<< HEAD
-/* A node that contains a concrete int value. Can be used for immediate
- * and register nodes */
-template <class IntType>
-class ConcreteValueNode : public AbstractSyntaxTreeNode<IntType> {
- public:
-=======
 /** A node that contains a concrete memory value. */
 class ImmediateNode : public AbstractSyntaxTreeNode {
 public:
->>>>>>> 8a78d104
   /**
    * Constructs a new node that contains a concrete value.
    *
    * \param value The value of this node.
    */
-<<<<<<< HEAD
-  ConcreteValueNode(NodeType node_type, IntType value)
-  : AbstractSyntaxTreeNode<IntType>(node_type), _value(value) {
-  }
-=======
   ImmediateNode(MemoryValue value)
       : AbstractSyntaxTreeNode(NodeType::IMMEDIATE), _value(value) {}
->>>>>>> 8a78d104
 
   /**
    * \return The concrete value
@@ -225,17 +191,6 @@
    * \return An empty MemoryValue, because the instruction has to be
    * assembled in the instruction node.
    */
-<<<<<<< HEAD
-  virtual std::vector<bool> assemble() override {
-    return std::vector<bool>{};
-  }
-
- private:
-  IntType _value;
-};
-
-#endif// ERAGPSIM_ARCH_AST_HPP
-=======
   virtual MemoryValue assemble() override { return MemoryValue{}; }
 
   /**
@@ -247,5 +202,4 @@
   std::string _identifier;
 };
 
-#endif // ERAGPSIM_ARCH_COMMON_AST_HPP_
->>>>>>> 8a78d104
+#endif // ERAGPSIM_ARCH_COMMON_AST_HPP_