--- conflicted
+++ resolved
@@ -20,11 +20,7 @@
 
 #include <QtCore/qglobal.h>
 #include <memory>
-<<<<<<< HEAD
-#include <QtGlobal>
-=======
 #include <string>
->>>>>>> a5806463
 
 #include "arch/common/abstract-syntax-tree-node.hpp"
 
@@ -38,8 +34,8 @@
    *
    * \param value The identifier for the register.
    */
-  explicit RegisterNode(const std::string& identifier)
-  : super(Type::REGISTER), _identifier(identifier) {
+  RegisterNode(std::string identifier)
+  : AbstractSyntaxTreeNode(Type::REGISTER), _identifier(identifier) {
   }
 
   /**
@@ -66,10 +62,7 @@
     return _identifier;
   }
 
-<<<<<<< HEAD
-=======
   // MemoryAccess problem
->>>>>>> a5806463
   MemoryValue assemble() const override {
     MemoryValue memValue(1, 8);
 
