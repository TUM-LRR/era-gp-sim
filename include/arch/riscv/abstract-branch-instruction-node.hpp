/*
* C++ Assembler Interpreter
* Copyright (C) 2016 Chair of Computer Architecture
* at Technical University of Munich
*
* This program is free software: you can redistribute it and/or modify
* it under the terms of the GNU General Public License as published by
* the Free Software Foundation, either version 3 of the License, or
* (at your option) any later version.
*
* This program is distributed in the hope that it will be useful,
* but WITHOUT ANY WARRANTY; without even the implied warranty of
* MERCHANTABILITY or FITNESS FOR A PARTICULAR PURPOSE.  See the
* GNU General Public License for more details.
*
* You should have received a copy of the GNU General Public License
* along with this program. If not, see <http://www.gnu.org/licenses/>.
*/

#ifndef ERAGPSIM_ARCH_RISCV_ABSTRACT_BRANCH_INSTRUCTION_NODE_HPP
#define ERAGPSIM_ARCH_RISCV_ABSTRACT_BRANCH_INSTRUCTION_NODE_HPP

#include <QtCore/qglobal.h>
#include <cassert>
#include <functional>
#include <limits>

#include "gtest/gtest_prod.h"

#include "arch/common/validation-result.hpp"
#include "arch/riscv/instruction-node.hpp"
#include "common/utility.hpp"

namespace riscv {

/**
 * The abstract base class for branch instructions.
 *
 * Branch instrutions include `BEQ`, `BNE`, `BLT[U]` and `BGT[U]`. This class
 * facilitates implementation of any branching subclasses by requiring them to
 * instantiate their parent (this class) only with a comparison predicate
 * lambda. This class takes care of common validation checks and the common
 * branching code, such as loading the branch offset and adding it to the
 * program counter.
 *
 * Note that subclasses can either construct this abstract parent with a lambda
 * *or* by overriding the _checkCondition method, for more heavy lifting.
 *
 * On the instructions themselves: branch instructions are suffixed by a
 * condition, such as `EQ`, specifying the comparison that is to be performed
 * between the first and second register operands. The third operand of any
 * branch instruction is a 12-bit immediate specifying a relative offset from
 * the current program counter. It is __important__ to note that the offset is
 * counted in multiples of two. As such specifying `16` denotes an offset of 32
 * bytes and not 16, relative to the program counter. This results in a total
 * range of 13 bit, or +- 18 KiB. With the sign bit, we are back at 12 bit in
 * either the positive or negative direction, i.e. +- 12KiB.
 * As such, a typical instruction would be:
 * `BEQ r6, r9, 16`, which compares `r6` and `r9` for equality
 */
template <typename UnsignedWord, typename SignedWord>
class AbstractBranchInstructionNode : public InstructionNode {
 public:
  using super = InstructionNode;
  using Condition = std::function<bool(const MemoryValue&, const MemoryValue&)>;

  /**
   * An enum indicating whether the
   * instruction performs signed or unsigned
   * comparison.
   */
  enum class OperandTypes { SIGNED, UNSIGNED };

  /**
   * Constructs an abstract branch instruction.
   *
   * As this class is abstract, only subclasses
   * are allowed to call this constructor.
   *
   * \param information The information object for this instruction.
   * \param condition An optional condition predicate lambda.
   *
   * \return
   */
  explicit AbstractBranchInstructionNode(
      const InstructionInformation& information,
      Condition condition = Condition())
  : super(information), _condition(condition) {
  }

  /**
   * Make the constructor pure virtual so that the class is abstract.
   * This is necessary since the class, in itself, has no pure virtual methods.
   * Note the implementation outside (below) the class definition.
   */
  virtual ~AbstractBranchInstructionNode() = 0;

  /**
   * Performs the branch instruction.
   *
   * The acutal condition check is delegated polymorphically.
   *
   * \param memoryAccess The memory access object.
   *
   * \return An empty memory value.
   */
  MemoryValue getValue(MemoryAccess& memoryAccess) const override {
<<<<<<< HEAD
    assert(validate(memoryAccess).isSuccess());
=======
    assert(validate());
>>>>>>> ae717ecf
    auto first = _children[0]->getValue(memoryAccess);
    auto second = _children[1]->getValue(memoryAccess);

    if (_checkCondition(first, second)) {
      auto programCounter =
          riscv::loadRegister<UnsignedWord>(memoryAccess, "pc");
      auto offset = super::_getChildValue<SignedWord>(memoryAccess, 2);

      // The 12-bit immediate specifies an offset in multiples
      // of two, relative to the program counter.
      // A note on signed / unsigned addition, since the program counter
      // is unsigned while the offset is signed: C++ will cast the *signed*
      // value to an *unsigned* value and then perform the operation. For this,
      // the signed value is added to the largest value representable in the
      // unsigned type, after which the actual operation is performed. The
      // result is then cast to the final unsigned value. This is done because
      // integer overflow is well-defined for unsigned types, but undefined
      // behavior for signed types. So, basically, not as trivial as
      // one might think: http://bit.ly/2c8sfdh
      programCounter += (offset * 2);

      return convert<UnsignedWord>(programCounter);
    }

    return _incrementProgramCounter<UnsignedWord>(memoryAccess);
  }

  /**
   * Validates the instruction node.
   *
   * A branch instruction is considered valid iff:
   * - It has three children: two registers to compare and 12-bit branch offset.
   * - The first two children are of register type and the third of immediate
   *   type.
   * - The offset does not occupy more than 12 bit.
   * - The resulting program counter would still be a valid address.
   *
   * \return A ValidationResult reflecting the validity according to the above
   *         criteria.
   */
  ValidationResult validate(MemoryAccess& memoryAccess) const override {
    auto result = _validateNumberOfChildren();
    if (!result) return result;

<<<<<<< HEAD
    result = _validateChildren(memoryAccess);
    if (!result.isSuccess()) return result;
=======
    result = _validateChildren();
    if (!result) return result;
>>>>>>> ae717ecf

    result = _validateOperandTypes();
    if (!result) return result;

<<<<<<< HEAD
    result = _validateOffset(memoryAccess);
    if (!result.isSuccess()) return result;
=======
    result = _validateOffset();
    if (!result) return result;
>>>>>>> ae717ecf

    return ValidationResult::success();
  }

  ValidationResult validateRuntime(MemoryAccess& memoryAccess) const override {
    auto result = _validateResultingProgramCounter(memoryAccess);
    if (!result) return result;

    return ValidationResult::success();
  }

 protected:
  // Idea: refactor all validation into a validator class, which just takes
  // `this` as a reference and performs all the checks on its children. For this
  // we could either make the validator a friend or give the noder a friendlier
  // interface. Would also solve the testability problem.

  FRIEND_TEST(TestBranchInstructions, TestValidation);

  /**
   * Checks a condition predicate between two operands.
   *
   * This method can either be overriden or, if not, will attempt to call the
   * condition lambda passed by the subclass. If neither is possible, an
   * AssertionError is thrown. The operands are passed as memory values because
   * it is not clear at this point if they should be converted to signed or
   * unsigned types.
   *
   * \param first The first operand's memory value.
   * \param second The second operand's memory value.
   *
   * \return True if the condition w.r.t. the operands holds, else false.
   */
  virtual bool
  _checkCondition(const MemoryValue& first, const MemoryValue& second) const {
    assert(static_cast<bool>(_condition));
    return _condition(first, second);
  }

  /**
   * Validates that the branch instruction has exactly three children.
   *
   * Branch instructions must have two register and one immediate operand.
   *
   * \return A ValidationResult reflectingt the result of the check.
   */
  ValidationResult _validateNumberOfChildren() const {
    if (_children.size() != 3) {
      return ValidationResult::fail(
          QT_TRANSLATE_NOOP("Syntax-Tree-Validation",
                            "Branch instructions take two "
                            "register and one immediate operand"));
    }

    return ValidationResult::success();
  }

  /**
   * Validates the types of the branch instruction's operands.
   *
   * Branch instructions must have two register and one immediate operand.
   *
   * \return A ValidationResult reflecting the result of the check.
   */
  ValidationResult _validateOperandTypes() const {
    using Type = AbstractSyntaxTreeNode::Type;

    // clang-format off
    std::initializer_list<Type> expected = {
      Type::REGISTER,
      Type::REGISTER,
      Type::IMMEDIATE
    };
    // clang-format on

    if (!_compareChildTypes(expected)) {
      return ValidationResult::fail(
          QT_TRANSLATE_NOOP("Syntax-Tree-Validation",
                            "Branch instructions take two "
                            "register and one immediate operand"));
    }

    return ValidationResult::success();
  }

  /**
   * Validates that the offset immediate has the right number of bits (12).
   *
   * \return A ValidationResult reflecting the result of the check.
   */
<<<<<<< HEAD
  ValidationResult _validateOffset(MemoryAccess& memoryAccess) const {
    auto offset = _child<SignedWord>(memoryAccess, 2);
=======
  ValidationResult _validateOffset() const {
    MemoryAccess memoryAccess;
    auto offset = _children[2]->getValue(memoryAccess);
>>>>>>> ae717ecf

    // The immediate is 12 bit, but including the sign bit. Because it is
    // counted in multiples of two, you still get +- 12 bit, but the value
    // itself may still only occupy 11 bit!
    if (Utility::occupiesMoreBitsThan(offset, 12)) {
      return ValidationResult::fail(
          QT_TRANSLATE_NOOP("Syntax-Tree-Validation",
                            "Immediate operand must be 12 bit or less"));
    }

    return ValidationResult::success();
  }

  /**
   * Boundary check the program counter resulting from the operation.
   *
   * This check ensures the program counter would neither underflow (become
   * negative) or overflow (exceed the edge of the address space).
   *
   * \return A ValidationResult reflecting the result of the check.
   */
  ValidationResult
  _validateResultingProgramCounter(MemoryAccess& memoryAccess) const {
    static const auto addressBoundary =
        std::numeric_limits<UnsignedWord>::max();

    auto programCounter = riscv::loadRegister<UnsignedWord>(memoryAccess, "pc");
    auto offset = super::template _getChildValue<SignedWord>(memoryAccess, 1);

    auto maximumAllowedOffset = addressBoundary - programCounter;

    // Check if the program counter would underflow or overflow
    if (-offset > programCounter || offset > maximumAllowedOffset) {
      return ValidationResult::fail(
          QT_TRANSLATE_NOOP("Syntax-Tree-Validation",
                            "Branch offset would invalidate program counter"));
    }

    return ValidationResult::success();
  }

  Condition _condition;
};

// clang-format off
template<typename UnsignedWord, typename SignedWord>
AbstractBranchInstructionNode<
  UnsignedWord, SignedWord
>::~AbstractBranchInstructionNode() = default;
// clang-format on
}

#endif /* ERAGPSIM_ARCH_RISCV_ABSTRACT_BRANCH_INSTRUCTION_NODE_HPP_ */<|MERGE_RESOLUTION|>--- conflicted
+++ resolved
@@ -105,11 +105,7 @@
    * \return An empty memory value.
    */
   MemoryValue getValue(MemoryAccess& memoryAccess) const override {
-<<<<<<< HEAD
     assert(validate(memoryAccess).isSuccess());
-=======
-    assert(validate());
->>>>>>> ae717ecf
     auto first = _children[0]->getValue(memoryAccess);
     auto second = _children[1]->getValue(memoryAccess);
 
@@ -131,10 +127,10 @@
       // one might think: http://bit.ly/2c8sfdh
       programCounter += (offset * 2);
 
-      return convert<UnsignedWord>(programCounter);
-    }
-
-    return _incrementProgramCounter<UnsignedWord>(memoryAccess);
+      riscv::storeRegister<UnsignedWord>(memoryAccess, "pc", programCounter);
+    }
+
+    return {};
   }
 
   /**
@@ -152,26 +148,16 @@
    */
   ValidationResult validate(MemoryAccess& memoryAccess) const override {
     auto result = _validateNumberOfChildren();
-    if (!result) return result;
-
-<<<<<<< HEAD
+    if (!result.isSuccess()) return result;
+
     result = _validateChildren(memoryAccess);
     if (!result.isSuccess()) return result;
-=======
-    result = _validateChildren();
-    if (!result) return result;
->>>>>>> ae717ecf
 
     result = _validateOperandTypes();
-    if (!result) return result;
-
-<<<<<<< HEAD
+    if (!result.isSuccess()) return result;
+
     result = _validateOffset(memoryAccess);
     if (!result.isSuccess()) return result;
-=======
-    result = _validateOffset();
-    if (!result) return result;
->>>>>>> ae717ecf
 
     return ValidationResult::success();
   }
@@ -262,14 +248,8 @@
    *
    * \return A ValidationResult reflecting the result of the check.
    */
-<<<<<<< HEAD
   ValidationResult _validateOffset(MemoryAccess& memoryAccess) const {
-    auto offset = _child<SignedWord>(memoryAccess, 2);
-=======
-  ValidationResult _validateOffset() const {
-    MemoryAccess memoryAccess;
     auto offset = _children[2]->getValue(memoryAccess);
->>>>>>> ae717ecf
 
     // The immediate is 12 bit, but including the sign bit. Because it is
     // counted in multiples of two, you still get +- 12 bit, but the value
