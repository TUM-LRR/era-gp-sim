/* C++ Assembler Interpreter
 * Copyright (C) 2016 Chair of Computer Architecture
 * at Technical University of Munich
 *
 * This program is free software: you can redistribute it and/or modify
 * it under the terms of the GNU General Public License as published by
 * the Free Software Foundation, either version 3 of the License, or
 * (at your option) any later version.
 *
 * This program is distributed in the hope that it will be useful,
 * but WITHOUT ANY WARRANTY; without even the implied warranty of
 * MERCHANTABILITY or FITNESS FOR A PARTICULAR PURPOSE.  See the
 * GNU General Public License for more details.
 *
 * You should have received a copy of the GNU General Public License
* along with this program. If not, see <http://www.gnu.org/licenses/>.*/

#ifndef ERAGPSIM_ARCH_RISCV_INSTRUCTION_NODE_FACTORY_HPP
#define ERAGPSIM_ARCH_RISCV_INSTRUCTION_NODE_FACTORY_HPP

#include <cstdint>
#include <unordered_map>

#include "arch/common/abstract-instruction-node-factory.hpp"
#include "arch/common/architecture.hpp"
#include "arch/common/instruction-information.hpp"
#include "arch/common/instruction-set.hpp"

namespace riscv {

/**
 * \brief The InstructionNodeFactory class is a
 * concrete Implementation of AbstractInstructionNodeFactory for the RISC-V
 * architecture.
 * \see AbstractInstructionNodeFactory
 */
class InstructionNodeFactory : public AbstractInstructionNodeFactory {
 public:
  /*The map storing functions to create syntax tree nodes.*/
  using InstructionMap =
      std::unordered_map<std::string,
                         std::function<std::unique_ptr<AbstractSyntaxTreeNode>(
                             InstructionInformation &)>>;
<<<<<<< HEAD
=======
  /*! Word size constant to be expected when using 32bit instructions*/
  static constexpr Architecture::word_size_t RV32 = 32;
  /*! Internal integer type to represent 32bit for arithmetic operations*/
  using RV32_integral_t = uint32_t;
  /*Internal integer type to represent signed 32bit for arithmetic operations*/
  using RV32_signed_integral_t = int32_t;
  /*! Word size constant to be expected when using 64bit instructions*/
  static constexpr Architecture::word_size_t RV64 = 64;
  /*! Internal integer type to represent 64bit for arithmetic operations*/
  using RV64_integral_t = uint64_t;
  /*Internal integer type to represent signed 64bit for arithmetic operations*/
  using RV64_signed_integral_t = int64_t;
>>>>>>> 668424db

  /**
   * Creates a Instruction Node Factory for RISC-V architecture
   */
  InstructionNodeFactory(const InstructionSet &instructions,
                         const Architecture &architecture)
  : _instrSet(instructions) {
    assert(_instrSet.isValid());
    initializeInstructionMap(architecture);
  }

  /** Default constructed copy constructor */
  InstructionNodeFactory(InstructionNodeFactory &copy) = default;

  /** Default constructed move constructor */
  InstructionNodeFactory(InstructionNodeFactory &&move) = default;

  /**
   * Creates and returns a RISC-V Instruction Node for a valid input token, or
   * nullptr if the token cannot be mapped to a implemented RISC-V instruction
   * \param token
   * \return std::uniqe_ptr pointing to the newly created instruction node, or
   * nullptr if the token cannot be mapped to a implemented RISC-V instruction
   */
  virtual std::unique_ptr<AbstractSyntaxTreeNode>
  createInstructionNode(const std::string &token) const override;

  ~InstructionNodeFactory() = default;

 private:
  /**
   * Fills instructionMap with values.
   * Use lambda-functions with InstructionInformation as parameter and return
   * type std::unique_ptr<AbstractSyntaxTreeNode> as value.
   * Use lowercase instruction identifier as key.
   * \param architecture The architecture currently used. With this the factory
   * can determine, for what word size instructions are created
   */
  void initializeInstructionMap(const Architecture &architecture);

  /**
   * Checks if the given architecture has the 'M' Multiplication/Division
   * Extension loaded.
   * If so, all instructions of the extension are filled into the InstructionMap
   * \param architecture current loaded architecture
   * \param wordsize The wordsize of the architecture (e.g. 32 or 64bit)
   */
  void initializeMExtensionIfPresent(const Architecture &architecture,
                                     Architecture::word_size_t wordsize);

  /**
   * Table, that maps the instruction identifier (e.g. the token "add" for
   * Addition) to a function that creates the special instruction node (e.g.
   * AddInstructionNode)
   */
  InstructionMap _instructionMap;

  /**
   * Description of all instructions that can be created by this factory
   */
  InstructionSet _instrSet;
<<<<<<< HEAD

  /** Word size constant to be expected when using 32bit instructions*/
  static constexpr Architecture::word_size_t RV32 = 32;
  /** Internal integer type to represent 32bit for unsigned arithmetic
   * operations*/
  using RV32_integral_t = uint32_t;
  /** Internal integer type to represent 32bit for signed arithmetic
   * operations*/
  using RV32_signed_integral_t = int32_t;
  /** Word size constant to be expected when using 64bit instructions*/
  static constexpr Architecture::word_size_t RV64 = 64;
  /** Internal integer type to represent 64bit for unsigned arithmetic
   * operations*/
  using RV64_integral_t = uint64_t;
  /** Internal integer type to represent 64bit for signed arithmetic
   * operations*/
  using RV64_signed_integral_t = int64_t;
=======
>>>>>>> 668424db
};
}

#endif /* ERAGPSIM_ARCH_RISCV_INSTRUCTION_NODE_FACTORY_HPP */<|MERGE_RESOLUTION|>--- conflicted
+++ resolved
@@ -36,13 +36,10 @@
  */
 class InstructionNodeFactory : public AbstractInstructionNodeFactory {
  public:
-  /*The map storing functions to create syntax tree nodes.*/
   using InstructionMap =
       std::unordered_map<std::string,
                          std::function<std::unique_ptr<AbstractSyntaxTreeNode>(
                              InstructionInformation &)>>;
-<<<<<<< HEAD
-=======
   /*! Word size constant to be expected when using 32bit instructions*/
   static constexpr Architecture::word_size_t RV32 = 32;
   /*! Internal integer type to represent 32bit for arithmetic operations*/
@@ -55,7 +52,6 @@
   using RV64_integral_t = uint64_t;
   /*Internal integer type to represent signed 64bit for arithmetic operations*/
   using RV64_signed_integral_t = int64_t;
->>>>>>> 668424db
 
   /**
    * Creates a Instruction Node Factory for RISC-V architecture
@@ -80,8 +76,8 @@
    * \return std::uniqe_ptr pointing to the newly created instruction node, or
    * nullptr if the token cannot be mapped to a implemented RISC-V instruction
    */
-  virtual std::unique_ptr<AbstractSyntaxTreeNode>
-  createInstructionNode(const std::string &token) const override;
+  virtual std::unique_ptr<AbstractSyntaxTreeNode> createInstructionNode(
+      const std::string &token) const override;
 
   ~InstructionNodeFactory() = default;
 
@@ -117,26 +113,6 @@
    * Description of all instructions that can be created by this factory
    */
   InstructionSet _instrSet;
-<<<<<<< HEAD
-
-  /** Word size constant to be expected when using 32bit instructions*/
-  static constexpr Architecture::word_size_t RV32 = 32;
-  /** Internal integer type to represent 32bit for unsigned arithmetic
-   * operations*/
-  using RV32_integral_t = uint32_t;
-  /** Internal integer type to represent 32bit for signed arithmetic
-   * operations*/
-  using RV32_signed_integral_t = int32_t;
-  /** Word size constant to be expected when using 64bit instructions*/
-  static constexpr Architecture::word_size_t RV64 = 64;
-  /** Internal integer type to represent 64bit for unsigned arithmetic
-   * operations*/
-  using RV64_integral_t = uint64_t;
-  /** Internal integer type to represent 64bit for signed arithmetic
-   * operations*/
-  using RV64_signed_integral_t = int64_t;
-=======
->>>>>>> 668424db
 };
 }
 
