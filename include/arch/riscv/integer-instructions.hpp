--- conflicted
+++ resolved
@@ -22,13 +22,14 @@
 
 #include <QtGlobal>
 #include <cassert>
+#include <string>
 #include <climits>
-#include <string>
 
 #include <iostream>
 
 #include "arch/common/instruction-information.hpp"
 #include "arch/riscv/instruction-node.hpp"
+#include "core/conversions.hpp"
 
 /*
  * TODO Instructions: slt sltu and or xor sll srl sra
@@ -83,12 +84,8 @@
 
     SizeType result = performIntegerOperation(operand1, operand2);
 
-<<<<<<< HEAD
-    MemoryValue resultValue = convert<SizeType>(result, RISCV_BITS_PER_BYTE, RISCV_ENDIANNESS);
-=======
     MemoryValue resultValue =
         convert<SizeType>(result, RISCV_BITS_PER_BYTE, RISCV_ENDIANNESS);
->>>>>>> 7fc4d0d3
     memory_access.setRegisterValue(destination, resultValue);
     return MemoryValue{};
   }
@@ -112,25 +109,6 @@
       DummyMemoryAccessStub stub;
       // no memory access is needed for a immediate node
       MemoryValue value = _children.at(2)->getValue(stub);
-<<<<<<< HEAD
-      // look for 1 in bits 20...value.getSize()
-      for (std::size_t index = 20; index < value.getByteSize(); ++index) {
-        if (value.get(index)) {
-          return false;  // 1 detected
-        }
-      }
-      //      auto bits20 = value.getValue() & (~0xFFFFF);  // 2097151 =
-      //      0b11111...1 (20
-      //                                                    // times a 1) ->
-      //                                                    erase lower
-      //                                                    // 20 bits
-      //      if (value != lower20bit) {
-      //        // there is a 1 somewhere in bit 20 to x => the value is not
-      //        represented
-      //        // by only bit 0...19
-      //        return false;
-      //      }
-=======
       // only check for boundary if more than 12 bits are used
       if (value.getSize() > 12) {
         // look for the sign bit to determine what bits to expect in the "upper"
@@ -149,7 +127,6 @@
           }
         }
       }
->>>>>>> 7fc4d0d3
     }
 
     // a immediate integer instruction needs two register operands followed by
@@ -185,11 +162,6 @@
                                            SizeType op2) const = 0;
 
  protected:
-  /**
-   * Returns the lower 5 bit of op
-   * \param op value
-   * \return
-   */
   SizeType getLower5Bit(SizeType op) const {
     constexpr SizeType andValue = 0b11111;
     return op & andValue;
@@ -239,8 +211,7 @@
  public:
   SubInstructionNode(InstructionInformation info)
       : IntegerInstructionNode<SizeType>(
-            info,
-            false)  // RISC-V does not specifiy a subi
+            info, false)  // RISC-V does not specifiy a subi
   {}
 
   /**
