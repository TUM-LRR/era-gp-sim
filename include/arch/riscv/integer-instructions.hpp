--- conflicted
+++ resolved
@@ -76,13 +76,8 @@
     MemoryValue memoryV1 = _children.at(1)->getValue(memory_access);
     MemoryValue memoryV2 = _children.at(2)->getValue(memory_access);
 
-<<<<<<< HEAD
-    SizeType operand1 = convert<SizeType>(memoryV1, RISCV_ENDIANESS);
-    SizeType operand2 = convert<SizeType>(memoryV2, RISCV_ENDIANESS);
-=======
     SizeType operand1 = convert<SizeType>(memoryV1, RISCV_ENDIANNESS);
     SizeType operand2 = convert<SizeType>(memoryV2, RISCV_ENDIANNESS);
->>>>>>> 63fa2ed3
 
     SizeType result = performIntegerOperation(operand1, operand2);
 
