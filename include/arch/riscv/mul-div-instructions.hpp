--- conflicted
+++ resolved
@@ -341,30 +341,18 @@
  * \tparam signed integer type that can hold exactly the range of values that
  * div should operate on
  */
-<<<<<<< HEAD
-template <typename UnsignedSizeType, typename SignedSizeType>
-class DivisionInstruction
-    : public WordableIntegerInstruction<UnsignedSizeType> {
+template <typename UnsignedWord, typename SignedWord>
+class DivisionInstruction : public WordableIntegerInstruction<UnsignedWord> {
  public:
-  DivisionInstruction(InstructionInformation& info, bool isSignedDivision,
-                      bool isWordInstruction)
-      : WordableIntegerInstruction<UnsignedSizeType>(info, isWordInstruction),
-        _isSignedDivision(isSignedDivision) {}
-
-  UnsignedSizeType performIntegerOperation(UnsignedSizeType operand1,
-                                           UnsignedSizeType operand2) const {
-=======
-template <typename UnsignedWord, typename SignedWord>
-class DivisionInstruction : public IntegerInstructionNode<UnsignedWord> {
- public:
-  /**
+/**
  * Creates a div or divu instruction depending on the arguments
  * \param info InstructionInformation for this instruction node
  * \param isSignedDivision boolean to indicate signedness of the division; Use
  * true for signed x signed (div); use false for unsigned x unsigned (divu)
  */
-  DivisionInstruction(InstructionInformation& info, bool isSignedDivision)
-      : IntegerInstructionNode<UnsignedWord>(info, false),
+  DivisionInstruction(InstructionInformation& info, bool isSignedDivision,
+                      bool isWordInstruction)
+      : WordableIntegerInstruction<UnsignedWord>(info, isWordInstruction),
         _isSignedDivision(isSignedDivision) {}
 
   /**
@@ -373,13 +361,12 @@
    * \param op2 divisor
    * \return op1 divided by op2
    */
-  UnsignedWord performIntegerOperation(UnsignedWord op1,
-                                       UnsignedWord op2) const {
->>>>>>> ade068bf
+  UnsignedWord performIntegerOperation(UnsignedWord operand1,
+                                       UnsignedWord operand2) const {
     // Semantics for division is defined in RISC-V specification in table 5.1
 
-    UnsignedSizeType op1 = operand1;
-    UnsignedSizeType op2 = operand2;
+    UnsignedWord op1 = operand1;
+    UnsignedWord op2 = operand2;
     if (this->isWordInstruction()) {
       op1 = this->toWord(op1, _isSignedDivision, false);
       op2 = this->toWord(op2, _isSignedDivision, false);
@@ -389,7 +376,7 @@
       // Division by zero
       return UnsignedWord(-1);
     }
-    UnsignedSizeType result = 0;
+    UnsignedWord result = 0;
     bool resultIsNegative = false;
     if (_isSignedDivision && op1 == OVERFLOW_DIVIDENT &&
         op2 == OVERFLOW_DIVISOR) {
@@ -405,20 +392,13 @@
       // then convertSigned(type) else convertUnsigned(type) will not compile,
       // as e.g. convertSigned() won't compile for a unsigned type and vice
       // versa
-<<<<<<< HEAD
-      SignedSizeType sop1 = static_cast<SignedSizeType>(op1);
-      SignedSizeType sop2 = static_cast<SignedSizeType>(op2);
-      SignedSizeType sresult = sop1 / sop2;
-      result = static_cast<UnsignedSizeType>(sresult);
+      SignedWord sop1 = static_cast<SignedWord>(op1);
+      SignedWord sop2 = static_cast<SignedWord>(op2);
+      SignedWord sresult = sop1 / sop2;
+      result = static_cast<UnsignedWord>(sresult);
       resultIsNegative = sresult < 0;
     } else {
       result = op1 / op2;
-=======
-      SignedWord sop1 = static_cast<SignedWord>(op1);
-      SignedWord sop2 = static_cast<SignedWord>(op2);
-      SignedWord result = sop1 / sop2;
-      return static_cast<UnsignedWord>(result);
->>>>>>> ade068bf
     }
     if (this->isWordInstruction()) {
       result = this->toWord(result, _isSignedDivision, resultIsNegative);
@@ -445,30 +425,19 @@
  * \tparam signed integer type that can hold exactly the range of values that
  * rem should operate on
  */
-<<<<<<< HEAD
-template <typename UnsignedSizeType, typename SignedSizeType>
+template <typename UnsignedWord, typename SignedWord>
 class RemainderInstruction
-    : public WordableIntegerInstruction<UnsignedSizeType> {
+    : public WordableIntegerInstruction<UnsignedWord> {
  public:
-  RemainderInstruction(InstructionInformation& info, bool isSignedRemainder,
-                       bool isWordInstruction)
-      : WordableIntegerInstruction<UnsignedSizeType>(info, isWordInstruction),
-        _isSignedRemainder(isSignedRemainder) {}
-
-  UnsignedSizeType performIntegerOperation(UnsignedSizeType operand1,
-                                           UnsignedSizeType operand2) const {
-=======
-template <typename UnsignedWord, typename SignedWord>
-class RemainderInstruction : public IntegerInstructionNode<UnsignedWord> {
- public:
-  /**
+/**
  * Creates a rem or remu instruction depending on the constructor arguments
  * \param info InstructionInformation for this instruction node
  * \param isSignedRemainder boolean to indicate the signedness of the operation:
  * use true for signed (rem); use false for unsigned(remu)
  */
-  RemainderInstruction(InstructionInformation& info, bool isSignedRemainder)
-      : IntegerInstructionNode<UnsignedWord>(info, false),
+  RemainderInstruction(InstructionInformation& info, bool isSignedRemainder,
+                       bool isWordInstruction)
+      : WordableIntegerInstruction<UnsignedWord>(info, isWordInstruction),
         _isSignedRemainder(isSignedRemainder) {}
 
   /**
@@ -478,12 +447,11 @@
    * \param op2 divisor
    * \return the remainder of op1 divided by op2
    */
-  UnsignedWord performIntegerOperation(UnsignedWord op1,
-                                       UnsignedWord op2) const {
->>>>>>> ade068bf
+  UnsignedWord performIntegerOperation(UnsignedWord operand1,
+                                       UnsignedWord operand2) const {
     // Semantics for division is defined in RISC-V specification in table 5.1
-    UnsignedSizeType op1 = operand1;
-    UnsignedSizeType op2 = operand2;
+    UnsignedWord op1 = operand1;
+    UnsignedWord op2 = operand2;
     if (this->isWordInstruction()) {
       op1 = this->toWord(op1, _isSignedRemainder, false);
       op2 = this->toWord(op2, _isSignedRemainder, false);
@@ -499,7 +467,7 @@
       return 0;
     }
 
-    UnsignedSizeType result = 0;
+    UnsignedWord result = 0;
     bool resultIsNegative = false;
     if (_isSignedRemainder) {
       // this is a rather ugly solution to perform a native signed modulus
@@ -510,24 +478,17 @@
       // then convertSigned(type) else convertUnsigned(type) will not compile,
       // as e.g. convertSigned() won't compile for a unsigned type and vice
       // versa
-<<<<<<< HEAD
-      SignedSizeType sop1 = static_cast<SignedSizeType>(op1);
-      SignedSizeType sop2 = static_cast<SignedSizeType>(op2);
-      SignedSizeType sresult = sop1 % sop2;
+      SignedWord sop1 = static_cast<SignedWord>(op1);
+      SignedWord sop2 = static_cast<SignedWord>(op2);
+      SignedWord sresult = sop1 % sop2;
       resultIsNegative = sresult < 0;
-      result = static_cast<UnsignedSizeType>(sresult);
+      result = static_cast<UnsignedWord>(sresult);
     } else {
       result = op1 % op2;
     }
 
     if (this->isWordInstruction()) {
       result = this->toWord(result, _isSignedRemainder, resultIsNegative);
-=======
-      SignedWord sop1 = static_cast<SignedWord>(op1);
-      SignedWord sop2 = static_cast<SignedWord>(op2);
-      SignedWord result = sop1 % sop2;
-      return static_cast<UnsignedWord>(result);
->>>>>>> ade068bf
     }
     return result;
   }
