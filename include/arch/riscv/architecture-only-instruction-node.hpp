/*
* C++ Assembler Interpreter
* Copyright (C) 2016 Chair of Computer Architecture
* at Technical University of Munich
*
* This program is free software: you can redistribute it and/or modify
* it under the terms of the GNU General Public License as published by
* the Free Software Foundation, either version 3 of the License, or
* (at your option) any later version.
*
* This program is distributed in the hope that it will be useful,
* but WITHOUT ANY WARRANTY; without even the implied warranty of
* MERCHANTABILITY or FITNESS FOR A PARTICULAR PURPOSE.  See the
* GNU General Public License for more details.
*
* You should have received a copy of the GNU General Public License
* along with this program. If not, see <http://www.gnu.org/licenses/>.
*/

#ifndef ERAGPSIM_ARCH_RISCV_ARCHITECTURE_ONLY_INSTRUCTION_NODE_HPP_
#define ERAGPSIM_ARCH_RISCV_ARCHITECTURE_ONLY_INSTRUCTION_NODE_HPP_

#include <QtGlobal>
#include <climits>
#include <functional>
#include <string>
#include <type_traits>

#include "arch/riscv/instruction-node.hpp"

namespace riscv {

/**
 * \brief The ArchitectureOnlyInstructionNode class is a super class for
 *        instructions, that only exist within a concrete architecture, that
 *        builds opon another one (e.g. RV64 builds opon RV32).
 *
 * This class is an abstraction of the special instructions, that only exist
 * within RV64 (which are ADDIW, SLLIW, SRLIW, SRAIW, ADDW, SUBW, SLLW, SRLW
 * SRAW). Those instructions operate on 32 bit, although the word size of the
 * architecture is 64 bit. The result of the operation is either zero- or
 * sign-expanded.
 * The abstraction of this class allows those architecture-specific
 * instructions to be implemented for any kind of architecture type, but is
 * currently only used for the RV64 instructions, as RV128 bit is in a very
 * early stage.
 *
 * \tparam WordSize The unsigned word size integral of the architecture
 *         (e.g. uint64_t for RV64)
 * \tparam OperationSize The unsigned integral, the operations operate on
 *         (e.g. uint32_t for RV64)
 */
template <typename WordSize, typename OperationSize,
          typename = std::enable_if_t<std::is_integral<WordSize>::value &&
                                      std::is_unsigned<WordSize>::value &&
                                      std::is_integral<OperationSize>::value &&
                                      std::is_unsigned<OperationSize>::value>>
class ArchitectureOnlyInstructionNode : public InstructionNode {
 public:
  using Operation = std::function<WordSize(OperationSize, OperationSize)>;
  /**
   * \param information InstructionInformation that holds the mnemonic of this
   * instruction
   * \param immediate when the instruction is labeled as immediate
   * instruction, 2 register and one immediate operand are expected for
   * validation, if not 3 register operands are expected
   * \param operation The operation to be performed, if the node is executed.
   */
  ArchitectureOnlyInstructionNode(const InstructionInformation& information,
                                  bool immediate,
                                  Operation operation = Operation())
      : InstructionNode(information),
        _isImmediate(immediate),
        _operation(operation) {}

  /** Default destructor*/
  virtual ~ArchitectureOnlyInstructionNode() = default;

  MemoryValue getValue(MemoryAccess& memoryAccess) const override {
    assert(validate().isSuccess());
    auto destination = _children[0]->getIdentifier();

    auto first = _child(1, memoryAccess);
    auto second = _child(2, memoryAccess);

    auto result = _compute(first, second);
    auto value = riscv::convert(result);

    memoryAccess.setRegisterValue(destination, value);

    return MemoryValue{};
  }

  ValidationResult validate() const override {
    auto result = _validateNumberOfChildren();
    if (!result.isSuccess()) return result;

    auto childrenResult = _validateChildren();
    if (!childrenResult.isSuccess()) {
      return childrenResult;
    }

    if (_isImmediate) {
      result = _validateOperandsForImmediateInstructions();
      if (!result.isSuccess()) return result;

      result = _validateImmediateSize();
      if (!result.isSuccess()) return result;
    } else {
      result = _validateOperandsForNonImmediateInstructions();
      if (!result.isSuccess()) return result;
    }

    return ValidationResult::success();
  }

 protected:
  // Since all children will definitely be final classes, we can do this here.
  using super = ArchitectureOnlyInstructionNode<WordSize, OperationSize>;

  /**
   * Performs the actual computation of the instruction.
   *
   * This method can only be called on ArchitectureOnlyInstructionNode itself if
   * the
   * appropriate constructor was called.
   *
   * \first The first operand.
   * \second The second operand.
   *
   * \return The result of the computation.
   */
  virtual WordSize _compute(OperationSize first, OperationSize second) const
      noexcept {
    assert(_operation);
    return _operation(first, second);
  }

  OperationSize _getLower5Bits(OperationSize op) const { return op & 0b11111; }

  /**
   * Performs sign-expansion on the given value. Sign expansion means, that
   * the upper bits of the resulting type are set to 1, if the sign bit of
   * value is set.
   * \param value The value to be sign expanded
   */
  WordSize _signExpand(OperationSize value) const {
    // Aquire the sign bit
    constexpr auto length = sizeof(OperationSize) * CHAR_BIT;
    OperationSize sign = (value & (OperationSize{1} << (length - 1)));
    WordSize result = value;  // This zero-expands value
    // Do sign-expansion if needed
    if (sign > 0) {
      // Sign-expansion is quite easy here: All the bits above the lower
      // 32 bits are set to 1.
      constexpr auto requiredLength = sizeof(WordSize) * CHAR_BIT;
      result |= (length < requiredLength) ? (~WordSize{0} << length) : 0;
    }
    return result;
  }

 private:
  OperationSize _child(size_t index, MemoryAccess& memoryAccess) const {
    auto memory = _children[index]->getValue(memoryAccess);
    return riscv::convert<OperationSize>(memory);
  }

  ValidationResult _validateNumberOfChildren() const {
    // a integer instruction needs exactly 3 operands
    if (_children.size() != 3) {
      return ValidationResult::fail(
          QT_TRANSLATE_NOOP("Syntax-Tree-Validation",
                            "This instruction must have exactly %1 operands"),
          std::to_string(3));
    }

    return ValidationResult::success();
  }

  ValidationResult _validateImmediateSize() const {
    if (_isImmediate && _children[2]->getType() == Type::IMMEDIATE) {
      // no memory access is needed for a immediate node
      MemoryAccess stub;
      MemoryValue value = _children.at(2)->getValue(stub);

<<<<<<< HEAD
      if (!this->_fitsIntoNBit(value, 12)) {
        return ValidationResult::fail(
            QT_TRANSLATE_NOOP("Syntax-Tree-Validation",
                              "The immediate value of this instruction must "
                              "be representable by %1 bits"),
            std::to_string(12));
=======
      if (value.getSize() > 12) {
        // Look for the sign bit to determine what bits to expect in the "upper"
        // region (i.e. 11...size).
        bool isSignBitSet = value.get(value.getSize() - 1);
        for (std::size_t index = 11; index < value.getSize(); ++index) {
          if ((isSignBitSet && !value.get(index)) ||
              (!isSignBitSet && value.get(index))) {
            return ValidationResult::fail(
                QT_TRANSLATE_NOOP(
                    "Syntax-Tree-Validation",
                    "The immediate value of this instruction must "
                    "be representable by %1 bits"),
                std::to_string(12));
          }
        }
>>>>>>> 21aef25f
      }

      //      if (value.getSize() > 12) {
      //        // Look for the sign bit to determine what bits to expect in the
      //        "upper"
      //        // region (i.e. 11...size).
      //        // Index 0 <-> MSB in Memory Value
      //        bool isSignBitSet = value.get(0);
      //        for (std::size_t index = 11; index < value.getSize(); ++index) {
      //          if ((isSignBitSet && !value.get(value.getSize() - 1 - index))
      //          ||
      //              (!isSignBitSet && value.get(value.getSize() - 1 - index)))
      //              {
      //            return ValidationResult::fail(
      //                QT_TRANSLATE_NOOP(
      //                    "Syntax-Tree-Validation",
      //                    "The immediate value of this instruction must "
      //                    "be representable by %1 bits"),
      //                std::to_string(12));
      //          }
      //        }
      //      }
    }

    return ValidationResult::success();
  }

  ValidationResult _validateOperandsForImmediateInstructions() const {
    if (!_requireChildren(AbstractSyntaxTreeNode::Type::REGISTER, 0, 2) ||
        !_requireChildren(AbstractSyntaxTreeNode::Type::IMMEDIATE, 2, 1)) {
      return ValidationResult::fail(QT_TRANSLATE_NOOP("Syntax-Tree-Validation",
                                                      "This instruction must "
                                                      "have 2 registers and 1 "
                                                      "immediate as operands"));
    }

    return ValidationResult::success();
  }

  ValidationResult _validateOperandsForNonImmediateInstructions() const {
    // a register integer instruction needs three register operands
    if (!_requireChildren(AbstractSyntaxTreeNode::Type::REGISTER, 0, 3)) {
      return ValidationResult::fail(QT_TRANSLATE_NOOP(
          "Syntax-Tree-Validation",
          "This instruction must have 3 registers as operands"));
    }

    return ValidationResult::success();
  }

  /**
   * Indicates if this instruction is a register-immediate instruction.
   * If false this instruction is a register-register instruction.
   * This value is used for validation of operands
   */
  bool _isImmediate;

  /** An optional function with which the node can be constructed. */
  Operation _operation;
};
}

#endif /* ERAGPSIM_ARCH_RISCV_ARCHITECTURE_ONLY_INSTRUCTION_NODE_HPP_ */<|MERGE_RESOLUTION|>--- conflicted
+++ resolved
@@ -183,52 +183,13 @@
       MemoryAccess stub;
       MemoryValue value = _children.at(2)->getValue(stub);
 
-<<<<<<< HEAD
       if (!this->_fitsIntoNBit(value, 12)) {
         return ValidationResult::fail(
             QT_TRANSLATE_NOOP("Syntax-Tree-Validation",
                               "The immediate value of this instruction must "
                               "be representable by %1 bits"),
             std::to_string(12));
-=======
-      if (value.getSize() > 12) {
-        // Look for the sign bit to determine what bits to expect in the "upper"
-        // region (i.e. 11...size).
-        bool isSignBitSet = value.get(value.getSize() - 1);
-        for (std::size_t index = 11; index < value.getSize(); ++index) {
-          if ((isSignBitSet && !value.get(index)) ||
-              (!isSignBitSet && value.get(index))) {
-            return ValidationResult::fail(
-                QT_TRANSLATE_NOOP(
-                    "Syntax-Tree-Validation",
-                    "The immediate value of this instruction must "
-                    "be representable by %1 bits"),
-                std::to_string(12));
-          }
-        }
->>>>>>> 21aef25f
       }
-
-      //      if (value.getSize() > 12) {
-      //        // Look for the sign bit to determine what bits to expect in the
-      //        "upper"
-      //        // region (i.e. 11...size).
-      //        // Index 0 <-> MSB in Memory Value
-      //        bool isSignBitSet = value.get(0);
-      //        for (std::size_t index = 11; index < value.getSize(); ++index) {
-      //          if ((isSignBitSet && !value.get(value.getSize() - 1 - index))
-      //          ||
-      //              (!isSignBitSet && value.get(value.getSize() - 1 - index)))
-      //              {
-      //            return ValidationResult::fail(
-      //                QT_TRANSLATE_NOOP(
-      //                    "Syntax-Tree-Validation",
-      //                    "The immediate value of this instruction must "
-      //                    "be representable by %1 bits"),
-      //                std::to_string(12));
-      //          }
-      //        }
-      //      }
     }
 
     return ValidationResult::success();
