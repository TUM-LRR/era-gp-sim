/*
* C++ Assembler Interpreter
* Copyright (C) 2016 Chair of Computer Architecture
* at Technical University of Munich
*
* This program is free software: you can redistribute it and/or modify
* it under the terms of the GNU General Public License as published by
* the Free Software Foundation, either version 3 of the License, or
* (at your option) any later version.
*
* This program is distributed in the hope that it will be useful,
* but WITHOUT ANY WARRANTY; without even the implied warranty of
* MERCHANTABILITY or FITNESS FOR A PARTICULAR PURPOSE.  See the
* GNU General Public License for more details.
*
* You should have received a copy of the GNU General Public License
* along with this program. If not, see <http://www.gnu.org/licenses/>.
*/

#ifndef ERAGPSIM_ARCH_RISCV_SPECIAL_INTEGER_INSTRUCTIONS_HPP_
#define ERAGPSIM_ARCH_RISCV_SPECIAL_INTEGER_INSTRUCTIONS_HPP_

#include <QtGlobal>
#include <cassert>
#include <climits>
#include <cstdint>

#include "arch/riscv/instruction-node.hpp"

namespace riscv {

/**
 * \brief A superclass for LUI, AUIPC
 *
 * A superclass for special integer instructions, that require 2 operands
 * (register and 20 bit immediate).
 * This class mostly exist, to reduce redundancy.
 */
class LuiAuipcValidationNode : public InstructionNode {
 public:
  LuiAuipcValidationNode(const InstructionInformation& info)
  : InstructionNode(info) {
  }

  MemoryValue getValue(MemoryAccess& memoryAccess) const override = 0;

  ValidationResult validate() const override {
    if (_children.size() != 2) {
      return ValidationResult::fail(
          QT_TRANSLATE_NOOP("Syntax-Tree-Validation",
                            "This instruction must have exactly %1 operands"),
          std::to_string(2));
    }

    ValidationResult resultAll = _validateChildren();
    if (!resultAll.isSuccess()) {
      return resultAll;
    }

    if (!_requireChildren(AbstractSyntaxTreeNode::Type::REGISTER, 0, 1) ||
        !_requireChildren(AbstractSyntaxTreeNode::Type::IMMEDIATE, 1, 1)) {
      return ValidationResult::fail(
          QT_TRANSLATE_NOOP("Syntax-Tree-Validation",
                            "This instruction must have 1 register and 1 "
                            "immediate as operands"));
    }

    // Get the value of the immediate value and check, if it is representable by
    // 20 bits (unsigned representation)
    MemoryAccess stub;
    MemoryValue value = _children.at(1)->getValue(stub);
<<<<<<< HEAD
    if (!this->_fitsIntoNBit(value, 20, false)) {
      return ValidationResult::fail(
          QT_TRANSLATE_NOOP("Syntax-Tree-Validation",
                            "The immediate value of this instruction must "
                            "be representable by %1 bits"),
          std::to_string(20));
=======
    if (value.getSize() > 20) {
      // All bits above the 20th bit must be 0, because this is an unsigned
      // check
      for (std::size_t index = 20; index < value.getSize(); ++index) {
        if (value.get(index)) {
          return ValidationResult::fail(
              QT_TRANSLATE_NOOP("Syntax-Tree-Validation",
                                "The immediate value of this instruction must "
                                "be representable by %1 bits"),
              std::to_string(20));
        }
      }
>>>>>>> 21aef25f
    }
    //    if (value.getSize() > 20) {
    //      // look for the sign bit to determine what bits to expect in the
    //      "upper"
    //      // region (i.e. 19...size)
    //      for (std::size_t index = 20; index < value.getSize(); ++index) {
    //        // Index 0 = Most significant bit
    //        if (value.get(value.getSize() - 1 - index)) {
    //            return ValidationResult::fail(
    //                QT_TRANSLATE_NOOP("Syntax-Tree-Validation",
    //                                  "The immediate value of this instruction
    //                                  must "
    //                                  "be representable by %1 bits"),
    //                std::to_string(20));
    //        }
    //      }
    //    }
    return ValidationResult::success();
  }
};

/**
 * \brief The LUI instruction node
 * This class represents the LUI instruction (Load Upper Immediate).
 */
template <typename UnsignedType>
class LuiInstructionNode : public LuiAuipcValidationNode {
 public:
  LuiInstructionNode(const InstructionInformation& info)
  : LuiAuipcValidationNode(info) {
  }

  MemoryValue getValue(MemoryAccess& memoryAccess) const override {
    assert(validate().isSuccess());

    const std::string& destination = _children.at(0)->getIdentifier();
    MemoryValue offset = _children.at(1)->getValue(memoryAccess);

    // Convert the offset to an internal integer representation
    InternalUnsigned offsetConverted = riscv::convert<InternalUnsigned>(offset);
    // Perform a bitwise shift, filling the lower 12 bits with zeros
    offsetConverted <<= 12;

    // On non-RV32 architectures, the result of the last
    // operation (that has always a width of 32 bits) must be sign expanded,
    // to the architectures word size (e.g. 64 bit)
    UnsignedType result = offsetConverted;
    // Check if sign-expansion is needed
    if ((sizeof(UnsignedType) - sizeof(InternalUnsigned)) > 0) {
      // Aquire the sign bit
      constexpr auto length = sizeof(InternalUnsigned) * CHAR_BIT;
      InternalUnsigned sign =
          (offsetConverted & (InternalUnsigned{1} << (length - 1)));
      // Do sign-expansion if needed
      if (sign > 0) {
        // Sign-expansion is quite easy here: All the bits above the lower
        // 32 bits are set to 1.
        constexpr auto requiredLength = sizeof(UnsignedType) * CHAR_BIT;
        result |= (length < requiredLength) ? (~UnsignedType{0} << length) : 0;
      }
    }

    // Convert back into a memory value and store it in the register
    MemoryValue resultMemoryValue = riscv::convert<UnsignedType>(result);
    memoryAccess.setRegisterValue(destination, resultMemoryValue);
    return MemoryValue{};
  }

 private:
  /* The LUI instruction performs its operation ALWAYS on 32 bits
   * (See RISC-V specification for reference). So a custom datatype is
   * defined to use in the getValue() method. */
  using InternalUnsigned = uint32_t;
};

/**
 * \brief The AUIPC instruction node
 * This class represents the AUIPC instruction (Add Upper Immediate to PC).
 */
template <typename UnsignedType>
class AuipcInstructionNode : public LuiAuipcValidationNode {
 public:
  AuipcInstructionNode(const InstructionInformation& info)
  : LuiAuipcValidationNode(info) {
  }

  MemoryValue getValue(MemoryAccess& memoryAccess) const override {
    assert(validate().isSuccess());
    const std::string& destination = _children.at(0)->getIdentifier();
    MemoryValue offset = _children.at(1)->getValue(memoryAccess);
    MemoryValue programCounter = memoryAccess.getRegisterValue("pc");

    // Convert to the unsigned type of the architecture
    InternalUnsigned offsetConverted = riscv::convert<InternalUnsigned>(offset);
    UnsignedType programCounterConverted =
        riscv::convert<UnsignedType>(programCounter);

    // Fill lower 12 bits with 0
    offsetConverted <<= 12;

    // On non-RV32 architectures, the result of the last
    // operation (that has always a width of 32 bits) must be sign expanded,
    // to the architectures word size (e.g. 64 bit)
    UnsignedType result = offsetConverted;
    // Check if sign-expansion is needed
    if ((sizeof(UnsignedType) - sizeof(InternalUnsigned)) > 0) {
      // Aquire the sign bit
      constexpr auto length = sizeof(InternalUnsigned) * CHAR_BIT;
      InternalUnsigned sign =
          (offsetConverted & (InternalUnsigned{1} << (length - 1)));
      // Do sign-expansion if needed
      if (sign > 0) {
        // Sign-expansion is quite easy here: All the bits above the lower
        // 32 bits are set to 1.
        constexpr auto requiredLength = sizeof(UnsignedType) * CHAR_BIT;
        result |= (length < requiredLength) ? (~UnsignedType{0} << length) : 0;
      }
    }

    // Add the offset to the program counter
    programCounterConverted += result;
    // Convert the result back into a MemoryValue
    MemoryValue resultMemoryValue =
        riscv::convert<UnsignedType>(programCounterConverted);

    memoryAccess.setRegisterValue(destination, resultMemoryValue);
    return MemoryValue{};
  }

 private:
  /* The AUIPC instruction performs its operation ALWAYS on 32 bits
    * (See RISC-V specification for reference). So a custom datatype is
    * defined to use in the getValue() method. */
  using InternalUnsigned = uint32_t;
};

}// Namespace riscv

#endif /* ERAGPSIM_ARCH_RISCV_SPECIAL_INTEGER_INSTRUCTIONS_HPP_ */<|MERGE_RESOLUTION|>--- conflicted
+++ resolved
@@ -39,8 +39,7 @@
 class LuiAuipcValidationNode : public InstructionNode {
  public:
   LuiAuipcValidationNode(const InstructionInformation& info)
-  : InstructionNode(info) {
-  }
+      : InstructionNode(info) {}
 
   MemoryValue getValue(MemoryAccess& memoryAccess) const override = 0;
 
@@ -69,44 +68,13 @@
     // 20 bits (unsigned representation)
     MemoryAccess stub;
     MemoryValue value = _children.at(1)->getValue(stub);
-<<<<<<< HEAD
     if (!this->_fitsIntoNBit(value, 20, false)) {
       return ValidationResult::fail(
           QT_TRANSLATE_NOOP("Syntax-Tree-Validation",
                             "The immediate value of this instruction must "
                             "be representable by %1 bits"),
           std::to_string(20));
-=======
-    if (value.getSize() > 20) {
-      // All bits above the 20th bit must be 0, because this is an unsigned
-      // check
-      for (std::size_t index = 20; index < value.getSize(); ++index) {
-        if (value.get(index)) {
-          return ValidationResult::fail(
-              QT_TRANSLATE_NOOP("Syntax-Tree-Validation",
-                                "The immediate value of this instruction must "
-                                "be representable by %1 bits"),
-              std::to_string(20));
-        }
-      }
->>>>>>> 21aef25f
     }
-    //    if (value.getSize() > 20) {
-    //      // look for the sign bit to determine what bits to expect in the
-    //      "upper"
-    //      // region (i.e. 19...size)
-    //      for (std::size_t index = 20; index < value.getSize(); ++index) {
-    //        // Index 0 = Most significant bit
-    //        if (value.get(value.getSize() - 1 - index)) {
-    //            return ValidationResult::fail(
-    //                QT_TRANSLATE_NOOP("Syntax-Tree-Validation",
-    //                                  "The immediate value of this instruction
-    //                                  must "
-    //                                  "be representable by %1 bits"),
-    //                std::to_string(20));
-    //        }
-    //      }
-    //    }
     return ValidationResult::success();
   }
 };
@@ -119,8 +87,7 @@
 class LuiInstructionNode : public LuiAuipcValidationNode {
  public:
   LuiInstructionNode(const InstructionInformation& info)
-  : LuiAuipcValidationNode(info) {
-  }
+      : LuiAuipcValidationNode(info) {}
 
   MemoryValue getValue(MemoryAccess& memoryAccess) const override {
     assert(validate().isSuccess());
@@ -173,11 +140,11 @@
 class AuipcInstructionNode : public LuiAuipcValidationNode {
  public:
   AuipcInstructionNode(const InstructionInformation& info)
-  : LuiAuipcValidationNode(info) {
-  }
+      : LuiAuipcValidationNode(info) {}
 
   MemoryValue getValue(MemoryAccess& memoryAccess) const override {
     assert(validate().isSuccess());
+
     const std::string& destination = _children.at(0)->getIdentifier();
     MemoryValue offset = _children.at(1)->getValue(memoryAccess);
     MemoryValue programCounter = memoryAccess.getRegisterValue("pc");
@@ -226,6 +193,6 @@
   using InternalUnsigned = uint32_t;
 };
 
-}// Namespace riscv
+}  // Namespace riscv
 
 #endif /* ERAGPSIM_ARCH_RISCV_SPECIAL_INTEGER_INSTRUCTIONS_HPP_ */