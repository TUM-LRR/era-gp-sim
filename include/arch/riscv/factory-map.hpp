--- conflicted
+++ resolved
@@ -40,17 +40,11 @@
  */
 class FactoryMap {
  public:
-<<<<<<< HEAD
-  using Factory = std::function<std::unique_ptr<AbstractInstructionNode>(
-      const InstructionInformation &)>;
-  using Node = AbstractInstructionNodeFactory::Node;
-=======
   using InstructionDocumentation =
       std::shared_ptr<InstructionContextInformation>;
   using Factory = std::function<std::unique_ptr<AbstractInstructionNode>(
       const InstructionInformation &, const InstructionDocumentation &)>;
   using Node = std::unique_ptr<AbstractInstructionNode>;
->>>>>>> e05a314f
 
   /**
    * An abstract base class for facades.
