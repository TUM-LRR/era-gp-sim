/*
* C++ Assembler Interpreter
* Copyright (C) 2016 Chair of Computer Architecture
* at Technical University of Munich
*
* This program is free software: you can redistribute it and/or modify
* it under the terms of the GNU General Public License as published by
* the Free Software Foundation, either version 3 of the License, or
* (at your option) any later version.
*
* This program is distributed in the hope that it will be useful,
* but WITHOUT ANY WARRANTY; without even the implied warranty of
* MERCHANTABILITY or FITNESS FOR A PARTICULAR PURPOSE.  See the
* GNU General Public License for more details.
*
* You should have received a copy of the GNU General Public License
* along with this program. If not, see <http://www.gnu.org/licenses/>.
*/

#ifndef ERAGPSIM_ARCH_RISCV_ABSTRACT_JUMP_INSTRUCTION_NODE_HPP
#define ERAGPSIM_ARCH_RISCV_ABSTRACT_JUMP_INSTRUCTION_NODE_HPP

#include "gtest/gtest_prod.h"

#include "arch/common/instruction-information.hpp"
#include "arch/common/validation-result.hpp"
#include "arch/riscv/instruction-node.hpp"

namespace riscv {

/**
 * The abstract base class for jump instructions.
 *
 * Jump instructions mean any of the `JAL` and `JALR` assembler instructions as
 * well as the `J` pseudo instruction. This parent class handles the validation
 * checks, delegating the actual verifications to polymorphic calls. Moreover,
 * it handles the common part of jump instructions, such as storing the return
 * address in the destination register.
 *
 * On the instructions themselves: jump instructions are *unconditional* jumps,
 * as opposed to the `B-` class of instructions. They are intended for function
 * calls, like `CALL` in x86. All jump instructions take a destination or *link*
 * register, in which the return address of the jump is stored. This address is
 * always 4 bytes after the current program counter, since all instructions in
 * the base RISC-V ISA are 4 bytes long ^1. Then, JAL and JALR differ in the
 * second operand:
 * - `JAL` takes a 20 bit signed immediate as an offset relative to the program
 *   counter. The immediate specifies an offset in multiples of two. An example
 *   would be `JAL x2, -50`, which jumps 100 bytes backwards in the program and
 *   writes the return address into `x2`.
 * - `JALR` takes a base register and a 12 bit signed immediate that is added to
 *   the base register. The result of this is then the absolute target for the
 *   jump. An example command would be `JALR x4, x1, -50`, which sets the
 *   program counter to the value stored in `x1`, minus 50 bytes. Note how the
 *   immediate is __not__ a multiple of two. However, the specification does
 *   require the LSB of the resulting program counter value to be unset, i.e.
 *   the resulting address will never be odd. Using `JALR` with `pc` as the base
 *   register, combined with `AUIPC` lets you jump to 32-bit target relative to
 *   the program counter. `JALR` with any other register, combined with `LUI`,
 *   lets you access any 32-bit *absolute* target (i.e. absolute in the address
 *   space, from 0 to 2^32 - 1).
 * - `J` is a recommended pseudo-operation based on `JAL` that takes a single 20
 *   bit immediate and links the return address into `x0`, i.e. discards it.
 *
 * Note that the standard software calling convention will want to use `x1` as
 * the link register.
 *
 * ^1: While in the base RISC-V extensions we are implementing instructions
 *     definitely are 32 bits wide, RISC-V also supports compressed or extended
 *     formats, specified in multiples of 16 bit parcels. As such, adding 4 to
 *     the program counter may not be correct under certain exotic extension. It
 *     is noteworthy that only the size of the *jump instructions* themselves
 *     matters, since we are linking the address of the next instruction
 *     following the jump. Therefore, if there were to exist an extension in
 *     which the `JAL` instruction does not occupy 32 bits, but 16 or more than
 *     32, we could add this information to the `InstructionInformation` objects
 *     and add the offset dynamically. However, at this point, this is not
 *     neccessary.
 */
template <typename UnsignedWord, typename SignedWord>
class AbstractJumpAndLinkInstructionNode : public InstructionNode {
 public:
  using super = InstructionNode;

  /**
   * Constructs the jump and link instruction.
   *
   * Since this class is abstract, only children may use it.
   *
   * \param information The information object for the instruction.
   */
  explicit AbstractJumpAndLinkInstructionNode(
      const InstructionInformation& information)
  : super(information) {
  }

  /**
   * Make the constructor pure virtual so that the class is abstract.
   * This is necessary since the class, in itself, has no pure virtual methods.
   * Note the implementation outside (below) the class definition.
   */
  virtual ~AbstractJumpAndLinkInstructionNode() = 0;

  /**
   * Performs the branch instruction.
   *
   * The actual condition check is delegated polymorphically.
   *
   * \param memoryAccess The memory access object.
   *
   * \return An empty memory value.
   */
  MemoryValue getValue(MemoryAccess& memoryAccess) const override {
<<<<<<< HEAD
    assert(validate(memoryAccess).isSuccess());
=======
    assert(validate());
>>>>>>> ae717ecf
    auto destination = _children[0]->getIdentifier();
    auto programCounter = riscv::loadRegister<UnsignedWord>(memoryAccess, "pc");

    // Store the return address (pc + 4) in the destination register
    riscv::storeRegister<UnsignedWord>(
        memoryAccess, destination, programCounter + 4);

    auto result = _jump(programCounter, memoryAccess);

    return convert<UnsignedWord>(result);
  }

  /**
   * Validates the jump instruction node.
   *
   * The actual checks are delegated polymorphically.
   *
   * \return A `ValidationResult` indicating the validity of the node.
   */
  ValidationResult validate(MemoryAccess& memoryAccess) const override {
    auto result = _validateNumberOfChildren();
    if (!result) return result;

<<<<<<< HEAD
    result = _validateChildren(memoryAccess);
    if (!result.isSuccess()) return result;
=======
    result = _validateChildren();
    if (!result) return result;
>>>>>>> ae717ecf

    result = _validateOperandTypes();
    if (!result) return result;

<<<<<<< HEAD
    result = _validateOffset(memoryAccess);
    if (!result.isSuccess()) return result;
=======
    result = _validateOffset();
    if (!result) return result;
>>>>>>> ae717ecf

    return ValidationResult::success();
  }

  ValidationResult validateRuntime(MemoryAccess& memoryAccess) const override {
    auto result = _validateResultingProgramCounter(memoryAccess);
    if (!result) return result;

    return ValidationResult::success();
  }

 protected:
  FRIEND_TEST(TestJumpInstructions, TestJALValidation);
  FRIEND_TEST(TestJumpInstructions, TestJALRValidation);

  /**
   * The actual, instruction-specific jump code.
   *
   * This method is called polymorphically in `getValue()`.
   *
   * \param programCounter The old program counter value as an unsigned integer.
   * \param memoryAccess A memory access object.
   *
   * \return The new program counter.
   */
  virtual UnsignedWord
  _jump(UnsignedWord programCounter, MemoryAccess& memoryAccess) const = 0;

  /**
   * Validates the number of children of then node.
   *
   * This method is called polymorphically.
   *
   * \return A `ValidationResult` indicating the result of the check.
   */
  virtual ValidationResult _validateNumberOfChildren() const = 0;

  /**
   * Validates the operand types of the node.
   *
   * This method is called polymorphically.
   *
   * \return A `ValidationResult` indicating the result of the check.
   */
  virtual ValidationResult _validateOperandTypes() const = 0;

  /**
   * Validates the immediate offset.
   *
   * This method is called polymorphically.
   *
   * \return A `ValidationResult` indicating the result of the check.
   */
  virtual ValidationResult
  _validateOffset(MemoryAccess& memoryAccess) const = 0;

  /**
   * Validates the program counter that would resulting from the instruction.
   *
   * This method is called polymorphically.
   *
   * \return A `ValidationResult` indicating the result of the check.
   */
  virtual ValidationResult
  _validateResultingProgramCounter(MemoryAccess& memoryAccess) const = 0;
};

template <typename UnsignedWord, typename SignedWord>
AbstractJumpAndLinkInstructionNode<UnsignedWord, SignedWord>::
    ~AbstractJumpAndLinkInstructionNode() = default;
}

#endif /* ERAGPSIM_ARCH_RISCV_ABSTRACT_JUMP_INSTRUCTION_NODE_HPP */<|MERGE_RESOLUTION|>--- conflicted
+++ resolved
@@ -111,11 +111,7 @@
    * \return An empty memory value.
    */
   MemoryValue getValue(MemoryAccess& memoryAccess) const override {
-<<<<<<< HEAD
     assert(validate(memoryAccess).isSuccess());
-=======
-    assert(validate());
->>>>>>> ae717ecf
     auto destination = _children[0]->getIdentifier();
     auto programCounter = riscv::loadRegister<UnsignedWord>(memoryAccess, "pc");
 
@@ -125,7 +121,9 @@
 
     auto result = _jump(programCounter, memoryAccess);
 
-    return convert<UnsignedWord>(result);
+    riscv::storeRegister<UnsignedWord>(memoryAccess, "pc", result);
+
+    return {};
   }
 
   /**
@@ -137,26 +135,16 @@
    */
   ValidationResult validate(MemoryAccess& memoryAccess) const override {
     auto result = _validateNumberOfChildren();
-    if (!result) return result;
-
-<<<<<<< HEAD
+    if (!result.isSuccess()) return result;
+
     result = _validateChildren(memoryAccess);
     if (!result.isSuccess()) return result;
-=======
-    result = _validateChildren();
-    if (!result) return result;
->>>>>>> ae717ecf
 
     result = _validateOperandTypes();
-    if (!result) return result;
-
-<<<<<<< HEAD
+    if (!result.isSuccess()) return result;
+
     result = _validateOffset(memoryAccess);
     if (!result.isSuccess()) return result;
-=======
-    result = _validateOffset();
-    if (!result) return result;
->>>>>>> ae717ecf
 
     return ValidationResult::success();
   }
@@ -210,8 +198,7 @@
    *
    * \return A `ValidationResult` indicating the result of the check.
    */
-  virtual ValidationResult
-  _validateOffset(MemoryAccess& memoryAccess) const = 0;
+  virtual ValidationResult _validateOffset(MemoryAccess& memoryAccess) const = 0;
 
   /**
    * Validates the program counter that would resulting from the instruction.
