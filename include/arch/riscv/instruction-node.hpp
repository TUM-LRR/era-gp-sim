--- conflicted
+++ resolved
@@ -51,29 +51,10 @@
    * \param amount The amount of registers required.
    * \return true if this node matches the requirements.
    */
-<<<<<<< HEAD
-  bool requireChildren(Type type, size_t startIndex, size_t amount);
-
-  bool validateAllChildren();
-
-  /*!
-   * Returns how many children this instruction node has.
-   * \return
-   */
-  size_t getChildrenCount()const;
-
-  /*!
-   * returns the children at index
-   * \param index index boundaries are asserted
-   * \return
-   */
-  AbstractSyntaxTreeNode& getChild(size_t index);
-=======
   bool requireChildren(Type type, size_t startIndex, size_t amount) const;
 
  private:
   InstructionInformation& _instructionInformation;
->>>>>>> d986d6d8
 };
 }
 
