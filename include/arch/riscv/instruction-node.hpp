/* C++ Assembler Interpreter
 * Copyright (C) 2016 Chair of Computer Architecture
 * at Technical University of Munich
 *
 * This program is free software: you can redistribute it and/or modify
 * it under the terms of the GNU General Public License as published by
 * the Free Software Foundation, either version 3 of the License, or
 * (at your option) any later version.
 *
 * This program is distributed in the hope that it will be useful,
 * but WITHOUT ANY WARRANTY; without even the implied warranty of
 * MERCHANTABILITY or FITNESS FOR A PARTICULAR PURPOSE.  See the
 * GNU General Public License for more details.
 *
 * You should have received a copy of the GNU General Public License
 * along with this program.  If not, see <http://www.gnu.org/licenses/>.*/

#ifndef ERAGPSIM_ARCH_RISCV_INSTRUCTION_NODE_HPP
#define ERAGPSIM_ARCH_RISCV_INSTRUCTION_NODE_HPP

#include "arch/common/abstract-syntax-tree-node.hpp"
#include "arch/common/instruction-information.hpp"
<<<<<<< HEAD
#include "core/memory-value.hpp"
#include "core/conversions.hpp"
=======
#include "arch/riscv/conversion-stub.hpp"
#include "core/memory-value.hpp"
>>>>>>> efa43bfc

namespace riscv {
/** A node that represents a RISC V specific instruction */
class InstructionNode : public AbstractSyntaxTreeNode {
 public:
  /**
   * Constructs a new node that represents a RISC V specific instruction.
   */
  InstructionNode(InstructionInformation& instructionInformation)
  : AbstractSyntaxTreeNode(Type::INSTRUCTION)
  , _instructionInformation(instructionInformation) {
  }


  /* Ensure this class is also pure virtual */
  virtual MemoryValue
  getValue(DummyMemoryAccess& memory_access) const override = 0;
  virtual bool validate() const override                    = 0;

  MemoryValue assemble() const override;

  /* Can be retreived using the InstructionInformation */
  const std::string& getIdentifier() const override;

  /**
   * Checks if this node has 'amount' children of type 'type', starting at
   * index
   * 'startIndex'.
   *
   * \param startIndex The index to start checking for registers.
   * \param amount The amount of registers required.
   * \return true if this node matches the requirements.
   */
  bool requireChildren(Type type, size_t startIndex, size_t amount) const;

  /** byte order used in RISC-V architecture*/
  static constexpr Endianness RISCV_ENDIANNESS = Endianness::LITTLE;
  /** bits per byte in RISC-V architecture*/
  static constexpr std::size_t RISCV_BITS_PER_BYTE = 8;

  static constexpr SignedRepresentation RISCV_SIGNED_REPRESENTATION = SignedRepresentation::TWOS_COMPLEMENT;

 private:
  InstructionInformation _instructionInformation;
};
}

#endif /* ERAGPSIM_ARCH_RISCV_INSTRUCTION_NODE_HPP */<|MERGE_RESOLUTION|>--- conflicted
+++ resolved
@@ -20,13 +20,8 @@
 
 #include "arch/common/abstract-syntax-tree-node.hpp"
 #include "arch/common/instruction-information.hpp"
-<<<<<<< HEAD
+#include "core/conversions.hpp"
 #include "core/memory-value.hpp"
-#include "core/conversions.hpp"
-=======
-#include "arch/riscv/conversion-stub.hpp"
-#include "core/memory-value.hpp"
->>>>>>> efa43bfc
 
 namespace riscv {
 /** A node that represents a RISC V specific instruction */
@@ -67,7 +62,8 @@
   /** bits per byte in RISC-V architecture*/
   static constexpr std::size_t RISCV_BITS_PER_BYTE = 8;
 
-  static constexpr SignedRepresentation RISCV_SIGNED_REPRESENTATION = SignedRepresentation::TWOS_COMPLEMENT;
+  static constexpr SignedRepresentation RISCV_SIGNED_REPRESENTATION =
+      SignedRepresentation::TWOS_COMPLEMENT;
 
  private:
   InstructionInformation _instructionInformation;
