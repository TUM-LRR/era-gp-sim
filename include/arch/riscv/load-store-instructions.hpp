--- conflicted
+++ resolved
@@ -42,11 +42,7 @@
 
   /* The different types of a load instruction. See RISC V specification
      for reference.*/
-<<<<<<< HEAD
   enum class Type {
-=======
-  enum struct Type {
->>>>>>> 905c5482
     DOUBLE_WORD,         // LD (Only in RVI64)
     WORD,                // LW
     WORD_UNSIGNED,       // LWU (Only in RVI64)
