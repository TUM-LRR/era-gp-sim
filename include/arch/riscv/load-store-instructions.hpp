/*
* C++ Assembler Interpreter
* Copyright (C) 2016 Chair of Computer Architecture
* at Technical University of Munich
*
* This program is free software: you can redistribute it and/or modify
* it under the terms of the GNU General Public License as published by
* the Free Software Foundation, either version 3 of the License, or
* (at your option) any later version.
*
* This program is distributed in the hope that it will be useful,
* but WITHOUT ANY WARRANTY; without even the implied warranty of
* MERCHANTABILITY or FITNESS FOR A PARTICULAR PURPOSE.  See the
* GNU General Public License for more details.
*
* You should have received a copy of the GNU General Public License
* along with this program. If not, see <http://www.gnu.org/licenses/>.
*/

#ifndef ERAGPSIM_ARCH_RISCV_LOAD_STORE_INSTRUCTIONS_HPP
#define ERAGPSIM_ARCH_RISCV_LOAD_STORE_INSTRUCTIONS_HPP

#include "arch/riscv/instruction-node.hpp"

<<<<<<< HEAD
#include <QtGlobal>
#include <cassert>
=======
#include <QtCore/qglobal.h>
>>>>>>> a5806463
#include <string>

namespace riscv {

/**
 * \brief The LoadInstructionNode class
 *
 * Represents a load instruction.
 */
template <typename SignedType, typename UnsignedType>
class LoadInstructionNode : public InstructionNode {
 public:
  /* The different types of a load instruction. See RISC V specification
     for reference.*/
  enum struct Type {
    DOUBLE_WORD,       // LD (Only in RVI64)
    WORD,              // LW
    WORD_UNSIGNED,     // LWU (Only in RVI64)
    HALF_WORD,         // LH
    HALF_WORD_UNSIGNED,// LHU
    BYTE,              // LB
    BYTE_UNSIGNED      // LBU
  };

  LoadInstructionNode(const InstructionInformation& instructionInformation,
                      Type type)
  : InstructionNode(instructionInformation), _type(type) {
  }

<<<<<<< HEAD

  MemoryValue getValue(DummyMemoryAccess& memoryAccess) const override {
    assert(validate().isSuccess());
=======
  MemoryValue getValue(MemoryAccess& memoryAccess) const override;

  ValidationResult validate() const override;
>>>>>>> a5806463

    const std::string& dest = _children.at(0)->getIdentifier();
    MemoryValue base        = _children.at(1)->getValue(memoryAccess);
    MemoryValue offset      = _children.at(2)->getValue(memoryAccess);

    // The base (that comes from a register) has to be converted using an
    // unsigned integer, to be able to address the whole address space
    UnsignedType baseConverted = convert<UnsignedType>(base, RISCV_ENDIANNESS);
    // The offset (that comes from the immediate value) has to be converted
    // using an unsigned integer, to be able to have negative offsets
    SignedType offsetConverted = convert<SignedType>(
        offset, RISCV_ENDIANNESS, RISCV_SIGNED_REPRESENTATION);

    std::size_t effectiveAddress = baseConverted + offsetConverted;

    switch (_type) {
      case Type::DOUBLE_WORD:
        performSignedLoad(memoryAccess, effectiveAddress, 8, dest);
        break;
      case Type::WORD:
        performSignedLoad(memoryAccess, effectiveAddress, 4, dest);
        break;
      case Type::WORD_UNSIGNED:
        performUnsignedLoad(memoryAccess, effectiveAddress, 4, dest);
        break;
      case Type::HALF_WORD:
        performSignedLoad(memoryAccess, effectiveAddress, 2, dest);
        break;
      case Type::HALF_WORD_UNSIGNED:
        performUnsignedLoad(memoryAccess, effectiveAddress, 2, dest);
        break;
      case Type::BYTE:
        performSignedLoad(memoryAccess, effectiveAddress, 1, dest);
        break;
      case Type::BYTE_UNSIGNED:
        performUnsignedLoad(memoryAccess, effectiveAddress, 1, dest);
        break;
      default: assert(false); break;
    }
    return MemoryValue{};
  }

  const ValidationResult validate() const override {
    if (!requireChildren(AbstractSyntaxTreeNode::Type::REGISTER, 0, 2) ||
        !requireChildren(AbstractSyntaxTreeNode::Type::IMMEDIATE, 2, 1)) {
      return ValidationResult::fail(QT_TRANSLATE_NOOP(
          "Syntax-Tree-Validation",
          "Load instructions must have 2 registers and 1 immediate"));
    }

    ValidationResult resultAll = validateAllChildren();
    if (!resultAll.isSuccess()) {
      return resultAll;
    }

    // Check if the immediate value is representable by 12 bits
    // We can use an empty stub here, because immediate values don't need to
    // access the memory
    DummyMemoryAccessStub stub;
    MemoryValue value = _children.at(2)->getValue(stub);

    for (std::size_t index = 12; index < value.getSize(); ++index) {
      if (value.get(index)) {
        return ValidationResult::fail(QT_TRANSLATE_NOOP(
            "Syntax-Tree-Validation",
            "The immediate value must be representable by 12 bits"));
      }
    }

    return ValidationResult::success();
  }

 private:
  /**
   * Internal method to perform an unsigned load operation
   *
   * \param memoryAccess Memory access reference
   * \param address The memory address to load from
   * \param byteAmount The amount of bytes to load
   * \param destination The destination register identifier, in which to store
   *        the loaded value
   */
  void performUnsignedLoad(DummyMemoryAccess& memoryAccess,
                           std::size_t address,
                           std::size_t byteAmount,
                           std::string destination) const {
    MemoryValue result = memoryAccess.getMemoryValueAt(address, byteAmount);

    // Check if zero-expansion is needed. This is the case, if the amount of
    // bits loaded from memory is not equal to the amount of bits, a register
    // can hold.
    if (result.getSize() != sizeof(UnsignedType) * RISCV_BITS_PER_BYTE) {
      // Do the zero-expansion by converting to an int and converting back
      // to a memory value.
      // TODO This can be made faster, by copying the bits into a new memory
      // value of proper size. This can't be done yet, because the interface
      // of the memory value is not quite clear in that sense.
      UnsignedType converted = convert<UnsignedType>(result, RISCV_ENDIANNESS);
      result                 = convert<UnsignedType>(
          converted, RISCV_BITS_PER_BYTE, RISCV_ENDIANNESS);
    }
    memoryAccess.setRegisterValue(destination, result);
  }

  /**
   * Internal method to perform a signed load operation
   *
   * \param memoryAccess Memory access reference
   * \param address The memory address to load from
   * \param byteAmount The amount of bytes to load
   * \param destination The destination register identifier, in which to store
   *        the loaded value
   */
  void performSignedLoad(DummyMemoryAccess& memoryAccess,
                         std::size_t address,
                         std::size_t byteAmount,
                         std::string destination) const {
    MemoryValue result = memoryAccess.getMemoryValueAt(address, byteAmount);
    // Check if sign-expansion is needed. This is the case, if the amount of
    // bits loaded from memory is not equal to the amount of bits, a register
    // can hold.
    if (result.getSize() != sizeof(SignedType) * RISCV_BITS_PER_BYTE) {
      // Do a sign-expansion by converting the memory value to an integer
      // and back to a memory value.
      SignedType converted = convert<SignedType>(
          result, RISCV_ENDIANNESS, RISCV_SIGNED_REPRESENTATION);
      result = convert<SignedType>(converted,
                                   RISCV_BITS_PER_BYTE,
                                   RISCV_ENDIANNESS,
                                   RISCV_SIGNED_REPRESENTATION);
    }
    memoryAccess.setRegisterValue(destination, result);
  }


  Type _type;
};

/**
 * \brief The StoreInstructionNode class
 *
 * Represents a store instruction.
 */
template <typename SignedType, typename UnsignedType>
class StoreInstructionNode : public InstructionNode {
 public:
  /* The different types of a store instruction. See RISC V specification
     for reference. */
  enum struct Type {
    DOUBLE_WORD,// SD (Only in RVI64)
    WORD,       // SW
    HALF_WORD,  // SH
    BYTE        // SB
  };

  StoreInstructionNode(const InstructionInformation& instructionInformation,
                       Type type)
  : InstructionNode(instructionInformation), _type(type) {
  }

<<<<<<< HEAD
  MemoryValue getValue(DummyMemoryAccess& memoryAccess) const override {
    assert(validate().isSuccess());

    MemoryValue base       = _children.at(0)->getValue(memoryAccess);
    const std::string& src = _children.at(1)->getIdentifier();
    MemoryValue offset     = _children.at(2)->getValue(memoryAccess);

    // Unsigned to be able to address the whole address space
    UnsignedType baseConverted = convert<UnsignedType>(base, RISCV_ENDIANNESS);
    // Signed to be able to have negative offsets
    SignedType offsetConverted = convert<SignedType>(
        base, RISCV_ENDIANNESS, RISCV_SIGNED_REPRESENTATION);

    std::size_t effectiveAddress = baseConverted + offsetConverted;
    std::size_t byteAmount;
    switch (_type) {
      case Type::DOUBLE_WORD: byteAmount = 8; break;
      case Type::WORD: byteAmount        = 4; break;
      case Type::HALF_WORD: byteAmount   = 2; break;
      case Type::BYTE: byteAmount        = 1; break;
      default: assert(false); break;
    }

    MemoryValue registerValue = memoryAccess.getRegisterValue(src);
    MemoryValue resultValue{byteAmount, RISCV_BITS_PER_BYTE};
    for (size_t i = 0; i < byteAmount * RISCV_BITS_PER_BYTE; ++i) {
      resultValue.put(resultValue.getSize() - 1 - i,
                      registerValue.get(registerValue.getSize() - 1 - i));
    }
    memoryAccess.setMemoryValueAt(effectiveAddress, resultValue);
    return MemoryValue{};
  }

  const ValidationResult validate() const override {
    if (!requireChildren(AbstractSyntaxTreeNode::Type::REGISTER, 0, 2) ||
        !requireChildren(AbstractSyntaxTreeNode::Type::IMMEDIATE, 2, 1)) {
      return ValidationResult::fail(QT_TRANSLATE_NOOP(
          "Syntax-Tree-Validation",
          "Store instructions must have 2 registers and 1 immediate"));
    }

    ValidationResult resultAll = validateAllChildren();
    if (!resultAll.isSuccess()) {
      return resultAll;
    }

    // Check if the immediate value is representable by 12 bits
    // We can use an empty stub here, because immediate values don't need to
    // access the memory
    DummyMemoryAccessStub stub;
    MemoryValue value = _children.at(2)->getValue(stub);

    for (std::size_t index = 12; index < value.getSize(); ++index) {
      if (value.get(index)) {
        return ValidationResult::fail(QT_TRANSLATE_NOOP(
            "Syntax-Tree-Validation",
            "The immediate value must be representable by 12 bits"));
      }
    }
=======
  MemoryValue getValue(MemoryAccess& memoryAccess) const override;

  ValidationResult validate() const override;
>>>>>>> a5806463

    return ValidationResult::success();
  }

 private:
  Type _type;
};
}

#endif /* ERAGPSIM_ARCH_RISCV_LOAD_STORE_INSTRUCTIONS_HPP */<|MERGE_RESOLUTION|>--- conflicted
+++ resolved
@@ -22,12 +22,8 @@
 
 #include "arch/riscv/instruction-node.hpp"
 
-<<<<<<< HEAD
 #include <QtGlobal>
 #include <cassert>
-=======
-#include <QtCore/qglobal.h>
->>>>>>> a5806463
 #include <string>
 
 namespace riscv {
@@ -43,41 +39,31 @@
   /* The different types of a load instruction. See RISC V specification
      for reference.*/
   enum struct Type {
-    DOUBLE_WORD,       // LD (Only in RVI64)
-    WORD,              // LW
-    WORD_UNSIGNED,     // LWU (Only in RVI64)
-    HALF_WORD,         // LH
-    HALF_WORD_UNSIGNED,// LHU
-    BYTE,              // LB
-    BYTE_UNSIGNED      // LBU
+    DOUBLE_WORD,         // LD (Only in RVI64)
+    WORD,                // LW
+    WORD_UNSIGNED,       // LWU (Only in RVI64)
+    HALF_WORD,           // LH
+    HALF_WORD_UNSIGNED,  // LHU
+    BYTE,                // LB
+    BYTE_UNSIGNED        // LBU
   };
 
-  LoadInstructionNode(const InstructionInformation& instructionInformation,
-                      Type type)
-  : InstructionNode(instructionInformation), _type(type) {
-  }
-
-<<<<<<< HEAD
-
-  MemoryValue getValue(DummyMemoryAccess& memoryAccess) const override {
+  LoadInstructionNode(InstructionInformation& instructionInformation, Type type)
+      : InstructionNode(instructionInformation), _type(type) {}
+
+  MemoryValue getValue(MemoryAccess& memoryAccess) const override {
     assert(validate().isSuccess());
-=======
-  MemoryValue getValue(MemoryAccess& memoryAccess) const override;
-
-  ValidationResult validate() const override;
->>>>>>> a5806463
 
     const std::string& dest = _children.at(0)->getIdentifier();
-    MemoryValue base        = _children.at(1)->getValue(memoryAccess);
-    MemoryValue offset      = _children.at(2)->getValue(memoryAccess);
+    MemoryValue base = _children.at(1)->getValue(memoryAccess);
+    MemoryValue offset = _children.at(2)->getValue(memoryAccess);
 
     // The base (that comes from a register) has to be converted using an
     // unsigned integer, to be able to address the whole address space
-    UnsignedType baseConverted = convert<UnsignedType>(base, RISCV_ENDIANNESS);
+    UnsignedType baseConverted = riscv::convert<UnsignedType>(base);
     // The offset (that comes from the immediate value) has to be converted
     // using an unsigned integer, to be able to have negative offsets
-    SignedType offsetConverted = convert<SignedType>(
-        offset, RISCV_ENDIANNESS, RISCV_SIGNED_REPRESENTATION);
+    SignedType offsetConverted = riscv::convert<SignedType>(offset);
 
     std::size_t effectiveAddress = baseConverted + offsetConverted;
 
@@ -103,20 +89,22 @@
       case Type::BYTE_UNSIGNED:
         performUnsignedLoad(memoryAccess, effectiveAddress, 1, dest);
         break;
-      default: assert(false); break;
+      default:
+        assert(false);
+        break;
     }
     return MemoryValue{};
   }
 
   const ValidationResult validate() const override {
-    if (!requireChildren(AbstractSyntaxTreeNode::Type::REGISTER, 0, 2) ||
-        !requireChildren(AbstractSyntaxTreeNode::Type::IMMEDIATE, 2, 1)) {
+    if (!_requireChildren(AbstractSyntaxTreeNode::Type::REGISTER, 0, 2) ||
+        !_requireChildren(AbstractSyntaxTreeNode::Type::IMMEDIATE, 2, 1)) {
       return ValidationResult::fail(QT_TRANSLATE_NOOP(
           "Syntax-Tree-Validation",
           "Load instructions must have 2 registers and 1 immediate"));
     }
 
-    ValidationResult resultAll = validateAllChildren();
+    ValidationResult resultAll = _validateChildren();
     if (!resultAll.isSuccess()) {
       return resultAll;
     }
@@ -124,7 +112,7 @@
     // Check if the immediate value is representable by 12 bits
     // We can use an empty stub here, because immediate values don't need to
     // access the memory
-    DummyMemoryAccessStub stub;
+    MemoryAccess stub;
     MemoryValue value = _children.at(2)->getValue(stub);
 
     for (std::size_t index = 12; index < value.getSize(); ++index) {
@@ -148,8 +136,7 @@
    * \param destination The destination register identifier, in which to store
    *        the loaded value
    */
-  void performUnsignedLoad(DummyMemoryAccess& memoryAccess,
-                           std::size_t address,
+  void performUnsignedLoad(MemoryAccess& memoryAccess, std::size_t address,
                            std::size_t byteAmount,
                            std::string destination) const {
     MemoryValue result = memoryAccess.getMemoryValueAt(address, byteAmount);
@@ -157,15 +144,14 @@
     // Check if zero-expansion is needed. This is the case, if the amount of
     // bits loaded from memory is not equal to the amount of bits, a register
     // can hold.
-    if (result.getSize() != sizeof(UnsignedType) * RISCV_BITS_PER_BYTE) {
+    if (result.getSize() != sizeof(UnsignedType) * riscv::BITS_PER_BYTE) {
       // Do the zero-expansion by converting to an int and converting back
       // to a memory value.
       // TODO This can be made faster, by copying the bits into a new memory
       // value of proper size. This can't be done yet, because the interface
       // of the memory value is not quite clear in that sense.
-      UnsignedType converted = convert<UnsignedType>(result, RISCV_ENDIANNESS);
-      result                 = convert<UnsignedType>(
-          converted, RISCV_BITS_PER_BYTE, RISCV_ENDIANNESS);
+      UnsignedType converted = riscv::convert<UnsignedType>(result);
+      result = riscv::convert<UnsignedType>(converted);
     }
     memoryAccess.setRegisterValue(destination, result);
   }
@@ -179,27 +165,21 @@
    * \param destination The destination register identifier, in which to store
    *        the loaded value
    */
-  void performSignedLoad(DummyMemoryAccess& memoryAccess,
-                         std::size_t address,
+  void performSignedLoad(MemoryAccess& memoryAccess, std::size_t address,
                          std::size_t byteAmount,
                          std::string destination) const {
     MemoryValue result = memoryAccess.getMemoryValueAt(address, byteAmount);
     // Check if sign-expansion is needed. This is the case, if the amount of
     // bits loaded from memory is not equal to the amount of bits, a register
     // can hold.
-    if (result.getSize() != sizeof(SignedType) * RISCV_BITS_PER_BYTE) {
+    if (result.getSize() != sizeof(SignedType) * riscv::BITS_PER_BYTE) {
       // Do a sign-expansion by converting the memory value to an integer
       // and back to a memory value.
-      SignedType converted = convert<SignedType>(
-          result, RISCV_ENDIANNESS, RISCV_SIGNED_REPRESENTATION);
-      result = convert<SignedType>(converted,
-                                   RISCV_BITS_PER_BYTE,
-                                   RISCV_ENDIANNESS,
-                                   RISCV_SIGNED_REPRESENTATION);
+      SignedType converted = riscv::convert<SignedType>(result);
+      result = riscv::convert<SignedType>(converted);
     }
     memoryAccess.setRegisterValue(destination, result);
   }
-
 
   Type _type;
 };
@@ -215,44 +195,51 @@
   /* The different types of a store instruction. See RISC V specification
      for reference. */
   enum struct Type {
-    DOUBLE_WORD,// SD (Only in RVI64)
-    WORD,       // SW
-    HALF_WORD,  // SH
-    BYTE        // SB
+    DOUBLE_WORD,  // SD (Only in RVI64)
+    WORD,         // SW
+    HALF_WORD,    // SH
+    BYTE          // SB
   };
 
-  StoreInstructionNode(const InstructionInformation& instructionInformation,
+  StoreInstructionNode(InstructionInformation& instructionInformation,
                        Type type)
-  : InstructionNode(instructionInformation), _type(type) {
-  }
-
-<<<<<<< HEAD
-  MemoryValue getValue(DummyMemoryAccess& memoryAccess) const override {
+      : InstructionNode(instructionInformation), _type(type) {}
+
+  MemoryValue getValue(MemoryAccess& memoryAccess) const override {
     assert(validate().isSuccess());
 
-    MemoryValue base       = _children.at(0)->getValue(memoryAccess);
+    MemoryValue base = _children.at(0)->getValue(memoryAccess);
     const std::string& src = _children.at(1)->getIdentifier();
-    MemoryValue offset     = _children.at(2)->getValue(memoryAccess);
+    MemoryValue offset = _children.at(2)->getValue(memoryAccess);
 
     // Unsigned to be able to address the whole address space
-    UnsignedType baseConverted = convert<UnsignedType>(base, RISCV_ENDIANNESS);
+    UnsignedType baseConverted = riscv::convert<UnsignedType>(base);
     // Signed to be able to have negative offsets
-    SignedType offsetConverted = convert<SignedType>(
-        base, RISCV_ENDIANNESS, RISCV_SIGNED_REPRESENTATION);
+    SignedType offsetConverted = riscv::convert<SignedType>(base);
 
     std::size_t effectiveAddress = baseConverted + offsetConverted;
     std::size_t byteAmount;
     switch (_type) {
-      case Type::DOUBLE_WORD: byteAmount = 8; break;
-      case Type::WORD: byteAmount        = 4; break;
-      case Type::HALF_WORD: byteAmount   = 2; break;
-      case Type::BYTE: byteAmount        = 1; break;
-      default: assert(false); break;
+      case Type::DOUBLE_WORD:
+        byteAmount = 8;
+        break;
+      case Type::WORD:
+        byteAmount = 4;
+        break;
+      case Type::HALF_WORD:
+        byteAmount = 2;
+        break;
+      case Type::BYTE:
+        byteAmount = 1;
+        break;
+      default:
+        assert(false);
+        break;
     }
 
     MemoryValue registerValue = memoryAccess.getRegisterValue(src);
-    MemoryValue resultValue{byteAmount, RISCV_BITS_PER_BYTE};
-    for (size_t i = 0; i < byteAmount * RISCV_BITS_PER_BYTE; ++i) {
+    MemoryValue resultValue{byteAmount, riscv::BITS_PER_BYTE};
+    for (size_t i = 0; i < byteAmount * riscv::BITS_PER_BYTE; ++i) {
       resultValue.put(resultValue.getSize() - 1 - i,
                       registerValue.get(registerValue.getSize() - 1 - i));
     }
@@ -261,14 +248,14 @@
   }
 
   const ValidationResult validate() const override {
-    if (!requireChildren(AbstractSyntaxTreeNode::Type::REGISTER, 0, 2) ||
-        !requireChildren(AbstractSyntaxTreeNode::Type::IMMEDIATE, 2, 1)) {
+    if (!_requireChildren(AbstractSyntaxTreeNode::Type::REGISTER, 0, 2) ||
+        !_requireChildren(AbstractSyntaxTreeNode::Type::IMMEDIATE, 2, 1)) {
       return ValidationResult::fail(QT_TRANSLATE_NOOP(
           "Syntax-Tree-Validation",
           "Store instructions must have 2 registers and 1 immediate"));
     }
 
-    ValidationResult resultAll = validateAllChildren();
+    ValidationResult resultAll = _validateChildren();
     if (!resultAll.isSuccess()) {
       return resultAll;
     }
@@ -276,7 +263,7 @@
     // Check if the immediate value is representable by 12 bits
     // We can use an empty stub here, because immediate values don't need to
     // access the memory
-    DummyMemoryAccessStub stub;
+    MemoryAccess stub;
     MemoryValue value = _children.at(2)->getValue(stub);
 
     for (std::size_t index = 12; index < value.getSize(); ++index) {
@@ -286,11 +273,6 @@
             "The immediate value must be representable by 12 bits"));
       }
     }
-=======
-  MemoryValue getValue(MemoryAccess& memoryAccess) const override;
-
-  ValidationResult validate() const override;
->>>>>>> a5806463
 
     return ValidationResult::success();
   }
