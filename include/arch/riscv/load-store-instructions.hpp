--- conflicted
+++ resolved
@@ -73,25 +73,6 @@
           std::to_string(12));
     }
 
-    //    if (value.getSize() > 12) {
-    //      // Look for the sign bit to determine what bits to expect in the
-    //      "upper"
-    //      // region (i.e. 11...size).
-    //      // Index 0 <-> MSB in Memory Value
-    //      bool isSignBitSet = value.get(0);
-    //      for (std::size_t index = 11; index < value.getSize(); ++index) {
-    //        if ((isSignBitSet && !value.get(value.getSize() - 1 - index)) ||
-    //            (!isSignBitSet && value.get(value.getSize() - 1 - index))) {
-    //          return ValidationResult::fail(
-    //              QT_TRANSLATE_NOOP("Syntax-Tree-Validation",
-    //                                "The immediate value of this instruction
-    //                                must "
-    //                                "be representable by %1 bits"),
-    //              std::to_string(12));
-    //        }
-    //      }
-    //    }
-
     return ValidationResult::success();
   }
 
@@ -151,23 +132,18 @@
   /* The different types of a load instruction. See RISC V specification
      for reference.*/
   enum struct Type {
-    DOUBLE_WORD,         // LD (Only in RVI64)
-    WORD,                // LW
-    WORD_UNSIGNED,       // LWU (Only in RVI64)
-    HALF_WORD,           // LH
-    HALF_WORD_UNSIGNED,  // LHU
-    BYTE,                // LB
-    BYTE_UNSIGNED        // LBU
+    DOUBLE_WORD,       // LD (Only in RVI64)
+    WORD,              // LW
+    WORD_UNSIGNED,     // LWU (Only in RVI64)
+    HALF_WORD,         // LH
+    HALF_WORD_UNSIGNED,// LHU
+    BYTE,              // LB
+    BYTE_UNSIGNED      // LBU
   };
 
-  LoadInstructionNode(const InstructionInformation& instructionInformation,
-                      Type type)
-<<<<<<< HEAD
-      : super(instructionInformation), _type(type) {}
-=======
+  LoadInstructionNode(const InstructionInformation& instructionInformation, Type type)
   : super(instructionInformation), _type(type) {
   }
->>>>>>> 21aef25f
 
   MemoryValue getValue(MemoryAccess& memoryAccess) const override {
     assert(super::validate());
@@ -197,9 +173,7 @@
       case Type::BYTE_UNSIGNED:
         performUnsignedLoad(memoryAccess, effectiveAddress, 1, dest);
         break;
-      default:
-        assert(false);
-        break;
+      default: assert(false); break;
     }
     return MemoryValue{};
   }
@@ -222,7 +196,8 @@
    * \param destination The destination register identifier, in which to store
    *        the loaded value
    */
-  void performUnsignedLoad(MemoryAccess& memoryAccess, std::size_t address,
+  void performUnsignedLoad(MemoryAccess& memoryAccess,
+                           std::size_t address,
                            std::size_t byteAmount,
                            const std::string& destination) const {
     MemoryValue result = memoryAccess.getMemoryValueAt(address, byteAmount);
@@ -251,7 +226,8 @@
    * \param destination The destination register identifier, in which to store
    *        the loaded value
    */
-  void performSignedLoad(MemoryAccess& memoryAccess, std::size_t address,
+  void performSignedLoad(MemoryAccess& memoryAccess,
+                         std::size_t address,
                          std::size_t byteAmount,
                          const std::string& destination) const {
     MemoryValue result = memoryAccess.getMemoryValueAt(address, byteAmount);
@@ -267,6 +243,7 @@
     memoryAccess.setRegisterValue(destination, result);
   }
 
+
   Type _type;
 };
 
@@ -282,15 +259,16 @@
   /* The different types of a store instruction. See RISC V specification
      for reference. */
   enum struct Type {
-    DOUBLE_WORD,  // SD (Only in RVI64)
-    WORD,         // SW
-    HALF_WORD,    // SH
-    BYTE          // SB
+    DOUBLE_WORD,// SD (Only in RVI64)
+    WORD,       // SW
+    HALF_WORD,  // SH
+    BYTE        // SB
   };
 
   StoreInstructionNode(const InstructionInformation& instructionInformation,
                        Type type)
-      : super(instructionInformation), _type(type) {}
+  : super(instructionInformation), _type(type) {
+  }
 
   MemoryValue getValue(MemoryAccess& memoryAccess) const override {
     assert(super::validate());
@@ -300,27 +278,18 @@
 
     std::size_t byteAmount;
     switch (_type) {
-      case Type::DOUBLE_WORD:
-        byteAmount = 8;
-        break;
-      case Type::WORD:
-        byteAmount = 4;
-        break;
-      case Type::HALF_WORD:
-        byteAmount = 2;
-        break;
-      case Type::BYTE:
-        byteAmount = 1;
-        break;
-      default:
-        assert(false);
-        break;
+      case Type::DOUBLE_WORD: byteAmount = 8; break;
+      case Type::WORD: byteAmount = 4; break;
+      case Type::HALF_WORD: byteAmount = 2; break;
+      case Type::BYTE: byteAmount = 1; break;
+      default: assert(false); break;
     }
 
     MemoryValue registerValue = memoryAccess.getRegisterValue(src);
     MemoryValue resultValue{byteAmount * riscv::BITS_PER_BYTE};
     for (size_t i = 0; i < byteAmount * riscv::BITS_PER_BYTE; ++i) {
-      resultValue.put(i, registerValue.get(i));
+      resultValue.put(resultValue.getSize() - 1 - i,
+                      registerValue.get(registerValue.getSize() - 1 - i));
     }
     memoryAccess.setMemoryValueAt(effectiveAddress, resultValue);
     return MemoryValue{};
