{
    "checkbox": {
        "margin": 2,
        "fontWeight": "normal",
        "height": 14,
        "color": "#212121",
        "fontSize": 14,
        "radius": 2,
        "background": "white",
        "active": {
            "background": "#2196F3",
            "border": {
                "color": "#82c4f8",
                "width": 2
            }
        },
        "border": {
            "color": "#82c4f8",
            "width": 1
        },
        "width": 14
    },
    "editor": {
        "issue": {
            "error": {
                "darkColor": "#ffb998",
                "lightColor": "#10ff5000"
            },
            "information": {
                "darkColor": "#99c8ff",
                "lightColor": "#100075ff"
            },
            "warning": {
                "darkColor": "#ffe39d",
                "lightColor": "#10ffb90a"
            }
        },
        "executedLineHighlighting": {
            "background": "#1a2196F3",
            "border": {
                "color": "transparent",
                "width": 1
            }
        },
        "keywords": {
            "instruction": {
                "color": "#2196F3"
            },
            "comment": {
                "color": "green"
            },
            "immediate": {
                "color": "#a86c0d"
            },
            "label": {
                "color": "#FF4081"
            },
            "register": {
                "color": "#f59332"
            }
        },
        "macro": {
            "background": "#f5f5f5"
        },
        "sidebar": {
            "background": "#e8e8e8",
            "lineNumber": {
                "color": "gray"
            }
        },
        "selection": "#2d2d91",
        "background": "white",
        "breakpoint": {
            "color": "#FF4081",
            "radius": 0.5
        },
        "color": "black",
        "lineHighlight": {
            "background": "#1ae8e8e8",
            "border": {
                "color": "#1ab2b2b2",
                "width": 1
            }
        }
    },
    "splitview": {
        "handleWidth": 2,
        "handleHeight": 2,
        "handleColor": "#BDBDBD"
    },
    "toolbar": {
        "margin": 20,
        "background": "white"
    },
    "snapshots": {
        "hr": {
            "height": 0,
            "color": "#BDBDBD"
        },
        "marginTop": 10,
        "creationDialog": {
            "marginTop": 25,
            "marginRight": 10,
            "button": {
                "marginTop": 10,
                "marginRight": 10,
                "marginBottom": 20
            },
            "height": 95,
            "background": "white",
            "marginLeft": 10,
            "input": {
                "border": {
                    "color": "#BDBDBD",
                    "width": 1
                },
                "marginTop": 8,
                "color": "#212121",
                "fontSize": 14,
                "radius": 2,
                "background": "white"
            },
            "marginBottom": 40,
            "width": 400
        },
        "title": {
            "hr": {
                "height": 0,
                "color": "black"
            },
            "fontWeight": "bold",
            "height": 20,
            "color": "#212121",
            "textAlign": "center",
            "fontSize": 12,
            "background": "white"
        },
        "background": "white",
        "item": {
            "memory": {
                "remove": {
                    "fontWeight": "bold",
                    "color": "#FF4081",
                    "fontSize": 14,
                    "background": "transparent",
                    "marginRight": 2,
                    "marginBottom": 2,
                    "width": 10
                }
            },
            "background": "white",
            "height": 20,
            "color": "#212121",
            "fontSize": 12,
            "remove": {
                "fontWeight": "bold",
                "height": 22,
                "color": "#FF4081",
                "fontSize": 16,
                "background": "white",
                "marginBottom": 3
            },
            "marginRight": 10,
            "fontWeight": "normal"
        },
        "add": {
            "fontWeight": "bold",
            "height": 22,
            "color": "#FF4081",
            "fontSize": 16,
            "background": "white",
            "marginBottom": 3
        },
        "settingDialog": {
            "checkbox": {
                "marginTop": 20,
                "fontSize": 12,
                "marginBottom": 20
            },
            "text": {
                "fontWeight": "normal",
                "color": "#212121",
                "fontSize": 14
            },
            "marginTop": 25,
            "marginRight": 10,
            "button": {
                "marginBottom": 10
            },
            "height": 140,
            "background": "white",
            "marginLeft": 10,
            "marginBottom": 40,
            "width": 350
        }
    },
    "settings": {
        "saveArea": {
            "background": "#2196F3",
            "height": 50
        },
        "changed": {
            "minHeight": 455,
            "status": {
                "background": "#F44336",
                "border": {
                    "color": "#fff8f7",
                    "width": 2
                }
            }
        },
        "verticalDivider": {
            "height": 1.0,
            "color": "#BDBDBD",
            "width": 0
        },
        "section": {
            "paddingRight": 0,
            "height": 90,
            "paddingTop": 10,
            "paddingLeft": 5
        },
        "h2": {
            "marginTop": 10,
            "color": "#757575",
            "fontSize": 12,
            "marginLeft": 10,
            "marginBottom": 10,
            "marginRight": 5
        },
        "snapshots": {
            "button": {
                "background": "#FFFFFF",
                "paddingRight": 20,
                "paddingLeft": 10,
                "fontSize": 13
            }
        },
        "minHeight": 405,
        "horizontalDivider": {
            "height": 1,
            "color": "#BDBDBD",
            "width": 1.0
        },
        "status": {
            "margin": 7,
            "border": {
                "color": "#edf6e3",
                "width": 2
            },
            "height": 8,
            "radius": 4,
            "background": "#8BC34A",
            "width": 8
        },
        "minWidth": 420,
        "h1": {
            "padding": 10,
            "color": "#212121",
            "fontSize": 14
        }
    },
<<<<<<< HEAD
    "register": {
        "label": {
            "fontWeight": "bold",
            "color": "#212121",
            "fontSize": 12
=======
    "editor": {
        "color": "black",
        "background": "white",
        "fontFamily": "Hack",
        "fontSize": 15,
        "selection": "#2d2d91",
        "keywords": {
            "immediate": {
                "color": "#a86c0d"
            },
            "instruction": {
                "color": "#2196F3"
            },
            "comment": {
                "color": "green"
            },
            "register": {
                "color": "#f59332"
            },
            "label": {
                "color": "#FF4081"
            }
>>>>>>> 065c686c
        },
        "height": 40,
        "marginRight": 10,
        "background": "transparent",
        "marginLeft": -5,
        "selector": {
            "height": 23,
            "color": "#FF4081",
            "fontSize": 14,
            "radius": 1,
            "background": "transparent",
            "width": 15
        },
        "content": {
            "margin": 4,
            "border": {
                "color": "#BDBDBD",
                "width": 1
            },
            "height": 25,
            "color": "#212121",
            "fontSize": 12,
            "radius": 2,
            "background": "white",
            "highlighted": {
                "background": "#FF4081"
            },
            "disabled": {
                "background": "#f2f2f2",
                "color": "#757575"
            }
        },
        "overflow": "auto"
    },
    "memory": {
        "cell": {
            "height": 24,
            "color": "#212121",
            "borderColor": "#BDBDBD",
            "borderRadius": 3,
<<<<<<< HEAD
            "background": "transparent",
            "minWidth": 120,
            "fontSize": 12
        },
        "snapshots": {
            "item": {
                "remove": {
                    "fontWeight": "bold",
                    "color": "#FF4081",
                    "fontSize": 14,
                    "background": "transparent",
                    "marginRight": 2,
                    "marginBottom": 2,
                    "width": 10
                }
            }
=======
            "fontFamily": "Hack",
            "fontSize": 12,
            "height": 24,
            "minWidth": 120
        },
        "divider": {
            "color": "#BDBDBD",
            "width": 1
        },
        "address": {
            "background": "transparent",
            "color": "#212121",
            "fontFamily": "Hack",
            "fontSize": 12,
            "fontWeight": "normal",
            "marginLeft": -10,
            "width": 90
>>>>>>> 065c686c
        },
        "header": {
            "background": "transparent",
            "label": {
                "fontWeight": "normal",
                "color": "#FF4081",
                "fontSize": 12,
                "delimiterOpen": "(",
                "background": "transparent",
                "marginRight": 2,
                "width": 10,
                "delimiterClose": ")"
            },
            "height": 25,
            "combobox": {
                "fontWeight": "bold",
                "color": "#212121",
                "fontSize": 12,
                "background": "transparent",
                "marginBottom": 0,
                "width": 53
            },
            "remove": {
                "fontWeight": "bold",
                "color": "#FF4081",
                "fontSize": 16,
                "background": "transparent",
                "marginLeft": 0,
                "marginBottom": 0
            }
        },
        "divider": {
            "color": "#BDBDBD",
            "width": 1
        },
        "address": {
            "fontWeight": "normal",
            "color": "#212121",
            "fontSize": 12,
            "background": "transparent",
            "marginLeft": -10,
            "width": 90
        },
        "add": {
            "fontWeight": "bold",
            "color": "#FF4081",
            "fontSize": 14,
            "background": "transparent",
            "marginRight": 2,
            "marginBottom": 2,
            "width": 10
        }
    },
    "createProject": {
        "name": {
            "length": 80
        },
        "marginTop": 10,
        "button": {
            "background": "#2196F3",
            "marginTop": 10,
            "width": 160
        },
        "section": {
            "margin": 20,
            "height": 50,
            "borderColor": "#BDBDBD",
            "fontSize": 16,
            "projectName": {
                "fontSize": 20
            },
            "borderWidth": 1
        },
        "width": 280
    },
    "pixelDisplay": {
        "error": {
            "height": 15,
            "color": "transparent",
            "borderColor": "transparent",
            "radius": 3,
            "iconColor": "#FF4081",
            "margins": 10,
            "width": 15
        }
    },
    "tabbar": {
        "background": "#ececec",
        "addTabButton": {
            "background": "transparent",
            "color": "#FF4081",
            "pointSize": 18,
            "highlighted": {
                "color": "#FF4081"
            }
        },
<<<<<<< HEAD
        "frame": {
            "background": "#f2f2f2"
        },
        "tab": {
            "inactive": {
                "background": "#d4d4d4"
            },
=======
        "content": {
            "background": "white",
            "color": "#212121",
            "fontFamily": "Hack",
            "fontSize": 12,
>>>>>>> 065c686c
            "height": 25,
            "color": "#666666",
            "minWidth": 60,
            "active": {
                "background": "white"
            },
            "highlighted": {
                "color": "#333333"
            },
            "closeButton": {
                "color": "#666666",
                "highlighted": {
                    "color": "#FF4081"
                }
            }
        }
    },
    "button": {
        "border": {
            "color": "#82c4f8",
            "width": 2
        },
        "height": 40,
        "color": "#FFFFFF",
        "fontSize": 16,
        "radius": 4,
        "disabled": {
            "background": "#BDBDBD",
            "border": {
                "color": "#d7d7d7"
            },
            "color": "#212121"
        }
    },
    "input": {
        "clickInput": {
            "background": "white",
            "settings": {
                "margin": 15,
                "height": 120,
                "doneButton": {
                    "bottomMargin": 5
                },
                "width": 350
            },
            "clickArea": {
                "background": "#2196F3",
                "margin": 40,
                "annotation": {
                    "color": "black"
                }
            }
        },
        "keyInput": {
            "background": "white",
            "inactive": {
                "background": "#BDBDBD",
                "animation": {
                    "marginAnimation": {
                        "duration": 300
                    },
                    "colorAnimation": {
                        "duration": 600
                    }
                },
                "color": "black",
                "margins": 40
            },
            "active": {
                "background": "#2196F3",
                "animation": {
                    "marginAnimation": {
                        "duration": 300
                    },
                    "colorAnimation": {
                        "duration": 600
                    }
                },
                "color": "black",
                "margins": 20
            },
            "settings": {
                "margin": 15,
                "height": 120,
                "doneButton": {
                    "bottomMargin": 5
                },
                "width": 350
            },
            "textPadding": 10
        }
    },
    "window": {
        "background": "white",
        "initialHeight": 360,
        "height": 0.9,
        "initialWidth": 300,
        "width": 0.9
    },
    "output": {
        "background": "transparent",
        "colorChooser": {
            "height": 200,
            "width": 300
        },
        "tabBar": {
            "background": "white",
            "border": {
                "color": "#BDBDBD",
                "width": 1
            },
            "iconHeight": 26,
            "iconMargin": 20
        },
        "lightStrip": {
            "margin": 10,
            "maximumHeight": 150,
            "background": "white",
            "strip": {
                "inactive": {
                    "background": "#BDBDBD"
                },
                "maximumWidth": 40,
                "hovered": {
                    "borderWidth": 1
                },
                "active": {
                    "background": "#2196F3"
                },
                "cornerRadius": 5,
                "rasterGranularity": 5
            },
            "settings": {
                "margin": 15,
                "height": 120,
                "doneButton": {
                    "bottomMargin": 5
                },
                "width": 350
            },
            "borderWidth": 2,
            "cornerRadius": 5
        },
        "sevenSegment": {
            "background": "white",
            "spacing": 12,
            "settings": {
                "margin": 15,
                "height": 120,
                "doneButton": {
                    "bottomMargin": 5
                },
                "width": 350
            },
            "digit": {
                "inactive": {
                    "background": "#BDBDBD"
                },
                "active": {
                    "background": "#2196F3"
                },
                "color": "black"
            },
            "verticalMargin": 5
        }
    },
    "console": {
        "margin": 3,
        "promptMargin": 5,
<<<<<<< HEAD
        "fontSize": 12,
        "prompt": "$",
        "background": "#000000",
=======
        "fontFamily": "Hack",
        "fontSize": 16,
>>>>>>> 065c686c
        "settings": {
            "margin": 15,
            "height": 200,
            "width": 400
        },
        "textColor": "#FFFFFF",
        "promptColor": "#FF4081"
    }
}<|MERGE_RESOLUTION|>--- conflicted
+++ resolved
@@ -1,665 +1,613 @@
 {
-    "checkbox": {
-        "margin": 2,
-        "fontWeight": "normal",
-        "height": 14,
-        "color": "#212121",
-        "fontSize": 14,
-        "radius": 2,
-        "background": "white",
-        "active": {
-            "background": "#2196F3",
+    "button": {
+        "color": "#FFFFFF",
+        "height": 40,
+        "disabled": {
             "border": {
-                "color": "#82c4f8",
-                "width": 2
-            }
+                "color": "#d7d7d7"
+            },
+            "color": "#212121",
+            "background": "#BDBDBD"
         },
         "border": {
             "color": "#82c4f8",
-            "width": 1
-        },
-        "width": 14
-    },
-    "editor": {
-        "issue": {
-            "error": {
-                "darkColor": "#ffb998",
-                "lightColor": "#10ff5000"
-            },
-            "information": {
-                "darkColor": "#99c8ff",
-                "lightColor": "#100075ff"
-            },
-            "warning": {
-                "darkColor": "#ffe39d",
-                "lightColor": "#10ffb90a"
-            }
-        },
-        "executedLineHighlighting": {
-            "background": "#1a2196F3",
-            "border": {
-                "color": "transparent",
-                "width": 1
-            }
-        },
-        "keywords": {
-            "instruction": {
-                "color": "#2196F3"
-            },
-            "comment": {
-                "color": "green"
-            },
-            "immediate": {
-                "color": "#a86c0d"
-            },
-            "label": {
-                "color": "#FF4081"
-            },
-            "register": {
-                "color": "#f59332"
-            }
-        },
-        "macro": {
-            "background": "#f5f5f5"
-        },
-        "sidebar": {
-            "background": "#e8e8e8",
-            "lineNumber": {
-                "color": "gray"
-            }
-        },
-        "selection": "#2d2d91",
-        "background": "white",
-        "breakpoint": {
-            "color": "#FF4081",
-            "radius": 0.5
-        },
-        "color": "black",
-        "lineHighlight": {
-            "background": "#1ae8e8e8",
-            "border": {
-                "color": "#1ab2b2b2",
-                "width": 1
-            }
-        }
-    },
-    "splitview": {
-        "handleWidth": 2,
-        "handleHeight": 2,
-        "handleColor": "#BDBDBD"
-    },
-    "toolbar": {
-        "margin": 20,
-        "background": "white"
+            "width": 2
+        },
+        "fontSize": 16,
+        "radius": 4
     },
     "snapshots": {
-        "hr": {
-            "height": 0,
-            "color": "#BDBDBD"
-        },
-        "marginTop": 10,
+        "item": {
+            "marginRight": 10,
+            "color": "#212121",
+            "height": 20,
+            "background": "white",
+            "fontSize": 12,
+            "fontWeight": "normal",
+            "remove": {
+                "color": "#FF4081",
+                "height": 22,
+                "background": "white",
+                "marginBottom": 3,
+                "fontSize": 16,
+                "fontWeight": "bold"
+            },
+            "memory": {
+                "remove": {
+                    "marginRight": 2,
+                    "color": "#FF4081",
+                    "background": "transparent",
+                    "marginBottom": 2,
+                    "fontSize": 14,
+                    "fontWeight": "bold",
+                    "width": 10
+                }
+            }
+        },
+        "title": {
+            "color": "#212121",
+            "height": 20,
+            "background": "white",
+            "hr": {
+                "color": "black",
+                "height": 0
+            },
+            "fontWeight": "bold",
+            "textAlign": "center",
+            "fontSize": 12
+        },
         "creationDialog": {
-            "marginTop": 25,
             "marginRight": 10,
-            "button": {
-                "marginTop": 10,
-                "marginRight": 10,
-                "marginBottom": 20
-            },
+            "marginLeft": 10,
             "height": 95,
-            "background": "white",
-            "marginLeft": 10,
             "input": {
+                "color": "#212121",
+                "marginTop": 8,
+                "background": "white",
                 "border": {
                     "color": "#BDBDBD",
                     "width": 1
                 },
-                "marginTop": 8,
+                "fontSize": 14,
+                "radius": 2
+            },
+            "marginTop": 25,
+            "background": "white",
+            "button": {
+                "marginRight": 10,
+                "marginBottom": 20,
+                "marginTop": 10
+            },
+            "marginBottom": 40,
+            "width": 400
+        },
+        "add": {
+            "color": "#FF4081",
+            "height": 22,
+            "background": "white",
+            "marginBottom": 3,
+            "fontSize": 16,
+            "fontWeight": "bold"
+        },
+        "marginTop": 10,
+        "background": "white",
+        "settingDialog": {
+            "marginRight": 10,
+            "marginLeft": 10,
+            "height": 140,
+            "marginTop": 25,
+            "background": "white",
+            "checkbox": {
+                "marginBottom": 20,
+                "fontSize": 12,
+                "marginTop": 20
+            },
+            "marginBottom": 40,
+            "button": {
+                "marginBottom": 10
+            },
+            "width": 350,
+            "text": {
                 "color": "#212121",
                 "fontSize": 14,
-                "radius": 2,
-                "background": "white"
-            },
-            "marginBottom": 40,
-            "width": 400
-        },
-        "title": {
-            "hr": {
-                "height": 0,
-                "color": "black"
-            },
-            "fontWeight": "bold",
-            "height": 20,
-            "color": "#212121",
-            "textAlign": "center",
-            "fontSize": 12,
-            "background": "white"
-        },
-        "background": "white",
-        "item": {
-            "memory": {
-                "remove": {
-                    "fontWeight": "bold",
-                    "color": "#FF4081",
-                    "fontSize": 14,
-                    "background": "transparent",
-                    "marginRight": 2,
-                    "marginBottom": 2,
-                    "width": 10
-                }
-            },
-            "background": "white",
-            "height": 20,
-            "color": "#212121",
-            "fontSize": 12,
-            "remove": {
-                "fontWeight": "bold",
-                "height": 22,
-                "color": "#FF4081",
-                "fontSize": 16,
-                "background": "white",
-                "marginBottom": 3
-            },
-            "marginRight": 10,
-            "fontWeight": "normal"
-        },
-        "add": {
-            "fontWeight": "bold",
-            "height": 22,
-            "color": "#FF4081",
-            "fontSize": 16,
-            "background": "white",
-            "marginBottom": 3
-        },
-        "settingDialog": {
-            "checkbox": {
-                "marginTop": 20,
-                "fontSize": 12,
-                "marginBottom": 20
-            },
-            "text": {
-                "fontWeight": "normal",
-                "color": "#212121",
-                "fontSize": 14
-            },
-            "marginTop": 25,
-            "marginRight": 10,
-            "button": {
-                "marginBottom": 10
-            },
-            "height": 140,
-            "background": "white",
-            "marginLeft": 10,
-            "marginBottom": 40,
-            "width": 350
-        }
-    },
-    "settings": {
-        "saveArea": {
-            "background": "#2196F3",
-            "height": 50
-        },
-        "changed": {
-            "minHeight": 455,
-            "status": {
-                "background": "#F44336",
-                "border": {
-                    "color": "#fff8f7",
-                    "width": 2
-                }
-            }
-        },
-        "verticalDivider": {
-            "height": 1.0,
+                "fontWeight": "normal"
+            }
+        },
+        "hr": {
             "color": "#BDBDBD",
-            "width": 0
-        },
-        "section": {
-            "paddingRight": 0,
-            "height": 90,
-            "paddingTop": 10,
-            "paddingLeft": 5
-        },
-        "h2": {
-            "marginTop": 10,
-            "color": "#757575",
-            "fontSize": 12,
-            "marginLeft": 10,
-            "marginBottom": 10,
-            "marginRight": 5
-        },
-        "snapshots": {
-            "button": {
-                "background": "#FFFFFF",
-                "paddingRight": 20,
-                "paddingLeft": 10,
-                "fontSize": 13
-            }
-        },
-        "minHeight": 405,
-        "horizontalDivider": {
-            "height": 1,
-            "color": "#BDBDBD",
-            "width": 1.0
-        },
-        "status": {
-            "margin": 7,
-            "border": {
-                "color": "#edf6e3",
-                "width": 2
-            },
-            "height": 8,
-            "radius": 4,
-            "background": "#8BC34A",
-            "width": 8
-        },
-        "minWidth": 420,
-        "h1": {
-            "padding": 10,
-            "color": "#212121",
-            "fontSize": 14
-        }
-    },
-<<<<<<< HEAD
-    "register": {
-        "label": {
-            "fontWeight": "bold",
-            "color": "#212121",
-            "fontSize": 12
-=======
-    "editor": {
-        "color": "black",
-        "background": "white",
-        "fontFamily": "Hack",
-        "fontSize": 15,
-        "selection": "#2d2d91",
-        "keywords": {
-            "immediate": {
-                "color": "#a86c0d"
-            },
-            "instruction": {
-                "color": "#2196F3"
-            },
-            "comment": {
-                "color": "green"
-            },
-            "register": {
-                "color": "#f59332"
-            },
-            "label": {
-                "color": "#FF4081"
-            }
->>>>>>> 065c686c
-        },
-        "height": 40,
-        "marginRight": 10,
-        "background": "transparent",
-        "marginLeft": -5,
-        "selector": {
-            "height": 23,
-            "color": "#FF4081",
-            "fontSize": 14,
-            "radius": 1,
-            "background": "transparent",
-            "width": 15
-        },
-        "content": {
-            "margin": 4,
-            "border": {
-                "color": "#BDBDBD",
-                "width": 1
-            },
-            "height": 25,
-            "color": "#212121",
-            "fontSize": 12,
-            "radius": 2,
-            "background": "white",
-            "highlighted": {
-                "background": "#FF4081"
-            },
-            "disabled": {
-                "background": "#f2f2f2",
-                "color": "#757575"
-            }
-        },
-        "overflow": "auto"
-    },
-    "memory": {
-        "cell": {
-            "height": 24,
-            "color": "#212121",
-            "borderColor": "#BDBDBD",
-            "borderRadius": 3,
-<<<<<<< HEAD
-            "background": "transparent",
-            "minWidth": 120,
-            "fontSize": 12
-        },
-        "snapshots": {
-            "item": {
-                "remove": {
-                    "fontWeight": "bold",
-                    "color": "#FF4081",
-                    "fontSize": 14,
-                    "background": "transparent",
-                    "marginRight": 2,
-                    "marginBottom": 2,
-                    "width": 10
-                }
-            }
-=======
-            "fontFamily": "Hack",
-            "fontSize": 12,
-            "height": 24,
-            "minWidth": 120
-        },
-        "divider": {
-            "color": "#BDBDBD",
-            "width": 1
-        },
-        "address": {
-            "background": "transparent",
-            "color": "#212121",
-            "fontFamily": "Hack",
-            "fontSize": 12,
-            "fontWeight": "normal",
-            "marginLeft": -10,
-            "width": 90
->>>>>>> 065c686c
-        },
-        "header": {
-            "background": "transparent",
-            "label": {
-                "fontWeight": "normal",
-                "color": "#FF4081",
-                "fontSize": 12,
-                "delimiterOpen": "(",
-                "background": "transparent",
-                "marginRight": 2,
-                "width": 10,
-                "delimiterClose": ")"
-            },
-            "height": 25,
-            "combobox": {
-                "fontWeight": "bold",
-                "color": "#212121",
-                "fontSize": 12,
-                "background": "transparent",
-                "marginBottom": 0,
-                "width": 53
-            },
-            "remove": {
-                "fontWeight": "bold",
-                "color": "#FF4081",
-                "fontSize": 16,
-                "background": "transparent",
-                "marginLeft": 0,
-                "marginBottom": 0
-            }
-        },
-        "divider": {
-            "color": "#BDBDBD",
-            "width": 1
-        },
-        "address": {
-            "fontWeight": "normal",
-            "color": "#212121",
-            "fontSize": 12,
-            "background": "transparent",
-            "marginLeft": -10,
-            "width": 90
-        },
-        "add": {
-            "fontWeight": "bold",
-            "color": "#FF4081",
-            "fontSize": 14,
-            "background": "transparent",
-            "marginRight": 2,
-            "marginBottom": 2,
-            "width": 10
-        }
-    },
-    "createProject": {
-        "name": {
-            "length": 80
-        },
-        "marginTop": 10,
-        "button": {
-            "background": "#2196F3",
-            "marginTop": 10,
-            "width": 160
-        },
-        "section": {
-            "margin": 20,
-            "height": 50,
-            "borderColor": "#BDBDBD",
-            "fontSize": 16,
-            "projectName": {
-                "fontSize": 20
-            },
-            "borderWidth": 1
-        },
-        "width": 280
-    },
-    "pixelDisplay": {
-        "error": {
-            "height": 15,
-            "color": "transparent",
-            "borderColor": "transparent",
-            "radius": 3,
-            "iconColor": "#FF4081",
-            "margins": 10,
-            "width": 15
+            "height": 0
         }
     },
     "tabbar": {
-        "background": "#ececec",
         "addTabButton": {
-            "background": "transparent",
             "color": "#FF4081",
             "pointSize": 18,
             "highlighted": {
                 "color": "#FF4081"
-            }
-        },
-<<<<<<< HEAD
-        "frame": {
-            "background": "#f2f2f2"
+            },
+            "background": "transparent"
         },
         "tab": {
-            "inactive": {
-                "background": "#d4d4d4"
-            },
-=======
-        "content": {
-            "background": "white",
-            "color": "#212121",
-            "fontFamily": "Hack",
-            "fontSize": 12,
->>>>>>> 065c686c
-            "height": 25,
             "color": "#666666",
-            "minWidth": 60,
             "active": {
                 "background": "white"
-            },
-            "highlighted": {
-                "color": "#333333"
             },
             "closeButton": {
                 "color": "#666666",
                 "highlighted": {
                     "color": "#FF4081"
                 }
-            }
-        }
-    },
-    "button": {
+            },
+            "highlighted": {
+                "color": "#333333"
+            },
+            "height": 25,
+            "minWidth": 60,
+            "inactive": {
+                "background": "#d4d4d4"
+            }
+        },
+        "frame": {
+            "background": "#f2f2f2"
+        },
+        "background": "#ececec"
+    },
+    "checkbox": {
+        "margin": 2,
+        "color": "#212121",
+        "active": {
+            "border": {
+                "color": "#82c4f8",
+                "width": 2
+            },
+            "background": "#2196F3"
+        },
+        "radius": 2,
+        "background": "white",
+        "height": 14,
         "border": {
             "color": "#82c4f8",
-            "width": 2
-        },
-        "height": 40,
-        "color": "#FFFFFF",
-        "fontSize": 16,
-        "radius": 4,
-        "disabled": {
-            "background": "#BDBDBD",
-            "border": {
-                "color": "#d7d7d7"
-            },
-            "color": "#212121"
-        }
-    },
-    "input": {
-        "clickInput": {
-            "background": "white",
+            "width": 1
+        },
+        "fontSize": 14,
+        "fontWeight": "normal",
+        "width": 14
+    },
+    "toolbar": {
+        "margin": 20,
+        "background": "white"
+    },
+    "output": {
+        "sevenSegment": {
+            "spacing": 12,
+            "digit": {
+                "color": "black",
+                "active": {
+                    "background": "#2196F3"
+                },
+                "inactive": {
+                    "background": "#BDBDBD"
+                }
+            },
             "settings": {
                 "margin": 15,
-                "height": 120,
                 "doneButton": {
                     "bottomMargin": 5
                 },
+                "height": 120,
                 "width": 350
             },
-            "clickArea": {
-                "background": "#2196F3",
-                "margin": 40,
-                "annotation": {
-                    "color": "black"
+            "background": "white",
+            "verticalMargin": 5
+        },
+        "tabBar": {
+            "border": {
+                "color": "#BDBDBD",
+                "width": 1
+            },
+            "iconHeight": 26,
+            "iconMargin": 20,
+            "background": "white"
+        },
+        "lightStrip": {
+            "margin": 10,
+            "cornerRadius": 5,
+            "strip": {
+                "cornerRadius": 5,
+                "rasterGranularity": 5,
+                "hovered": {
+                    "borderWidth": 1
+                },
+                "maximumWidth": 40,
+                "inactive": {
+                    "background": "#BDBDBD"
+                },
+                "active": {
+                    "background": "#2196F3"
                 }
-            }
-        },
-        "keyInput": {
-            "background": "white",
-            "inactive": {
-                "background": "#BDBDBD",
-                "animation": {
-                    "marginAnimation": {
-                        "duration": 300
-                    },
-                    "colorAnimation": {
-                        "duration": 600
-                    }
-                },
-                "color": "black",
-                "margins": 40
-            },
-            "active": {
-                "background": "#2196F3",
-                "animation": {
-                    "marginAnimation": {
-                        "duration": 300
-                    },
-                    "colorAnimation": {
-                        "duration": 600
-                    }
-                },
-                "color": "black",
-                "margins": 20
-            },
+            },
+            "background": "white",
+            "borderWidth": 2,
+            "maximumHeight": 150,
             "settings": {
                 "margin": 15,
-                "height": 120,
                 "doneButton": {
                     "bottomMargin": 5
                 },
+                "height": 120,
                 "width": 350
-            },
-            "textPadding": 10
-        }
-    },
-    "window": {
-        "background": "white",
-        "initialHeight": 360,
-        "height": 0.9,
-        "initialWidth": 300,
-        "width": 0.9
-    },
-    "output": {
+            }
+        },
         "background": "transparent",
         "colorChooser": {
             "height": 200,
             "width": 300
-        },
-        "tabBar": {
-            "background": "white",
+        }
+    },
+    "window": {
+        "initialHeight": 360,
+        "background": "white",
+        "height": 0.9,
+        "width": 0.9,
+        "initialWidth": 300
+    },
+    "editor": {
+        "color": "black",
+        "background": "white",
+        "fontFamily": "Hack",
+        "issue": {
+            "information": {
+                "darkColor": "#99c8ff",
+                "lightColor": "#100075ff"
+            },
+            "warning": {
+                "darkColor": "#ffe39d",
+                "lightColor": "#10ffb90a"
+            },
+            "error": {
+                "darkColor": "#ffb998",
+                "lightColor": "#10ff5000"
+            }
+        },
+        "macro": {
+            "background": "#f5f5f5"
+        },
+        "executedLineHighlighting": {
+            "border": {
+                "color": "transparent",
+                "width": 1
+            },
+            "background": "#1a2196F3"
+        },
+        "lineHighlight": {
+            "border": {
+                "color": "#1ab2b2b2",
+                "width": 1
+            },
+            "background": "#1ae8e8e8"
+        },
+        "keywords": {
+            "register": {
+                "color": "#f59332"
+            },
+            "label": {
+                "color": "#FF4081"
+            },
+            "instruction": {
+                "color": "#2196F3"
+            },
+            "immediate": {
+                "color": "#a86c0d"
+            },
+            "comment": {
+                "color": "green"
+            }
+        },
+        "selection": "#2d2d91",
+        "fontSize": 15,
+        "breakpoint": {
+            "color": "#FF4081",
+            "radius": 0.5
+        },
+        "sidebar": {
+            "lineNumber": {
+                "color": "gray"
+            },
+            "background": "#e8e8e8"
+        }
+    },
+    "pixelDisplay": {
+        "error": {
+            "color": "transparent",
+            "margins": 10,
+            "height": 15,
+            "iconColor": "#FF4081",
+            "borderColor": "transparent",
+            "radius": 3,
+            "width": 15
+        }
+    },
+    "input": {
+        "clickInput": {
+            "clickArea": {
+                "margin": 40,
+                "annotation": {
+                    "color": "black"
+                },
+                "background": "#2196F3"
+            },
+            "settings": {
+                "margin": 15,
+                "doneButton": {
+                    "bottomMargin": 5
+                },
+                "height": 120,
+                "width": 350
+            },
+            "background": "white"
+        },
+        "keyInput": {
+            "active": {
+                "color": "black",
+                "margins": 20,
+                "background": "#2196F3",
+                "animation": {
+                    "colorAnimation": {
+                        "duration": 600
+                    },
+                    "marginAnimation": {
+                        "duration": 300
+                    }
+                }
+            },
+            "inactive": {
+                "color": "black",
+                "margins": 40,
+                "background": "#BDBDBD",
+                "animation": {
+                    "colorAnimation": {
+                        "duration": 600
+                    },
+                    "marginAnimation": {
+                        "duration": 300
+                    }
+                }
+            },
+            "settings": {
+                "margin": 15,
+                "doneButton": {
+                    "bottomMargin": 5
+                },
+                "height": 120,
+                "width": 350
+            },
+            "background": "white",
+            "textPadding": 10
+        }
+    },
+    "settings": {
+        "minHeight": 405,
+        "minWidth": 420,
+        "changed": {
+            "minHeight": 455,
+            "status": {
+                "border": {
+                    "color": "#fff8f7",
+                    "width": 2
+                },
+                "background": "#F44336"
+            }
+        },
+        "snapshots": {
+            "button": {
+                "fontSize": 13,
+                "paddingLeft": 10,
+                "background": "#FFFFFF",
+                "paddingRight": 20
+            }
+        },
+        "horizontalDivider": {
+            "color": "#BDBDBD",
+            "width": 1.0,
+            "height": 1
+        },
+        "saveArea": {
+            "height": 50,
+            "background": "#2196F3"
+        },
+        "h1": {
+            "padding": 10,
+            "color": "#212121",
+            "fontSize": 14
+        },
+        "h2": {
+            "marginRight": 5,
+            "color": "#757575",
+            "marginTop": 10,
+            "marginLeft": 10,
+            "marginBottom": 10,
+            "fontSize": 12
+        },
+        "section": {
+            "paddingLeft": 5,
+            "paddingTop": 10,
+            "height": 90,
+            "paddingRight": 0
+        },
+        "status": {
+            "margin": 7,
+            "height": 8,
+            "background": "#8BC34A",
+            "border": {
+                "color": "#edf6e3",
+                "width": 2
+            },
+            "radius": 4,
+            "width": 8
+        },
+        "verticalDivider": {
+            "color": "#BDBDBD",
+            "height": 1.0,
+            "width": 0
+        }
+    },
+    "splitview": {
+        "handleWidth": 2,
+        "handleColor": "#BDBDBD",
+        "handleHeight": 2
+    },
+    "register": {
+        "marginRight": 10,
+        "marginLeft": -5,
+        "selector": {
+            "color": "#FF4081",
+            "height": 23,
+            "background": "transparent",
+            "fontSize": 14,
+            "radius": 1,
+            "width": 15
+        },
+        "background": "transparent",
+        "height": 40,
+        "content": {
+            "margin": 4,
+            "color": "#212121",
+            "height": 25,
+            "background": "white",
+            "fontFamily": "Hack",
+            "disabled": {
+                "color": "#757575",
+                "background": "#f2f2f2"
+            },
             "border": {
                 "color": "#BDBDBD",
                 "width": 1
             },
-            "iconHeight": 26,
-            "iconMargin": 20
-        },
-        "lightStrip": {
-            "margin": 10,
-            "maximumHeight": 150,
-            "background": "white",
-            "strip": {
-                "inactive": {
-                    "background": "#BDBDBD"
-                },
-                "maximumWidth": 40,
-                "hovered": {
-                    "borderWidth": 1
-                },
-                "active": {
-                    "background": "#2196F3"
-                },
-                "cornerRadius": 5,
-                "rasterGranularity": 5
-            },
-            "settings": {
-                "margin": 15,
-                "height": 120,
-                "doneButton": {
-                    "bottomMargin": 5
-                },
-                "width": 350
-            },
-            "borderWidth": 2,
-            "cornerRadius": 5
-        },
-        "sevenSegment": {
-            "background": "white",
-            "spacing": 12,
-            "settings": {
-                "margin": 15,
-                "height": 120,
-                "doneButton": {
-                    "bottomMargin": 5
-                },
-                "width": 350
-            },
-            "digit": {
-                "inactive": {
-                    "background": "#BDBDBD"
-                },
-                "active": {
-                    "background": "#2196F3"
-                },
-                "color": "black"
-            },
-            "verticalMargin": 5
-        }
+            "fontSize": 12,
+            "radius": 2,
+            "highlighted": {
+                "background": "#FF4081"
+            }
+        },
+        "label": {
+            "color": "#212121",
+            "fontSize": 12,
+            "fontWeight": "bold"
+        },
+        "overflow": "auto"
     },
     "console": {
         "margin": 3,
-        "promptMargin": 5,
-<<<<<<< HEAD
-        "fontSize": 12,
-        "prompt": "$",
-        "background": "#000000",
-=======
-        "fontFamily": "Hack",
-        "fontSize": 16,
->>>>>>> 065c686c
         "settings": {
             "margin": 15,
             "height": 200,
             "width": 400
         },
-        "textColor": "#FFFFFF",
-        "promptColor": "#FF4081"
+        "promptMargin": 5,
+        "background": "#000000",
+        "prompt": "$",
+        "fontSize": 16,
+        "fontFamily": "Hack",
+        "promptColor": "#FF4081",
+        "textColor": "#FFFFFF"
+    },
+    "createProject": {
+        "section": {
+            "margin": 20,
+            "height": 50,
+            "borderWidth": 1,
+            "borderColor": "#BDBDBD",
+            "fontSize": 16,
+            "projectName": {
+                "fontSize": 20
+            }
+        },
+        "button": {
+            "marginTop": 10,
+            "background": "#2196F3",
+            "width": 160
+        },
+        "marginTop": 10,
+        "width": 280,
+        "name": {
+            "length": 80
+        }
+    },
+    "memory": {
+        "address": {
+            "color": "#212121",
+            "background": "transparent",
+            "fontFamily": "Hack",
+            "marginLeft": -10,
+            "fontSize": 12,
+            "fontWeight": "normal",
+            "width": 90
+        },
+        "snapshots": {
+            "item": {
+                "remove": {
+                    "marginRight": 2,
+                    "color": "#FF4081",
+                    "background": "transparent",
+                    "marginBottom": 2,
+                    "fontSize": 14,
+                    "fontWeight": "bold",
+                    "width": 10
+                }
+            }
+        },
+        "add": {
+            "marginRight": 2,
+            "color": "#FF4081",
+            "background": "transparent",
+            "marginBottom": 2,
+            "fontSize": 14,
+            "fontWeight": "bold",
+            "width": 10
+        },
+        "header": {
+            "combobox": {
+                "color": "#212121",
+                "background": "transparent",
+                "marginBottom": 0,
+                "fontSize": 12,
+                "fontWeight": "bold",
+                "width": 53
+            },
+            "label": {
+                "marginRight": 2,
+                "color": "#FF4081",
+                "delimiterClose": ")",
+                "background": "transparent",
+                "delimiterOpen": "(",
+                "fontSize": 12,
+                "fontWeight": "normal",
+                "width": 10
+            },
+            "height": 25,
+            "background": "transparent",
+            "remove": {
+                "color": "#FF4081",
+                "background": "transparent",
+                "marginLeft": 0,
+                "marginBottom": 0,
+                "fontSize": 16,
+                "fontWeight": "bold"
+            }
+        },
+        "divider": {
+            "color": "#BDBDBD",
+            "width": 1
+        },
+        "cell": {
+            "color": "#212121",
+            "height": 24,
+            "borderRadius": 3,
+            "background": "transparent",
+            "fontFamily": "Hack",
+            "minWidth": 120,
+            "borderColor": "#BDBDBD",
+            "fontSize": 12
+        }
     }
 }