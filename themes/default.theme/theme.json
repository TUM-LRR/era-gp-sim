{
<<<<<<< HEAD
    "settings": {
        "saveArea": {
            "height": 50,
            "background": "#2196F3"
        },
        "minHeight": 405,
        "snapshots": {
            "button": {
                "paddingRight": 20,
                "background": "#FFFFFF",
                "paddingLeft": 10,
                "fontSize": 13
            }
        },
        "horizontalDivider": {
            "width": 1.0,
            "color": "#BDBDBD",
            "height": 1
        },
        "verticalDivider": {
            "width": 0,
            "color": "#BDBDBD",
            "height": 1.0
        },
        "minWidth": 420,
        "h2": {
            "marginBottom": 10,
            "marginTop": 10,
            "marginLeft": 10,
            "color": "#757575",
            "marginRight": 5,
            "fontSize": 12
        },
        "section": {
            "paddingRight": 0,
            "paddingTop": 10,
            "height": 90,
            "paddingLeft": 5
        },
        "changed": {
            "minHeight": 455,
            "status": {
                "border": {
                    "width": 2,
                    "color": "#fff8f7"
                },
                "background": "#F44336"
            }
        },
        "h1": {
            "padding": 10,
            "color": "#212121",
            "fontSize": 14
        },
        "status": {
            "width": 8,
            "background": "#8BC34A",
            "border": {
                "width": 2,
                "color": "#edf6e3"
            },
            "height": 8,
            "radius": 4,
            "margin": 7
        }
    },
    "console": {
        "textColor": "#FFFFFF",
        "settings": {
            "width": 400,
            "margin": 15,
            "height": 200
        },
        "promptColor": "#FF4081",
        "background": "#000000",
        "prompt": "$",
        "margin": 3,
        "promptMargin": 5,
        "fontSize": 12
    },
    "window": {
        "width": 0.9,
        "initialWidth": 300,
        "height": 0.9,
        "background": "white",
        "initialHeight": 350
    },
    "toolbar": {
        "margin": 20,
        "background": "white"
    },
    "editor": {
        "executionLineHighlight": {
            "border": {
                "color": "transparent"
            },
            "background": "#1a2196F3"
        },
        "lineHighlight": {
            "border": {
                "color": "#1ab2b2b2"
            },
            "background": "#1ae8e8e8"
        },
        "background": "white",
        "sidebar": {
            "lineNumber": {
                "color": "gray"
            },
            "background": "#e8e8e8"
        },
        "breakpoint": {
            "color": "#FF4081"
        },
        "keywords": {
            "comment": {
                "color": "green"
            },
            "register": {
                "color": "#f59332"
            },
            "immediate": {
                "color": "#a86c0d"
            },
            "label": {
                "color": "#FF4081"
            },
            "instruction": {
                "color": "#2196F3"
            }
        },
        "macro": {
            "background": "#f5f5f5"
        },
        "color": "black",
        "selection": "#2d2d91",
        "issue": {
            "error": {
                "lightColor": "#10ff5000",
                "darkColor": "#ffb998"
            },
            "information": {
                "lightColor": "#100075ff",
                "darkColor": "#99c8ff"
            },
            "warning": {
                "lightColor": "#10ffb90a",
                "darkColor": "#ffe39d"
            }
        }
    },
    "button": {
        "border": {
            "width": 2,
            "color": "#82c4f8"
        },
        "height": 40,
        "radius": 4,
        "disabled": {
            "border": {
                "color": "#d7d7d7"
            },
            "color": "#212121",
            "background": "#BDBDBD"
        },
        "color": "#FFFFFF",
        "fontSize": 16
    },
    "snapshots": {
        "item": {
            "memory": {
                "remove": {
                    "width": 10,
                    "background": "transparent",
                    "marginBottom": 2,
                    "fontSize": 14,
                    "color": "#FF4081",
                    "marginRight": 2,
                    "fontWeight": "bold"
                }
            },
            "height": 20,
            "background": "white",
            "remove": {
                "height": 22,
                "background": "white",
                "marginBottom": 3,
                "fontSize": 16,
                "color": "#FF4081",
                "fontWeight": "bold"
            },
            "fontWeight": "normal",
            "color": "#212121",
            "marginRight": 10,
            "fontSize": 12
        },
        "settingDialog": {
            "width": 350,
            "text": {
                "fontWeight": "normal",
                "color": "#212121",
                "fontSize": 14
            },
            "height": 140,
            "background": "white",
            "marginBottom": 40,
            "marginTop": 25,
            "checkbox": {
                "marginTop": 20,
                "marginBottom": 20,
                "fontSize": 12
            },
            "marginLeft": 10,
            "button": {
                "marginBottom": 10
            },
            "marginRight": 10
        },
        "background": "white",
        "marginTop": 10,
        "hr": {
            "color": "#BDBDBD",
            "height": 0
        },
        "creationDialog": {
            "width": 400,
            "button": {
                "marginTop": 10,
                "marginRight": 10,
                "marginBottom": 20
            },
            "input": {
                "border": {
                    "width": 1,
                    "color": "#BDBDBD"
                },
                "background": "white",
                "radius": 2,
                "marginTop": 8,
                "color": "#212121",
                "fontSize": 14
            },
            "height": 95,
            "background": "white",
            "marginBottom": 40,
            "marginTop": 25,
            "marginLeft": 10,
            "marginRight": 10
        },
        "add": {
            "height": 22,
            "background": "white",
            "marginBottom": 3,
            "fontSize": 16,
            "color": "#FF4081",
            "fontWeight": "bold"
        },
        "title": {
            "height": 20,
            "background": "white",
            "hr": {
                "color": "black",
                "height": 0
            },
            "textAlign": "center",
            "fontWeight": "bold",
            "color": "#212121",
            "fontSize": 12
        }
    },
    "tabbar": {
        "tab": {
            "highlighted": {
                "color": "#333333"
            },
            "active": {
                "background": "white"
            },
            "height": 25,
            "closeButton": {
                "highlighted": {
                    "color": "#FF4081"
                },
                "color": "#666666"
            },
            "minWidth": 60,
            "color": "#666666",
            "inactive": {
                "background": "#d4d4d4"
            }
        },
        "frame": {
            "background": "#f2f2f2"
        },
        "background": "#ececec",
        "addTabButton": {
            "pointSize": 18,
            "highlighted": {
                "color": "#FF4081"
            },
            "color": "#FF4081",
            "background": "transparent"
        }
    },
    "splitview": {
        "handleHeight": 2,
        "handleWidth": 2,
        "handleColor": "#BDBDBD"
    },
    "output": {
        "sevenSegment": {
            "digit": {
                "active": {
                    "background": "#2196F3"
                },
                "inactive": {
                    "background": "#BDBDBD"
                },
                "color": "black"
            },
            "settings": {
                "width": 350,
                "margin": 15,
                "doneButton": {
                    "bottomMargin": 5
                },
                "height": 120
            },
            "verticalMargin": 5,
            "spacing": 12,
            "background": "white"
        },
        "colorChooser": {
            "width": 300,
            "height": 200
        },
        "tabBar": {
            "border": {
                "width": 1,
                "color": "#BDBDBD"
            },
            "background": "white"
        },
        "background": "transparent",
        "lightStrip": {
            "maximumHeight": 150,
            "settings": {
                "width": 350,
                "margin": 15,
                "doneButton": {
                    "bottomMargin": 5
                },
                "height": 120
=======
    "memory": {
        "snapshots": {
            "item": {
                "remove": {
                    "fontSize": 14,
                    "fontWeight": "bold",
                    "marginRight": 2,
                    "background": "transparent",
                    "color": "#FF4081",
                    "marginBottom": 2,
                    "width": 10
                }
            }
        },
        "add": {
            "fontSize": 14,
            "fontWeight": "bold",
            "marginRight": 2,
            "background": "transparent",
            "color": "#FF4081",
            "marginBottom": 2,
            "width": 10
        },
        "cell": {
            "fontSize": 12,
            "height": 24,
            "background": "transparent",
            "color": "#212121",
            "borderColor": "#BDBDBD",
            "minWidth": 120,
            "borderRadius": 3
        },
        "address": {
            "fontSize": 12,
            "fontWeight": "normal",
            "background": "transparent",
            "color": "#212121",
            "marginLeft": -10,
            "width": 90
        },
        "header": {
            "remove": {
                "fontSize": 16,
                "fontWeight": "bold",
                "background": "transparent",
                "color": "#FF4081",
                "marginBottom": 0,
                "marginLeft": 0
            },
            "height": 25,
            "combobox": {
                "fontSize": 12,
                "fontWeight": "bold",
                "background": "transparent",
                "color": "#212121",
                "marginBottom": 0,
                "width": 53
            },
            "background": "transparent",
            "label": {
                "fontSize": 12,
                "delimiterOpen": "(",
                "fontWeight": "normal",
                "marginRight": 2,
                "background": "transparent",
                "color": "#FF4081",
                "delimiterClose": ")",
                "width": 10
            }
        },
        "divider": {
            "width": 1,
            "color": "#BDBDBD"
        }
    },
    "createProject": {
        "marginTop": 10,
        "button": {
            "width": 160,
            "marginTop": 10,
            "background": "#2196F3"
        },
        "width": 280,
        "section": {
            "fontSize": 16,
            "height": 50,
            "margin": 20,
            "borderWidth": 1,
            "borderColor": "#BDBDBD",
            "projectName": {
                "fontSize": 20
            }
        },
        "name": {
            "length": 80
        }
    },
    "settings": {
        "saveArea": {
            "height": 50,
            "background": "#2196F3"
        },
        "verticalDivider": {
            "height": 1.0,
            "width": 0,
            "color": "#BDBDBD"
        },
        "changed": {
            "minHeight": 455,
            "status": {
                "background": "#F44336",
                "border": {
                    "width": 2,
                    "color": "#fff8f7"
                }
            }
        },
        "snapshots": {
            "button": {
                "fontSize": 13,
                "background": "#FFFFFF",
                "paddingLeft": 10,
                "paddingRight": 20
            }
        },
        "section": {
            "height": 90,
            "paddingTop": 10,
            "paddingRight": 0,
            "paddingLeft": 5
        },
        "h2": {
            "fontSize": 12,
            "marginRight": 5,
            "color": "#757575",
            "marginLeft": 10,
            "marginTop": 10,
            "marginBottom": 10
        },
        "h1": {
            "fontSize": 14,
            "padding": 10,
            "color": "#212121"
        },
        "minHeight": 405,
        "minWidth": 420,
        "horizontalDivider": {
            "height": 1,
            "width": 1.0,
            "color": "#BDBDBD"
        },
        "status": {
            "height": 8,
            "margin": 7,
            "background": "#8BC34A",
            "radius": 4,
            "border": {
                "width": 2,
                "color": "#edf6e3"
            },
            "width": 8
        }
    },
    "input": {
        "tabBar": {
            "background": "white",
            "border": {
                "width": 1,
                "color": "#BDBDBD"
            }
        }
    },
    "register": {
        "marginLeft": -5,
        "height": 40,
        "marginRight": 10,
        "background": "transparent",
        "overflow": "auto",
        "selector": {
            "fontSize": 14,
            "height": 23,
            "background": "transparent",
            "color": "#FF4081",
            "width": 15,
            "radius": 1
        },
        "label": {
            "fontSize": 12,
            "fontWeight": "bold",
            "color": "#212121"
        },
        "content": {
            "highlighted": {
                "background": "#FF4081"
            },
            "fontSize": 12,
            "height": 25,
            "margin": 4,
            "background": "white",
            "color": "#212121",
            "border": {
                "width": 1,
                "color": "#BDBDBD"
            },
            "disabled": {
                "background": "#f2f2f2",
                "color": "#757575"
            },
            "radius": 2
        }
    },
    "tabbar": {
        "addTabButton": {
            "highlighted": {
                "color": "#FF4081"
            },
            "pointSize": 18,
            "background": "transparent",
            "color": "#FF4081"
        },
        "tab": {
            "highlighted": {
                "color": "#333333"
            },
            "height": 25,
            "color": "#666666",
            "minWidth": 60,
            "active": {
                "background": "white"
            },
            "closeButton": {
                "highlighted": {
                    "color": "#FF4081"
                },
                "color": "#666666"
            },
            "inactive": {
                "background": "#d4d4d4"
            }
        },
        "background": "#ececec",
        "frame": {
            "background": "#f2f2f2"
        }
    },
    "window": {
        "initialWidth": 300,
        "height": 0.9,
        "width": 0.9,
        "background": "white",
        "initialHeight": 360
    },
    "checkbox": {
        "fontSize": 14,
        "height": 14,
        "margin": 2,
        "background": "white",
        "color": "#212121",
        "border": {
            "width": 1,
            "color": "#82c4f8"
        },
        "active": {
            "background": "#2196F3",
            "border": {
                "width": 2,
                "color": "#82c4f8"
            }
        },
        "fontWeight": "normal",
        "width": 14,
        "radius": 2
    },
    "button": {
        "fontSize": 16,
        "height": 40,
        "color": "#FFFFFF",
        "radius": 4,
        "border": {
            "width": 2,
            "color": "#82c4f8"
        },
        "disabled": {
            "background": "#BDBDBD",
            "color": "#212121",
            "border": {
                "color": "#d7d7d7"
            }
        }
    },
    "snapshots": {
        "hr": {
            "height": 0,
            "color": "#BDBDBD"
        },
        "marginTop": 10,
        "creationDialog": {
            "marginLeft": 10,
            "button": {
                "marginRight": 10,
                "marginTop": 10,
                "marginBottom": 20
            },
            "height": 95,
            "marginRight": 10,
            "background": "white",
            "marginBottom": 40,
            "marginTop": 25,
            "width": 400,
            "input": {
                "fontSize": 14,
                "marginTop": 8,
                "background": "white",
                "color": "#212121",
                "border": {
                    "width": 1,
                    "color": "#BDBDBD"
                },
                "radius": 2
            }
        },
        "title": {
            "fontSize": 12,
            "fontWeight": "bold",
            "background": "white",
            "color": "#212121",
            "hr": {
                "height": 0,
                "color": "black"
            },
            "height": 20,
            "textAlign": "center"
        },
        "settingDialog": {
            "marginLeft": 10,
            "button": {
                "marginBottom": 10
>>>>>>> 93262b18
            },
            "height": 140,
            "marginRight": 10,
            "background": "white",
<<<<<<< HEAD
            "cornerRadius": 5,
            "margin": 10,
            "strip": {
                "rasterGranularity": 5,
                "active": {
                    "background": "#2196F3"
                },
                "cornerRadius": 5,
                "hovered": {
                    "borderWidth": 1
                },
                "inactive": {
                    "background": "#BDBDBD"
                },
                "maximumWidth": 40
            },
            "borderWidth": 2
        }
    },
    "memory": {
        "cell": {
            "height": 24,
            "background": "transparent",
            "color": "#212121",
            "minWidth": 120,
            "borderColor": "#BDBDBD",
            "borderRadius": 3,
            "fontSize": 12
        },
        "address": {
            "width": 90,
            "fontSize": 12,
            "background": "transparent",
            "marginLeft": -10,
            "color": "#212121",
            "fontWeight": "normal"
        },
        "divider": {
            "width": 1,
            "color": "#BDBDBD"
        },
        "header": {
            "label": {
                "delimiterOpen": "(",
                "width": 10,
                "background": "transparent",
                "delimiterClose": ")",
                "fontWeight": "normal",
                "color": "#FF4081",
                "marginRight": 2,
                "fontSize": 12
            },
            "combobox": {
                "width": 53,
                "background": "transparent",
                "marginBottom": 0,
                "fontSize": 12,
                "color": "#212121",
                "fontWeight": "bold"
            },
            "remove": {
                "marginLeft": 0,
                "background": "transparent",
                "marginBottom": 0,
                "fontSize": 16,
                "color": "#FF4081",
                "fontWeight": "bold"
            },
            "height": 25,
            "background": "transparent"
        },
        "add": {
            "width": 10,
            "background": "transparent",
            "marginBottom": 2,
            "fontSize": 14,
            "color": "#FF4081",
            "marginRight": 2,
            "fontWeight": "bold"
        },
        "snapshots": {
            "item": {
                "remove": {
                    "width": 10,
                    "background": "transparent",
                    "marginBottom": 2,
                    "fontSize": 14,
                    "color": "#FF4081",
                    "marginRight": 2,
                    "fontWeight": "bold"
                }
            }
        }
    },
    "createProject": {
        "width": 280,
        "marginTop": 10,
        "name": {
            "length": 80
        },
        "section": {
            "margin": 20,
            "borderColor": "#BDBDBD",
            "height": 50,
            "borderWidth": 1,
            "fontSize": 20
        },
        "button": {
            "width": 160,
            "marginTop": 10,
            "background": "#2196F3"
        }
    },
    "register": {
        "selector": {
            "width": 15,
            "height": 23,
            "background": "transparent",
            "radius": 1,
            "color": "#FF4081",
            "fontSize": 14
        },
        "height": 40,
        "background": "transparent",
        "overflow": "auto",
        "label": {
            "fontWeight": "bold",
            "color": "#212121",
            "fontSize": 12
        },
        "marginLeft": -5,
        "content": {
            "highlighted": {
                "background": "#FF4081"
            },
            "border": {
                "width": 1,
                "color": "#BDBDBD"
            },
            "height": 25,
            "background": "white",
            "disabled": {
                "color": "#757575",
                "background": "#f2f2f2"
            },
            "radius": 2,
            "margin": 4,
            "color": "#212121",
            "fontSize": 12
        },
        "marginRight": 10
    },
    "checkbox": {
        "width": 14,
        "active": {
            "border": {
                "width": 2,
                "color": "#82c4f8"
            },
            "background": "#2196F3"
        },
        "border": {
            "width": 1,
            "color": "#82c4f8"
        },
        "height": 14,
        "background": "white",
        "radius": 2,
        "margin": 2,
        "fontSize": 14,
        "color": "#212121",
        "fontWeight": "normal"
    },
    "input": {
        "keyInput": {
            "inactive": {
                "animation": {
                    "marginAnimation": {
                        "duration": 300
                    },
                    "colorAnimation": {
                        "duration": 600
                    }
                },
                "color": "black",
                "background": "#BDBDBD",
                "margins": 40
            },
            "active": {
                "animation": {
                    "marginAnimation": {
                        "duration": 300
                    },
                    "colorAnimation": {
                        "duration": 600
                    }
                },
                "color": "black",
                "background": "#2196F3",
                "margins": 20
            },
            "settings": {
                "width": 350,
                "margin": 15,
                "doneButton": {
                    "bottomMargin": 5
                },
                "height": 120
            },
            "background": "white"
        },
        "tabBar": {
            "border": {
                "width": 1,
                "color": "#BDBDBD"
            },
            "background": "white"
        },
        "clickInput": {
            "clickArea": {
                "margin": 40,
                "annotation": {
                    "color": "black"
                },
                "background": "#2196F3"
            },
            "settings": {
                "width": 350,
                "margin": 15,
                "doneButton": {
                    "bottomMargin": 5
                },
                "height": 120
            },
            "background": "white"
=======
            "marginBottom": 40,
            "marginTop": 25,
            "text": {
                "fontSize": 14,
                "fontWeight": "normal",
                "color": "#212121"
            },
            "width": 350,
            "checkbox": {
                "fontSize": 12,
                "marginTop": 20,
                "marginBottom": 20
            }
        },
        "item": {
            "fontSize": 12,
            "remove": {
                "fontSize": 16,
                "fontWeight": "bold",
                "background": "white",
                "color": "#FF4081",
                "marginBottom": 3,
                "height": 22
            },
            "height": 20,
            "marginRight": 10,
            "background": "white",
            "color": "#212121",
            "memory": {
                "remove": {
                    "fontSize": 14,
                    "fontWeight": "bold",
                    "marginRight": 2,
                    "background": "transparent",
                    "color": "#FF4081",
                    "marginBottom": 2,
                    "width": 10
                }
            },
            "fontWeight": "normal"
        },
        "add": {
            "fontSize": 16,
            "fontWeight": "bold",
            "background": "white",
            "color": "#FF4081",
            "marginBottom": 3,
            "height": 22
        },
        "background": "white"
    },
    "splitview": {
        "handleHeight": 2,
        "handleColor": "#BDBDBD",
        "handleWidth": 2
    },
    "editor": {
        "issue": {
            "error": {
                "lightColor": "#10ff5000",
                "darkColor": "#ffb998"
            },
            "warning": {
                "lightColor": "#10ffb90a",
                "darkColor": "#ffe39d"
            },
            "information": {
                "lightColor": "#100075ff",
                "darkColor": "#99c8ff"
            }
        },
        "keywords": {
            "comment": {
                "color": "green"
            },
            "instruction": {
                "color": "#2196F3"
            },
            "immediate": {
                "color": "#a86c0d"
            },
            "register": {
                "color": "#f59332"
            },
            "label": {
                "color": "#FF4081"
            }
        },
        "background": "white",
        "color": "black",
        "selection": "#2d2d91",
        "sidebar": {
            "lineNumber": {
                "color": "gray"
            },
            "background": "#e8e8e8"
        },
        "executedLineHighlighting": {
            "background": "#1a2196F3",
            "border": {
                "width": 1,
                "color": "transparent"
            }
        },
        "macro": {
            "background": "#f5f5f5"
        },
        "breakpoint": {
            "radius": 0.5,
            "color": "#FF4081"
        },
        "lineHighlight": {
            "background": "#1ae8e8e8",
            "border": {
                "width": 1,
                "color": "#1ab2b2b2"
            }
        }
    },
    "toolbar": {
        "margin": 20,
        "background": "white"
    },
    "output": {
        "sevenSegment": {
            "verticalMargin": 5,
            "spacing": 12,
            "settings": {
                "margin": 15,
                "doneButton": {
                    "bottomMargin": 5
                },
                "height": 120,
                "width": 350
            },
            "background": "white",
            "digit": {
                "active": {
                    "background": "#2196F3"
                },
                "inactive": {
                    "background": "#BDBDBD"
                },
                "color": "black"
            }
        },
        "lightStrip": {
            "maximumHeight": 150,
            "margin": 10,
            "background": "white",
            "cornerRadius": 5,
            "settings": {
                "margin": 15,
                "doneButton": {
                    "bottomMargin": 5
                },
                "height": 120,
                "width": 350
            },
            "strip": {
                "hovered": {
                    "borderWidth": 1
                },
                "rasterGranularity": 5,
                "cornerRadius": 5,
                "maximumWidth": 40,
                "active": {
                    "background": "#2196F3"
                },
                "inactive": {
                    "background": "#BDBDBD"
                }
            },
            "borderWidth": 2
        },
        "tabBar": {
            "background": "white",
            "border": {
                "width": 1,
                "color": "#BDBDBD"
            }
        },
        "background": "transparent",
        "colorChooser": {
            "height": 200,
            "width": 300
>>>>>>> 93262b18
        }
    }
}<|MERGE_RESOLUTION|>--- conflicted
+++ resolved
@@ -1,222 +1,163 @@
 {
-<<<<<<< HEAD
+    "window": {
+        "width": 0.9,
+        "height": 0.9,
+        "background": "white",
+        "initialWidth": 300,
+        "initialHeight": 360
+    },
+    "createProject": {
+        "width": 280,
+        "marginTop": 10,
+        "section": {
+            "margin": 20,
+            "height": 50,
+            "fontSize": 16,
+            "borderWidth": 1,
+            "borderColor": "#BDBDBD",
+            "projectName": {
+                "fontSize": 20
+            }
+        },
+        "name": {
+            "length": 80
+        },
+        "button": {
+            "marginTop": 10,
+            "background": "#2196F3",
+            "width": 160
+        }
+    },
+    "button": {
+        "color": "#FFFFFF",
+        "fontSize": 16,
+        "height": 40,
+        "radius": 4,
+        "border": {
+            "color": "#82c4f8",
+            "width": 2
+        },
+        "disabled": {
+            "background": "#BDBDBD",
+            "color": "#212121",
+            "border": {
+                "color": "#d7d7d7"
+            }
+        }
+    },
     "settings": {
+        "minWidth": 420,
+        "minHeight": 405,
+        "section": {
+            "height": 90,
+            "paddingTop": 10,
+            "paddingLeft": 5,
+            "paddingRight": 0
+        },
+        "h1": {
+            "fontSize": 14,
+            "padding": 10,
+            "color": "#212121"
+        },
+        "h2": {
+            "fontSize": 12,
+            "color": "#757575",
+            "marginBottom": 10,
+            "marginLeft": 10,
+            "marginRight": 5,
+            "marginTop": 10
+        },
+        "horizontalDivider": {
+            "color": "#BDBDBD",
+            "height": 1,
+            "width": 1.0
+        },
+        "verticalDivider": {
+            "color": "#BDBDBD",
+            "width": 0,
+            "height": 1.0
+        },
         "saveArea": {
-            "height": 50,
-            "background": "#2196F3"
-        },
-        "minHeight": 405,
-        "snapshots": {
-            "button": {
-                "paddingRight": 20,
-                "background": "#FFFFFF",
-                "paddingLeft": 10,
-                "fontSize": 13
-            }
-        },
-        "horizontalDivider": {
-            "width": 1.0,
-            "color": "#BDBDBD",
-            "height": 1
-        },
-        "verticalDivider": {
-            "width": 0,
-            "color": "#BDBDBD",
-            "height": 1.0
-        },
-        "minWidth": 420,
-        "h2": {
-            "marginBottom": 10,
-            "marginTop": 10,
-            "marginLeft": 10,
-            "color": "#757575",
-            "marginRight": 5,
-            "fontSize": 12
-        },
-        "section": {
-            "paddingRight": 0,
-            "paddingTop": 10,
-            "height": 90,
-            "paddingLeft": 5
+            "background": "#2196F3",
+            "height": 50
+        },
+        "status": {
+            "margin": 7,
+            "height": 8,
+            "width": 8,
+            "radius": 4,
+            "background": "#8BC34A",
+            "border": {
+                "color": "#edf6e3",
+                "width": 2
+            }
         },
         "changed": {
             "minHeight": 455,
             "status": {
+                "background": "#F44336",
                 "border": {
-                    "width": 2,
-                    "color": "#fff8f7"
-                },
-                "background": "#F44336"
-            }
-        },
-        "h1": {
-            "padding": 10,
-            "color": "#212121",
-            "fontSize": 14
-        },
-        "status": {
-            "width": 8,
-            "background": "#8BC34A",
-            "border": {
-                "width": 2,
-                "color": "#edf6e3"
-            },
-            "height": 8,
-            "radius": 4,
-            "margin": 7
-        }
-    },
-    "console": {
-        "textColor": "#FFFFFF",
-        "settings": {
+                    "color": "#fff8f7",
+                    "width": 2
+                }
+            }
+        },
+        "snapshots": {
+            "button": {
+                "fontSize": 13,
+                "paddingLeft": 10,
+                "paddingRight": 20,
+                "background": "#FFFFFF"
+            }
+        }
+    },
+    "snapshots": {
+        "creationDialog": {
+            "background": "white",
+            "marginLeft": 10,
+            "marginRight": 10,
+            "marginTop": 25,
+            "marginBottom": 40,
+            "height": 95,
             "width": 400,
-            "margin": 15,
-            "height": 200
-        },
-        "promptColor": "#FF4081",
-        "background": "#000000",
-        "prompt": "$",
-        "margin": 3,
-        "promptMargin": 5,
-        "fontSize": 12
-    },
-    "window": {
-        "width": 0.9,
-        "initialWidth": 300,
-        "height": 0.9,
-        "background": "white",
-        "initialHeight": 350
-    },
-    "toolbar": {
-        "margin": 20,
-        "background": "white"
-    },
-    "editor": {
-        "executionLineHighlight": {
-            "border": {
-                "color": "transparent"
-            },
-            "background": "#1a2196F3"
-        },
-        "lineHighlight": {
-            "border": {
-                "color": "#1ab2b2b2"
-            },
-            "background": "#1ae8e8e8"
-        },
-        "background": "white",
-        "sidebar": {
-            "lineNumber": {
-                "color": "gray"
-            },
-            "background": "#e8e8e8"
-        },
-        "breakpoint": {
-            "color": "#FF4081"
-        },
-        "keywords": {
-            "comment": {
-                "color": "green"
-            },
-            "register": {
-                "color": "#f59332"
-            },
-            "immediate": {
-                "color": "#a86c0d"
-            },
-            "label": {
-                "color": "#FF4081"
-            },
-            "instruction": {
-                "color": "#2196F3"
-            }
-        },
-        "macro": {
-            "background": "#f5f5f5"
-        },
-        "color": "black",
-        "selection": "#2d2d91",
-        "issue": {
-            "error": {
-                "lightColor": "#10ff5000",
-                "darkColor": "#ffb998"
-            },
-            "information": {
-                "lightColor": "#100075ff",
-                "darkColor": "#99c8ff"
-            },
-            "warning": {
-                "lightColor": "#10ffb90a",
-                "darkColor": "#ffe39d"
-            }
-        }
-    },
-    "button": {
-        "border": {
-            "width": 2,
-            "color": "#82c4f8"
-        },
-        "height": 40,
-        "radius": 4,
-        "disabled": {
-            "border": {
-                "color": "#d7d7d7"
-            },
-            "color": "#212121",
-            "background": "#BDBDBD"
-        },
-        "color": "#FFFFFF",
-        "fontSize": 16
-    },
-    "snapshots": {
-        "item": {
-            "memory": {
-                "remove": {
-                    "width": 10,
-                    "background": "transparent",
-                    "marginBottom": 2,
-                    "fontSize": 14,
-                    "color": "#FF4081",
-                    "marginRight": 2,
-                    "fontWeight": "bold"
-                }
-            },
-            "height": 20,
-            "background": "white",
-            "remove": {
-                "height": 22,
+            "input": {
                 "background": "white",
-                "marginBottom": 3,
-                "fontSize": 16,
-                "color": "#FF4081",
-                "fontWeight": "bold"
-            },
-            "fontWeight": "normal",
-            "color": "#212121",
+                "color": "#212121",
+                "fontSize": 14,
+                "marginTop": 8,
+                "radius": 2,
+                "border": {
+                    "color": "#BDBDBD",
+                    "width": 1
+                }
+            },
+            "button": {
+                "marginTop": 10,
+                "marginBottom": 20,
+                "marginRight": 10
+            }
+        },
+        "settingDialog": {
+            "background": "white",
+            "marginLeft": 10,
             "marginRight": 10,
-            "fontSize": 12
-        },
-        "settingDialog": {
+            "marginTop": 25,
+            "marginBottom": 40,
+            "height": 140,
             "width": 350,
             "text": {
+                "fontSize": 14,
                 "fontWeight": "normal",
-                "color": "#212121",
-                "fontSize": 14
-            },
-            "height": 140,
-            "background": "white",
-            "marginBottom": 40,
-            "marginTop": 25,
+                "color": "#212121"
+            },
             "checkbox": {
-                "marginTop": 20,
+                "fontSize": 12,
                 "marginBottom": 20,
-                "fontSize": 12
-            },
-            "marginLeft": 10,
+                "marginTop": 20
+            },
             "button": {
                 "marginBottom": 10
-            },
-            "marginRight": 10
+            }
         },
         "background": "white",
         "marginTop": 10,
@@ -224,655 +165,304 @@
             "color": "#BDBDBD",
             "height": 0
         },
-        "creationDialog": {
-            "width": 400,
-            "button": {
-                "marginTop": 10,
-                "marginRight": 10,
-                "marginBottom": 20
-            },
-            "input": {
-                "border": {
-                    "width": 1,
-                    "color": "#BDBDBD"
-                },
-                "background": "white",
-                "radius": 2,
-                "marginTop": 8,
-                "color": "#212121",
-                "fontSize": 14
-            },
-            "height": 95,
-            "background": "white",
-            "marginBottom": 40,
-            "marginTop": 25,
-            "marginLeft": 10,
-            "marginRight": 10
-        },
-        "add": {
-            "height": 22,
-            "background": "white",
-            "marginBottom": 3,
-            "fontSize": 16,
-            "color": "#FF4081",
-            "fontWeight": "bold"
-        },
         "title": {
-            "height": 20,
-            "background": "white",
             "hr": {
                 "color": "black",
                 "height": 0
             },
+            "background": "white",
+            "color": "#212121",
+            "fontWeight": "bold",
+            "fontSize": 12,
             "textAlign": "center",
+            "height": 20
+        },
+        "add": {
+            "background": "white",
+            "color": "#FF4081",
+            "fontSize": 16,
+            "marginBottom": 3,
             "fontWeight": "bold",
+            "height": 22
+        },
+        "item": {
+            "remove": {
+                "background": "white",
+                "color": "#FF4081",
+                "fontSize": 16,
+                "marginBottom": 3,
+                "fontWeight": "bold",
+                "height": 22
+            },
+            "height": 20,
+            "background": "white",
             "color": "#212121",
-            "fontSize": 12
-        }
+            "fontSize": 12,
+            "fontWeight": "normal",
+            "marginRight": 10,
+            "memory": {
+                "remove": {
+                    "background": "transparent",
+                    "color": "#FF4081",
+                    "fontSize": 14,
+                    "fontWeight": "bold",
+                    "marginBottom": 2,
+                    "marginRight": 2,
+                    "width": 10
+                }
+            }
+        }
+    },
+    "toolbar": {
+        "margin": 20,
+        "background": "white"
     },
     "tabbar": {
+        "background": "#ececec",
         "tab": {
+            "color": "#666666",
+            "height": 25,
+            "minWidth": 60,
             "highlighted": {
                 "color": "#333333"
             },
             "active": {
                 "background": "white"
             },
-            "height": 25,
+            "inactive": {
+                "background": "#d4d4d4"
+            },
             "closeButton": {
+                "color": "#666666",
                 "highlighted": {
                     "color": "#FF4081"
-                },
-                "color": "#666666"
-            },
-            "minWidth": 60,
-            "color": "#666666",
-            "inactive": {
-                "background": "#d4d4d4"
-            }
-        },
-        "frame": {
-            "background": "#f2f2f2"
-        },
-        "background": "#ececec",
+                }
+            }
+        },
         "addTabButton": {
+            "background": "transparent",
+            "color": "#FF4081",
             "pointSize": 18,
             "highlighted": {
                 "color": "#FF4081"
-            },
+            }
+        },
+        "frame": {
+            "background": "#f2f2f2"
+        }
+    },
+    "checkbox": {
+        "background": "white",
+        "color": "#212121",
+        "fontSize": 14,
+        "fontWeight": "normal",
+        "height": 14,
+        "margin": 2,
+        "radius": 2,
+        "width": 14,
+        "border": {
+            "color": "#82c4f8",
+            "width": 1
+        },
+        "active": {
+            "background": "#2196F3",
+            "border": {
+                "color": "#82c4f8",
+                "width": 2
+            }
+        }
+    },
+    "editor": {
+        "color": "black",
+        "background": "white",
+        "selection": "#2d2d91",
+        "keywords": {
+            "immediate": {
+                "color": "#a86c0d"
+            },
+            "instruction": {
+                "color": "#2196F3"
+            },
+            "comment": {
+                "color": "green"
+            },
+            "register": {
+                "color": "#f59332"
+            },
+            "label": {
+                "color": "#FF4081"
+            }
+        },
+        "lineHighlight": {
+            "background": "#1ae8e8e8",
+            "border": {
+                "color": "#1ab2b2b2",
+                "width": 1
+            }
+        },
+        "executedLineHighlighting": {
+            "background": "#1a2196F3",
+            "border": {
+                "color": "transparent",
+                "width": 1
+            }
+        },
+        "breakpoint": {
             "color": "#FF4081",
-            "background": "transparent"
-        }
-    },
-    "splitview": {
-        "handleHeight": 2,
-        "handleWidth": 2,
-        "handleColor": "#BDBDBD"
-    },
-    "output": {
-        "sevenSegment": {
-            "digit": {
-                "active": {
-                    "background": "#2196F3"
-                },
-                "inactive": {
-                    "background": "#BDBDBD"
-                },
-                "color": "black"
-            },
-            "settings": {
-                "width": 350,
-                "margin": 15,
-                "doneButton": {
-                    "bottomMargin": 5
-                },
-                "height": 120
-            },
-            "verticalMargin": 5,
-            "spacing": 12,
-            "background": "white"
-        },
-        "colorChooser": {
-            "width": 300,
-            "height": 200
-        },
-        "tabBar": {
-            "border": {
-                "width": 1,
-                "color": "#BDBDBD"
-            },
-            "background": "white"
-        },
-        "background": "transparent",
-        "lightStrip": {
-            "maximumHeight": 150,
-            "settings": {
-                "width": 350,
-                "margin": 15,
-                "doneButton": {
-                    "bottomMargin": 5
-                },
-                "height": 120
-=======
+            "radius": 0.5
+        },
+        "sidebar": {
+            "background": "#e8e8e8",
+            "lineNumber": {
+                "color": "gray"
+            }
+        },
+        "macro": {
+            "background": "#f5f5f5"
+        },
+        "issue": {
+            "error": {
+                "darkColor": "#ffb998",
+                "lightColor": "#10ff5000"
+            },
+            "warning": {
+                "darkColor": "#ffe39d",
+                "lightColor": "#10ffb90a"
+            },
+            "information": {
+                "darkColor": "#99c8ff",
+                "lightColor": "#100075ff"
+            }
+        }
+    },
     "memory": {
+        "cell": {
+            "background": "transparent",
+            "color": "#212121",
+            "borderColor": "#BDBDBD",
+            "borderRadius": 3,
+            "fontSize": 12,
+            "height": 24,
+            "minWidth": 120
+        },
+        "divider": {
+            "color": "#BDBDBD",
+            "width": 1
+        },
+        "address": {
+            "background": "transparent",
+            "color": "#212121",
+            "fontSize": 12,
+            "fontWeight": "normal",
+            "marginLeft": -10,
+            "width": 90
+        },
+        "header": {
+            "background": "transparent",
+            "height": 25,
+            "label": {
+                "background": "transparent",
+                "fontSize": 12,
+                "color": "#FF4081",
+                "delimiterOpen": "(",
+                "delimiterClose": ")",
+                "fontWeight": "normal",
+                "marginRight": 2,
+                "width": 10
+            },
+            "combobox": {
+                "background": "transparent",
+                "fontSize": 12,
+                "color": "#212121",
+                "fontWeight": "bold",
+                "marginBottom": 0,
+                "width": 53
+            },
+            "remove": {
+                "background": "transparent",
+                "color": "#FF4081",
+                "fontSize": 16,
+                "fontWeight": "bold",
+                "marginBottom": 0,
+                "marginLeft": 0
+            }
+        },
+        "add": {
+            "background": "transparent",
+            "color": "#FF4081",
+            "fontSize": 14,
+            "fontWeight": "bold",
+            "marginBottom": 2,
+            "marginRight": 2,
+            "width": 10
+        },
         "snapshots": {
             "item": {
                 "remove": {
+                    "background": "transparent",
+                    "color": "#FF4081",
                     "fontSize": 14,
                     "fontWeight": "bold",
+                    "marginBottom": 2,
                     "marginRight": 2,
-                    "background": "transparent",
-                    "color": "#FF4081",
-                    "marginBottom": 2,
                     "width": 10
                 }
             }
-        },
-        "add": {
-            "fontSize": 14,
-            "fontWeight": "bold",
-            "marginRight": 2,
-            "background": "transparent",
-            "color": "#FF4081",
-            "marginBottom": 2,
-            "width": 10
-        },
-        "cell": {
+        }
+    },
+    "register": {
+        "background": "transparent",
+        "height": 40,
+        "marginLeft": -5,
+        "marginRight": 10,
+        "overflow": "auto",
+        "label": {
+            "color": "#212121",
             "fontSize": 12,
-            "height": 24,
-            "background": "transparent",
+            "fontWeight": "bold"
+        },
+        "content": {
+            "background": "white",
             "color": "#212121",
-            "borderColor": "#BDBDBD",
-            "minWidth": 120,
-            "borderRadius": 3
-        },
-        "address": {
-            "fontSize": 12,
-            "fontWeight": "normal",
-            "background": "transparent",
-            "color": "#212121",
-            "marginLeft": -10,
-            "width": 90
-        },
-        "header": {
-            "remove": {
-                "fontSize": 16,
-                "fontWeight": "bold",
-                "background": "transparent",
-                "color": "#FF4081",
-                "marginBottom": 0,
-                "marginLeft": 0
-            },
-            "height": 25,
-            "combobox": {
-                "fontSize": 12,
-                "fontWeight": "bold",
-                "background": "transparent",
-                "color": "#212121",
-                "marginBottom": 0,
-                "width": 53
-            },
-            "background": "transparent",
-            "label": {
-                "fontSize": 12,
-                "delimiterOpen": "(",
-                "fontWeight": "normal",
-                "marginRight": 2,
-                "background": "transparent",
-                "color": "#FF4081",
-                "delimiterClose": ")",
-                "width": 10
-            }
-        },
-        "divider": {
-            "width": 1,
-            "color": "#BDBDBD"
-        }
-    },
-    "createProject": {
-        "marginTop": 10,
-        "button": {
-            "width": 160,
-            "marginTop": 10,
-            "background": "#2196F3"
-        },
-        "width": 280,
-        "section": {
-            "fontSize": 16,
-            "height": 50,
-            "margin": 20,
-            "borderWidth": 1,
-            "borderColor": "#BDBDBD",
-            "projectName": {
-                "fontSize": 20
-            }
-        },
-        "name": {
-            "length": 80
-        }
-    },
-    "settings": {
-        "saveArea": {
-            "height": 50,
-            "background": "#2196F3"
-        },
-        "verticalDivider": {
-            "height": 1.0,
-            "width": 0,
-            "color": "#BDBDBD"
-        },
-        "changed": {
-            "minHeight": 455,
-            "status": {
-                "background": "#F44336",
-                "border": {
-                    "width": 2,
-                    "color": "#fff8f7"
-                }
-            }
-        },
-        "snapshots": {
-            "button": {
-                "fontSize": 13,
-                "background": "#FFFFFF",
-                "paddingLeft": 10,
-                "paddingRight": 20
-            }
-        },
-        "section": {
-            "height": 90,
-            "paddingTop": 10,
-            "paddingRight": 0,
-            "paddingLeft": 5
-        },
-        "h2": {
-            "fontSize": 12,
-            "marginRight": 5,
-            "color": "#757575",
-            "marginLeft": 10,
-            "marginTop": 10,
-            "marginBottom": 10
-        },
-        "h1": {
-            "fontSize": 14,
-            "padding": 10,
-            "color": "#212121"
-        },
-        "minHeight": 405,
-        "minWidth": 420,
-        "horizontalDivider": {
-            "height": 1,
-            "width": 1.0,
-            "color": "#BDBDBD"
-        },
-        "status": {
-            "height": 8,
-            "margin": 7,
-            "background": "#8BC34A",
-            "radius": 4,
-            "border": {
-                "width": 2,
-                "color": "#edf6e3"
-            },
-            "width": 8
-        }
-    },
-    "input": {
-        "tabBar": {
-            "background": "white",
-            "border": {
-                "width": 1,
-                "color": "#BDBDBD"
-            }
-        }
-    },
-    "register": {
-        "marginLeft": -5,
-        "height": 40,
-        "marginRight": 10,
-        "background": "transparent",
-        "overflow": "auto",
-        "selector": {
-            "fontSize": 14,
-            "height": 23,
-            "background": "transparent",
-            "color": "#FF4081",
-            "width": 15,
-            "radius": 1
-        },
-        "label": {
-            "fontSize": 12,
-            "fontWeight": "bold",
-            "color": "#212121"
-        },
-        "content": {
-            "highlighted": {
-                "background": "#FF4081"
-            },
             "fontSize": 12,
             "height": 25,
             "margin": 4,
-            "background": "white",
-            "color": "#212121",
-            "border": {
-                "width": 1,
-                "color": "#BDBDBD"
+            "radius": 2,
+            "border": {
+                "color": "#BDBDBD",
+                "width": 1
+            },
+            "highlighted": {
+                "background": "#FF4081"
             },
             "disabled": {
                 "background": "#f2f2f2",
                 "color": "#757575"
-            },
-            "radius": 2
-        }
-    },
-    "tabbar": {
-        "addTabButton": {
-            "highlighted": {
-                "color": "#FF4081"
-            },
-            "pointSize": 18,
+            }
+        },
+        "selector": {
+            "height": 23,
+            "width": 15,
             "background": "transparent",
-            "color": "#FF4081"
-        },
-        "tab": {
-            "highlighted": {
-                "color": "#333333"
-            },
-            "height": 25,
-            "color": "#666666",
-            "minWidth": 60,
-            "active": {
-                "background": "white"
-            },
-            "closeButton": {
-                "highlighted": {
-                    "color": "#FF4081"
-                },
-                "color": "#666666"
-            },
+            "color": "#FF4081",
+            "fontSize": 14,
+            "radius": 1
+        }
+    },
+    "input": {
+        "tabBar": {
+            "background": "white",
+            "border": {
+                "color": "#BDBDBD",
+                "width": 1
+            }
+        },
+        "keyInput": {
+            "background": "white",
             "inactive": {
-                "background": "#d4d4d4"
-            }
-        },
-        "background": "#ececec",
-        "frame": {
-            "background": "#f2f2f2"
-        }
-    },
-    "window": {
-        "initialWidth": 300,
-        "height": 0.9,
-        "width": 0.9,
-        "background": "white",
-        "initialHeight": 360
-    },
-    "checkbox": {
-        "fontSize": 14,
-        "height": 14,
-        "margin": 2,
-        "background": "white",
-        "color": "#212121",
-        "border": {
-            "width": 1,
-            "color": "#82c4f8"
-        },
-        "active": {
-            "background": "#2196F3",
-            "border": {
-                "width": 2,
-                "color": "#82c4f8"
-            }
-        },
-        "fontWeight": "normal",
-        "width": 14,
-        "radius": 2
-    },
-    "button": {
-        "fontSize": 16,
-        "height": 40,
-        "color": "#FFFFFF",
-        "radius": 4,
-        "border": {
-            "width": 2,
-            "color": "#82c4f8"
-        },
-        "disabled": {
-            "background": "#BDBDBD",
-            "color": "#212121",
-            "border": {
-                "color": "#d7d7d7"
-            }
-        }
-    },
-    "snapshots": {
-        "hr": {
-            "height": 0,
-            "color": "#BDBDBD"
-        },
-        "marginTop": 10,
-        "creationDialog": {
-            "marginLeft": 10,
-            "button": {
-                "marginRight": 10,
-                "marginTop": 10,
-                "marginBottom": 20
-            },
-            "height": 95,
-            "marginRight": 10,
-            "background": "white",
-            "marginBottom": 40,
-            "marginTop": 25,
-            "width": 400,
-            "input": {
-                "fontSize": 14,
-                "marginTop": 8,
-                "background": "white",
-                "color": "#212121",
-                "border": {
-                    "width": 1,
-                    "color": "#BDBDBD"
-                },
-                "radius": 2
-            }
-        },
-        "title": {
-            "fontSize": 12,
-            "fontWeight": "bold",
-            "background": "white",
-            "color": "#212121",
-            "hr": {
-                "height": 0,
-                "color": "black"
-            },
-            "height": 20,
-            "textAlign": "center"
-        },
-        "settingDialog": {
-            "marginLeft": 10,
-            "button": {
-                "marginBottom": 10
->>>>>>> 93262b18
-            },
-            "height": 140,
-            "marginRight": 10,
-            "background": "white",
-<<<<<<< HEAD
-            "cornerRadius": 5,
-            "margin": 10,
-            "strip": {
-                "rasterGranularity": 5,
-                "active": {
-                    "background": "#2196F3"
-                },
-                "cornerRadius": 5,
-                "hovered": {
-                    "borderWidth": 1
-                },
-                "inactive": {
-                    "background": "#BDBDBD"
-                },
-                "maximumWidth": 40
-            },
-            "borderWidth": 2
-        }
-    },
-    "memory": {
-        "cell": {
-            "height": 24,
-            "background": "transparent",
-            "color": "#212121",
-            "minWidth": 120,
-            "borderColor": "#BDBDBD",
-            "borderRadius": 3,
-            "fontSize": 12
-        },
-        "address": {
-            "width": 90,
-            "fontSize": 12,
-            "background": "transparent",
-            "marginLeft": -10,
-            "color": "#212121",
-            "fontWeight": "normal"
-        },
-        "divider": {
-            "width": 1,
-            "color": "#BDBDBD"
-        },
-        "header": {
-            "label": {
-                "delimiterOpen": "(",
-                "width": 10,
-                "background": "transparent",
-                "delimiterClose": ")",
-                "fontWeight": "normal",
-                "color": "#FF4081",
-                "marginRight": 2,
-                "fontSize": 12
-            },
-            "combobox": {
-                "width": 53,
-                "background": "transparent",
-                "marginBottom": 0,
-                "fontSize": 12,
-                "color": "#212121",
-                "fontWeight": "bold"
-            },
-            "remove": {
-                "marginLeft": 0,
-                "background": "transparent",
-                "marginBottom": 0,
-                "fontSize": 16,
-                "color": "#FF4081",
-                "fontWeight": "bold"
-            },
-            "height": 25,
-            "background": "transparent"
-        },
-        "add": {
-            "width": 10,
-            "background": "transparent",
-            "marginBottom": 2,
-            "fontSize": 14,
-            "color": "#FF4081",
-            "marginRight": 2,
-            "fontWeight": "bold"
-        },
-        "snapshots": {
-            "item": {
-                "remove": {
-                    "width": 10,
-                    "background": "transparent",
-                    "marginBottom": 2,
-                    "fontSize": 14,
-                    "color": "#FF4081",
-                    "marginRight": 2,
-                    "fontWeight": "bold"
-                }
-            }
-        }
-    },
-    "createProject": {
-        "width": 280,
-        "marginTop": 10,
-        "name": {
-            "length": 80
-        },
-        "section": {
-            "margin": 20,
-            "borderColor": "#BDBDBD",
-            "height": 50,
-            "borderWidth": 1,
-            "fontSize": 20
-        },
-        "button": {
-            "width": 160,
-            "marginTop": 10,
-            "background": "#2196F3"
-        }
-    },
-    "register": {
-        "selector": {
-            "width": 15,
-            "height": 23,
-            "background": "transparent",
-            "radius": 1,
-            "color": "#FF4081",
-            "fontSize": 14
-        },
-        "height": 40,
-        "background": "transparent",
-        "overflow": "auto",
-        "label": {
-            "fontWeight": "bold",
-            "color": "#212121",
-            "fontSize": 12
-        },
-        "marginLeft": -5,
-        "content": {
-            "highlighted": {
-                "background": "#FF4081"
-            },
-            "border": {
-                "width": 1,
-                "color": "#BDBDBD"
-            },
-            "height": 25,
-            "background": "white",
-            "disabled": {
-                "color": "#757575",
-                "background": "#f2f2f2"
-            },
-            "radius": 2,
-            "margin": 4,
-            "color": "#212121",
-            "fontSize": 12
-        },
-        "marginRight": 10
-    },
-    "checkbox": {
-        "width": 14,
-        "active": {
-            "border": {
-                "width": 2,
-                "color": "#82c4f8"
-            },
-            "background": "#2196F3"
-        },
-        "border": {
-            "width": 1,
-            "color": "#82c4f8"
-        },
-        "height": 14,
-        "background": "white",
-        "radius": 2,
-        "margin": 2,
-        "fontSize": 14,
-        "color": "#212121",
-        "fontWeight": "normal"
-    },
-    "input": {
-        "keyInput": {
-            "inactive": {
+                "margins": 40,
+                "color": "black",
+                "background": "#BDBDBD",
                 "animation": {
                     "marginAnimation": {
                         "duration": 300
@@ -880,12 +470,12 @@
                     "colorAnimation": {
                         "duration": 600
                     }
-                },
+                }
+            },
+            "active": {
+                "margins": 20,
                 "color": "black",
-                "background": "#BDBDBD",
-                "margins": 40
-            },
-            "active": {
+                "background": "#2196F3",
                 "animation": {
                     "marginAnimation": {
                         "duration": 300
@@ -893,212 +483,84 @@
                     "colorAnimation": {
                         "duration": 600
                     }
-                },
-                "color": "black",
-                "background": "#2196F3",
-                "margins": 20
+                }
             },
             "settings": {
                 "width": 350,
+                "height": 120,
                 "margin": 15,
                 "doneButton": {
                     "bottomMargin": 5
-                },
-                "height": 120
-            },
-            "background": "white"
-        },
-        "tabBar": {
-            "border": {
-                "width": 1,
-                "color": "#BDBDBD"
-            },
-            "background": "white"
+                }
+            }
         },
         "clickInput": {
+            "background": "white",
             "clickArea": {
+                "background": "#2196F3",
                 "margin": 40,
                 "annotation": {
                     "color": "black"
-                },
-                "background": "#2196F3"
+                }
             },
             "settings": {
                 "width": 350,
+                "height": 120,
                 "margin": 15,
                 "doneButton": {
                     "bottomMargin": 5
-                },
-                "height": 120
-            },
-            "background": "white"
-=======
-            "marginBottom": 40,
-            "marginTop": 25,
-            "text": {
-                "fontSize": 14,
-                "fontWeight": "normal",
-                "color": "#212121"
-            },
-            "width": 350,
-            "checkbox": {
-                "fontSize": 12,
-                "marginTop": 20,
-                "marginBottom": 20
-            }
-        },
-        "item": {
-            "fontSize": 12,
-            "remove": {
-                "fontSize": 16,
-                "fontWeight": "bold",
-                "background": "white",
-                "color": "#FF4081",
-                "marginBottom": 3,
-                "height": 22
-            },
-            "height": 20,
-            "marginRight": 10,
-            "background": "white",
-            "color": "#212121",
-            "memory": {
-                "remove": {
-                    "fontSize": 14,
-                    "fontWeight": "bold",
-                    "marginRight": 2,
-                    "background": "transparent",
-                    "color": "#FF4081",
-                    "marginBottom": 2,
-                    "width": 10
-                }
-            },
-            "fontWeight": "normal"
-        },
-        "add": {
-            "fontSize": 16,
-            "fontWeight": "bold",
-            "background": "white",
-            "color": "#FF4081",
-            "marginBottom": 3,
-            "height": 22
-        },
-        "background": "white"
-    },
-    "splitview": {
-        "handleHeight": 2,
-        "handleColor": "#BDBDBD",
-        "handleWidth": 2
-    },
-    "editor": {
-        "issue": {
-            "error": {
-                "lightColor": "#10ff5000",
-                "darkColor": "#ffb998"
-            },
-            "warning": {
-                "lightColor": "#10ffb90a",
-                "darkColor": "#ffe39d"
-            },
-            "information": {
-                "lightColor": "#100075ff",
-                "darkColor": "#99c8ff"
-            }
-        },
-        "keywords": {
-            "comment": {
-                "color": "green"
-            },
-            "instruction": {
-                "color": "#2196F3"
-            },
-            "immediate": {
-                "color": "#a86c0d"
-            },
-            "register": {
-                "color": "#f59332"
-            },
-            "label": {
-                "color": "#FF4081"
-            }
-        },
-        "background": "white",
-        "color": "black",
-        "selection": "#2d2d91",
-        "sidebar": {
-            "lineNumber": {
-                "color": "gray"
-            },
-            "background": "#e8e8e8"
-        },
-        "executedLineHighlighting": {
-            "background": "#1a2196F3",
-            "border": {
-                "width": 1,
-                "color": "transparent"
-            }
-        },
-        "macro": {
-            "background": "#f5f5f5"
-        },
-        "breakpoint": {
-            "radius": 0.5,
-            "color": "#FF4081"
-        },
-        "lineHighlight": {
-            "background": "#1ae8e8e8",
-            "border": {
-                "width": 1,
-                "color": "#1ab2b2b2"
-            }
-        }
-    },
-    "toolbar": {
-        "margin": 20,
-        "background": "white"
+                }
+            }
+        }
     },
     "output": {
-        "sevenSegment": {
-            "verticalMargin": 5,
-            "spacing": 12,
-            "settings": {
-                "margin": 15,
-                "doneButton": {
-                    "bottomMargin": 5
-                },
-                "height": 120,
-                "width": 350
-            },
-            "background": "white",
-            "digit": {
+        "background": "transparent",
+        "tabBar": {
+            "background": "white",
+            "border": {
+                "color": "#BDBDBD",
+                "width": 1
+            }
+        },
+        "colorChooser": {
+            "width": 300,
+            "height": 200
+        },
+        "lightStrip": {
+            "background": "white",
+            "margin": 10,
+            "maximumHeight": 150,
+            "cornerRadius": 5,
+            "borderWidth": 2,
+            "strip": {
+                "maximumWidth": 40,
+                "rasterGranularity": 5,
+                "cornerRadius": 5,
                 "active": {
                     "background": "#2196F3"
                 },
                 "inactive": {
                     "background": "#BDBDBD"
                 },
-                "color": "black"
-            }
-        },
-        "lightStrip": {
-            "maximumHeight": 150,
-            "margin": 10,
-            "background": "white",
-            "cornerRadius": 5,
+                "hovered": {
+                    "borderWidth": 1
+                }
+            },
             "settings": {
+                "width": 350,
+                "height": 120,
                 "margin": 15,
                 "doneButton": {
                     "bottomMargin": 5
-                },
-                "height": 120,
-                "width": 350
-            },
-            "strip": {
-                "hovered": {
-                    "borderWidth": 1
-                },
-                "rasterGranularity": 5,
-                "cornerRadius": 5,
-                "maximumWidth": 40,
+                }
+            }
+        },
+        "sevenSegment": {
+            "background": "white",
+            "verticalMargin": 5,
+            "spacing": 12,
+            "digit": {
+                "color": "black",
                 "active": {
                     "background": "#2196F3"
                 },
@@ -1106,20 +568,33 @@
                     "background": "#BDBDBD"
                 }
             },
-            "borderWidth": 2
-        },
-        "tabBar": {
-            "background": "white",
-            "border": {
-                "width": 1,
-                "color": "#BDBDBD"
-            }
-        },
-        "background": "transparent",
-        "colorChooser": {
+            "settings": {
+                "width": 350,
+                "height": 120,
+                "margin": 15,
+                "doneButton": {
+                    "bottomMargin": 5
+                }
+            }
+        }
+    },
+    "splitview": {
+        "handleWidth": 2,
+        "handleHeight": 2,
+        "handleColor": "#BDBDBD"
+    },
+    "console": {
+        "background": "#000000",
+        "textColor": "#FFFFFF",
+        "margin": 3,
+        "promptColor": "#FF4081",
+        "prompt": "$",
+        "promptMargin": 5,
+        "fontSize": 12,
+        "settings": {
+            "width": 400,
             "height": 200,
-            "width": 300
->>>>>>> 93262b18
+            "margin": 15
         }
     }
 }